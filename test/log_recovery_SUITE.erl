%% -------------------------------------------------------------------
%%
%% Copyright (c) 2014 SyncFree Consortium.  All Rights Reserved.
%%
%% This file is provided to you under the Apache License,
%% Version 2.0 (the "License"); you may not use this file
%% except in compliance with the License.  You may obtain
%% a copy of the License at
%%
%%   http://www.apache.org/licenses/LICENSE-2.0
%%
%% Unless required by applicable law or agreed to in writing,
%% software distributed under the License is distributed on an
%% "AS IS" BASIS, WITHOUT WARRANTIES OR CONDITIONS OF ANY
%% KIND, either express or implied.  See the License for the
%% specific language governing permissions and limitations
%% under the License.
%%
%% -------------------------------------------------------------------

-module(log_recovery_SUITE).

-compile({parse_transform, lager_transform}).

%% common_test callbacks
-export([
         init_per_suite/1,
         end_per_suite/1,
         init_per_testcase/2,
         end_per_testcase/2,
         all/0]).

%% tests
-export([read_pncounter_log_recovery_test/1]).

-include_lib("common_test/include/ct.hrl").
-include_lib("eunit/include/eunit.hrl").
-include_lib("kernel/include/inet.hrl").

init_per_suite(Config) ->
    lager_common_test_backend:bounce(debug),
    test_utils:at_init_testsuite(),
    Clusters = test_utils:set_up_clusters_common(Config),
    Nodes = hd(Clusters),
    [{nodes, Nodes}|Config].

end_per_suite(Config) ->
    Config.

init_per_testcase(_Case, Config) ->
    Config.

end_per_testcase(_, _) ->
    ok.

all() -> [read_pncounter_log_recovery_test].

%% First we remember the initial time of the counter (with value 0).
%% After 15 updates, we kill the nodes
%% We then restart the nodes, and read the value
%% being sure that all 15 updates were loaded from the log
read_pncounter_log_recovery_test(Config) ->    
    Nodes = proplists:get_value(nodes, Config),
    FirstNode = hd(Nodes),
<<<<<<< HEAD
    Type = antidote_crdt_counter,
    Key = log_value_test,
    Obj = {Key, Type, bucket},
    
    {ok, TxId} = rpc:call(FirstNode, antidote, start_transaction, [ignore, []]),
    increment_counter(FirstNode, Obj, 15),
    %% value from old snapshot is 0
    {ok, [ReadResult1]} = rpc:call(FirstNode,
        antidote, read_objects, [[Obj], TxId]),
    ?assertEqual(0, ReadResult1),
    %% read value in txn is 15
    {ok, [ReadResult2], CommitTime} = rpc:call(FirstNode,
        antidote, read_objects, [ignore, [], [Obj]]),

    ?assertEqual(15, ReadResult2),

    lager:info("Killing and restarting the nodes"),
    %% Shut down the nodes
    Nodes = test_utils:kill_and_restart_nodes(Nodes,Config),
    lager:info("Vnodes are started up"),
    lager:info("Nodes: ~p", [Nodes]),

    %% Read the value again
    {ok, [ReadResult3], _CT} = rpc:call(FirstNode, antidote, read_objects,
             [CommitTime, [], [Obj]]),
    ?assertEqual(15, ReadResult3),
    lager:info("read_pncounter_log_recovery_test finished").
=======

    case rpc:call(FirstNode, application, get_env, [antidote, enable_logging]) of
        {ok, true} ->
            Type = antidote_crdt_counter,
            Key = log_value_test,
            Obj = {Key, Type, bucket},

            {ok, TxId} = rpc:call(FirstNode, antidote, start_transaction, [ignore, []]),
            increment_counter(FirstNode, Obj, 15),
            %% value from old snapshot is 0
            {ok, [ReadResult1]} = rpc:call(FirstNode,
                antidote, read_objects, [[Obj], TxId]),
            ?assertEqual(0, ReadResult1),
            %% read value in txn is 15
            {ok, [ReadResult2], CommitTime} = rpc:call(FirstNode,
                antidote, read_objects, [ignore, [], [Obj]]),

            ?assertEqual(15, ReadResult2),

            lager:info("Killing and restarting the nodes"),
            %% Shut down the nodes
            Nodes = test_utils:kill_and_restart_nodes(Nodes,Config),
            lager:info("Vnodes are started up"),
            lager:info("Nodes: ~p", [Nodes]),

            %% Read the value again
            {ok, [ReadResult3], _CT} = rpc:call(FirstNode, antidote, read_objects,
                [CommitTime, [], [Obj]]),
            ?assertEqual(15, ReadResult3),
            lager:info("read_pncounter_log_recovery_test finished");
        {ok, false} ->
            pass
    end.


>>>>>>> ce9feaeb

%% Auxiliary method o increment a counter N times.
increment_counter(_FirstNode, _Key, 0) ->
    ok;
increment_counter(FirstNode, Obj, N) ->
    WriteResult = rpc:call(FirstNode, antidote, update_objects,
        [ignore, [], [{Obj, increment, 1}]]),
    ?assertMatch({ok, _}, WriteResult),
    increment_counter(FirstNode, Obj, N - 1).<|MERGE_RESOLUTION|>--- conflicted
+++ resolved
@@ -62,35 +62,6 @@
 read_pncounter_log_recovery_test(Config) ->    
     Nodes = proplists:get_value(nodes, Config),
     FirstNode = hd(Nodes),
-<<<<<<< HEAD
-    Type = antidote_crdt_counter,
-    Key = log_value_test,
-    Obj = {Key, Type, bucket},
-    
-    {ok, TxId} = rpc:call(FirstNode, antidote, start_transaction, [ignore, []]),
-    increment_counter(FirstNode, Obj, 15),
-    %% value from old snapshot is 0
-    {ok, [ReadResult1]} = rpc:call(FirstNode,
-        antidote, read_objects, [[Obj], TxId]),
-    ?assertEqual(0, ReadResult1),
-    %% read value in txn is 15
-    {ok, [ReadResult2], CommitTime} = rpc:call(FirstNode,
-        antidote, read_objects, [ignore, [], [Obj]]),
-
-    ?assertEqual(15, ReadResult2),
-
-    lager:info("Killing and restarting the nodes"),
-    %% Shut down the nodes
-    Nodes = test_utils:kill_and_restart_nodes(Nodes,Config),
-    lager:info("Vnodes are started up"),
-    lager:info("Nodes: ~p", [Nodes]),
-
-    %% Read the value again
-    {ok, [ReadResult3], _CT} = rpc:call(FirstNode, antidote, read_objects,
-             [CommitTime, [], [Obj]]),
-    ?assertEqual(15, ReadResult3),
-    lager:info("read_pncounter_log_recovery_test finished").
-=======
 
     case rpc:call(FirstNode, application, get_env, [antidote, enable_logging]) of
         {ok, true} ->
@@ -126,7 +97,6 @@
     end.
 
 
->>>>>>> ce9feaeb
 
 %% Auxiliary method o increment a counter N times.
 increment_counter(_FirstNode, _Key, 0) ->
