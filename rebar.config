--- conflicted
+++ resolved
@@ -3,18 +3,8 @@
     %%{riak_core, {git, "https://github.com/project-fifo/riak_core", {branch, "fifo-0.7.1"}}},
     {riak_core, "2.2.8", {pkg, riak_core_ng}},
     {riak_dt,  {git, "https://github.com/aletomsic/riak_dt", {tag, "type_check_antidote"}}},
-<<<<<<< HEAD
-    {erlzmq, {git, "https://github.com/tcrain/erlzmq2", {branch, "master"}}},
+    {erlzmq, {git, "https://github.com/tcrain/erlzmq2", {ref, "f40b84ed2947a2bb0dfdbf2f0e0d006beec54b0b"}}},
     {antidote_pb_codec, ".*", {git, "https://github.com/peterzeller/antidote_pb_codec.git", {branch, "master"}}},
-=======
-    %% TODO: riak_pb branch "antidote_crdt"
-    {riak_pb, {git, "https://github.com/syncfree/riak_pb", {tag, "v0.3.0"}}},
-    {riak_api, {git, "https://github.com/basho/riak_api", {tag, "2.0.2"}}},
-    {erlzmq, {git, "https://github.com/tcrain/erlzmq2", {ref, "f40b84ed2947a2bb0dfdbf2f0e0d006beec54b0b"}}},
-    %% antidote_pb is client interface. Needed only for riak_tests.
-    {antidote_pb, {git, "https://github.com/syncfree/antidote_pb", {tag, "v0.1.0"}}},
-    {antidote_crdt, ".*", {git, "https://github.com/syncfree/antidote_crdt", {tag, "0.0.5"}}},
->>>>>>> 31918e77
     {rand_compat, {git, "https://github.com/lasp-lang/rand_compat.git", {ref, "b2cf40b6ef14a5d7fbc67276e9164de7cc7c7906"}}}
 ]}.
 
@@ -93,58 +83,4 @@
            {template, "_build/default/lib/eleveldb/priv/eleveldb.schema", "lib/21-leveldb.schema"}
            ]},
         {overlay_vars, "config/vars.config"},
-        {extended_start_script, true}]}.
-
-
-% lint tool for style checking
-{profiles,[
-  {lint, [
-    {plugins, [{rebar3_lint, {git, "https://github.com/project-fifo/rebar3_lint.git", {tag, "0.1.2"}}}]}
-  ]}
-]}.
-
-% configuration of style rules
-{elvis,
-  [#{dirs => ["src", "test"],
-    filter => "*.erl",
-    rules => [
-      {elvis_style, no_tabs},
-      {elvis_style, no_trailing_whitespace},
-      {elvis_style, macro_names, #{ignore => []}},
-      {elvis_style, operator_spaces, #{rules => [{right, ","},
-        {right, "--"},
-        {left, "--"},
-        {right, "++"},
-        {left, "++"}]}},
-      {elvis_style, god_modules,
-        #{limit => 25,
-          ignore => []}},
-      {elvis_style, used_ignored_variable},
-      {elvis_style, no_behavior_info},
-      {
-        elvis_style,
-        module_naming_convention,
-        #{regex => "^[a-z]([a-z0-9]*_?)*(_SUITE)?$",
-          ignore => []}
-      },
-      % Can be added back if antidote_crdt_bcounter:localPermissions is renamed
-      %{
-      %  elvis_style,
-      %  function_naming_convention,
-      %  #{regex => "^([a-z][a-z0-9]*_?)*$"}
-      %},
-      {elvis_style, state_record_and_type},
-      {elvis_style, no_spec_with_records}
-    ]
-  },
-    #{dirs => ["."],
-      filter => "Makefile",
-      rules => [{elvis_project, no_deps_master_erlang_mk, #{ignore => []}},
-      {elvis_project, protocol_for_deps_erlang_mk, #{ignore => []}}]
-    },
-    #{dirs => ["."],
-      filter => "rebar.config",
-      rules => [{elvis_project, no_deps_master_rebar, #{ignore => []}}]
-    }
-  ]
-}.+        {extended_start_script, true}]}.