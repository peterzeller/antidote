-module(materializer).
-include("floppy.hrl").

-ifdef(TEST).
-include_lib("eunit/include/eunit.hrl").
-endif.

-export([create_snapshot/1,
   update_snapshot/4]).

%% @doc Creates an empty CRDT
-spec create_snapshot(type()) -> snapshot().
create_snapshot(Type) ->
    Type:new().

<<<<<<< HEAD
%% @doc Applies all the operations of key from a list of log entriesto a CRDT.
-spec update_snapshot(Key::term(), Type::atom(), Snapshot::term(), Ops::list()) -> term().
update_snapshot(_, _, Snapshot, []) ->
    Snapshot;
update_snapshot(Key, Type, Snapshot, [LogEntry|Rest]) ->
	%case Op#log_record.op_type of
	%update ->
		%case Op#log_record.op_payload of
	case LogEntry of
	{_, Operation}->
		Payload=Operation#operation.payload,
		case Payload#payload.key of 
		Key->
			OpParam=Payload#payload.op_param, 
			Actor=Payload#payload.actor,
			lager:info("OpParam: ~w, Actor: ~w and Snapshot: ~w",
					   [OpParam, Actor, Snapshot]),
			{ok, NewSnapshot} = Type:update(OpParam, Actor, Snapshot)
		end,
		update_snapshot(Key, Type, NewSnapshot, Rest);
	_->
		lager:info("Unexpected log record: ~w, Actor: ~w and Snapshot: ~w",[LogEntry]),
		{error, unexpected_format, LogEntry}
	end.
	
=======
%% @doc Applies all the operations of key from a list of log entries to a CRDT.
-spec update_snapshot(key(), type(), snapshot(), [op]) -> snapshot() | {error,unexpected_format,op()}.
update_snapshot(_, _, Snapshot, []) ->
    Snapshot;
update_snapshot(Key, Type, Snapshot, [LogEntry|Rest]) ->
    case LogEntry of
        {_, Operation} ->
            Payload = Operation#operation.payload,
            NewSnapshot = case {Payload#payload.key, Payload#payload.type} of
                {Key, Type} ->
                    OpParam = Payload#payload.op_param,
                    Actor = Payload#payload.actor,
                    lager:info("OpParam: ~p, Actor: ~p and Snapshot: ~p",
                               [OpParam, Actor, Snapshot]),
                    {ok, Value} = Type:update(OpParam, Actor, Snapshot),
                    Value;
                _ ->
                    Snapshot
            end,
            update_snapshot(Key, Type, NewSnapshot, Rest);
        _ ->
            lager:info("Unexpected log record: ~p, Actor: ~p and Snapshot: ~p",
                       [LogEntry]),
            {error, unexpected_format, LogEntry}
    end.

>>>>>>> e599c4e2
-ifdef(TEST).

%% @doc Testing gcounter with update log
materializer_gcounter_withlog_test() ->
    GCounter = create_snapshot(riak_dt_gcounter),
    ?assertEqual(0,riak_dt_gcounter:value(GCounter)),
<<<<<<< HEAD
    Ops = [{1,#operation{payload = #payload{key=key, op_param=increment, actor=actor1}}}, 
    {2,#operation{payload =#payload{key=key, op_param=increment, actor=actor2}}}, 
    {3,#operation{payload =#payload{key=key, op_param=increment, actor=actor3}}}, 
    {4,#operation{payload =#payload{key=key, op_param={increment,3}, actor=actor4}}}],
=======
    Ops = [{1,#operation{payload = #payload{key=key,
                                            type=riak_dt_gcounter, op_param=increment, actor=actor1}}}, 
    {2,#operation{payload =#payload{key=key, type=riak_dt_gcounter, op_param=increment, actor=actor2}}}, 
    {3,#operation{payload =#payload{key=key, type=riak_dt_gcounter, op_param=increment, actor=actor3}}}, 
    {4,#operation{payload =#payload{key=key, type=riak_dt_gcounter, op_param={increment,3}, actor=actor4}}}],
>>>>>>> e599c4e2
    GCounter2 = update_snapshot(key, riak_dt_gcounter, GCounter, Ops),
    ?assertEqual(6,riak_dt_gcounter:value(GCounter2)).

%% @doc Testing gcounter with empty update log
materializer_gcounter_emptylog_test() ->
    GCounter = create_snapshot(riak_dt_gcounter),
    ?assertEqual(0,riak_dt_gcounter:value(GCounter)),
    Ops = [],
    GCounter2 = update_snapshot(key, riak_dt_gcounter, GCounter, Ops),
    ?assertEqual(0,riak_dt_gcounter:value(GCounter2)).

%% @doc Testing non-existing crdt
materializer_error_nocreate_test() ->
    ?assertException(error, undef, create_snapshot(bla)).

%% @doc Testing crdt with invalid update operation
materializer_error_invalidupdate_test() ->
    GCounter = create_snapshot(riak_dt_gcounter),
    ?assertEqual(0,riak_dt_gcounter:value(GCounter)),
<<<<<<< HEAD
    Ops = [{1,#operation{payload =#payload{key=key, op_param=decrement, actor=actor1}}}],
=======
    Ops = [{1,#operation{payload =#payload{key=key, type=riak_dt_gcounter, op_param=decrement, actor=actor1}}}],
>>>>>>> e599c4e2
    ?assertException(error, function_clause, update_snapshot(key, riak_dt_gcounter, GCounter, Ops)).

-endif.<|MERGE_RESOLUTION|>--- conflicted
+++ resolved
@@ -13,33 +13,6 @@
 create_snapshot(Type) ->
     Type:new().
 
-<<<<<<< HEAD
-%% @doc Applies all the operations of key from a list of log entriesto a CRDT.
--spec update_snapshot(Key::term(), Type::atom(), Snapshot::term(), Ops::list()) -> term().
-update_snapshot(_, _, Snapshot, []) ->
-    Snapshot;
-update_snapshot(Key, Type, Snapshot, [LogEntry|Rest]) ->
-	%case Op#log_record.op_type of
-	%update ->
-		%case Op#log_record.op_payload of
-	case LogEntry of
-	{_, Operation}->
-		Payload=Operation#operation.payload,
-		case Payload#payload.key of 
-		Key->
-			OpParam=Payload#payload.op_param, 
-			Actor=Payload#payload.actor,
-			lager:info("OpParam: ~w, Actor: ~w and Snapshot: ~w",
-					   [OpParam, Actor, Snapshot]),
-			{ok, NewSnapshot} = Type:update(OpParam, Actor, Snapshot)
-		end,
-		update_snapshot(Key, Type, NewSnapshot, Rest);
-	_->
-		lager:info("Unexpected log record: ~w, Actor: ~w and Snapshot: ~w",[LogEntry]),
-		{error, unexpected_format, LogEntry}
-	end.
-	
-=======
 %% @doc Applies all the operations of key from a list of log entries to a CRDT.
 -spec update_snapshot(key(), type(), snapshot(), [op]) -> snapshot() | {error,unexpected_format,op()}.
 update_snapshot(_, _, Snapshot, []) ->
@@ -66,25 +39,17 @@
             {error, unexpected_format, LogEntry}
     end.
 
->>>>>>> e599c4e2
 -ifdef(TEST).
 
 %% @doc Testing gcounter with update log
 materializer_gcounter_withlog_test() ->
     GCounter = create_snapshot(riak_dt_gcounter),
     ?assertEqual(0,riak_dt_gcounter:value(GCounter)),
-<<<<<<< HEAD
-    Ops = [{1,#operation{payload = #payload{key=key, op_param=increment, actor=actor1}}}, 
-    {2,#operation{payload =#payload{key=key, op_param=increment, actor=actor2}}}, 
-    {3,#operation{payload =#payload{key=key, op_param=increment, actor=actor3}}}, 
-    {4,#operation{payload =#payload{key=key, op_param={increment,3}, actor=actor4}}}],
-=======
     Ops = [{1,#operation{payload = #payload{key=key,
                                             type=riak_dt_gcounter, op_param=increment, actor=actor1}}}, 
     {2,#operation{payload =#payload{key=key, type=riak_dt_gcounter, op_param=increment, actor=actor2}}}, 
     {3,#operation{payload =#payload{key=key, type=riak_dt_gcounter, op_param=increment, actor=actor3}}}, 
     {4,#operation{payload =#payload{key=key, type=riak_dt_gcounter, op_param={increment,3}, actor=actor4}}}],
->>>>>>> e599c4e2
     GCounter2 = update_snapshot(key, riak_dt_gcounter, GCounter, Ops),
     ?assertEqual(6,riak_dt_gcounter:value(GCounter2)).
 
@@ -104,11 +69,7 @@
 materializer_error_invalidupdate_test() ->
     GCounter = create_snapshot(riak_dt_gcounter),
     ?assertEqual(0,riak_dt_gcounter:value(GCounter)),
-<<<<<<< HEAD
-    Ops = [{1,#operation{payload =#payload{key=key, op_param=decrement, actor=actor1}}}],
-=======
     Ops = [{1,#operation{payload =#payload{key=key, type=riak_dt_gcounter, op_param=decrement, actor=actor1}}}],
->>>>>>> e599c4e2
     ?assertException(error, function_clause, update_snapshot(key, riak_dt_gcounter, GCounter, Ops)).
 
 -endif.