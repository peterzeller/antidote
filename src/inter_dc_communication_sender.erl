%% -------------------------------------------------------------------
%%
%% Copyright (c) 2014 SyncFree Consortium.  All Rights Reserved.
%%
%% This file is provided to you under the Apache License,
%% Version 2.0 (the "License"); you may not use this file
%% except in compliance with the License.  You may obtain
%% a copy of the License at
%%
%%   http://www.apache.org/licenses/LICENSE-2.0
%%
%% Unless required by applicable law or agreed to in writing,
%% software distributed under the License is distributed on an
%% "AS IS" BASIS, WITHOUT WARRANTIES OR CONDITIONS OF ANY
%% KIND, either express or implied.  See the License for the
%% specific language governing permissions and limitations
%% under the License.
%%
%% -------------------------------------------------------------------

%% @doc : An fsm to send messages to other DCs over a TCP connection

-module(inter_dc_communication_sender).
-behaviour(gen_fsm).

-include("antidote.hrl").

-export([start_link/4,
         propagate_sync/2
        ]).
-export([init/1,
         code_change/4,
         handle_event/3,
         handle_info/3,
         handle_sync_event/4,
         terminate/3]).
-export([connect/2,
         wait_for_ack/2,
         stop/2,
         stop_error/2
        ]).

-record(state, {port, host, socket,message, caller, reason}). % the current socket

-define(CONNECT_TIMEOUT,20000).

%% ===================================================================
%% Public API
%% ===================================================================

%% Send a message to all DCs over a tcp connection
%% Returns ok if all DCs have acknowledged with in the time TIMEOUT
-spec propagate_sync(term(), [dc_address()]) -> ok.
propagate_sync(Message, DCs) ->
    FailedDCs = lists:foldl(
               fun({DcId, {DcAddress, Port}}, Acc) ->
                       case inter_dc_communication_sender_fsm_sup:start_fsm(
                              [Port, DcAddress, Message, self()]) of
                           {ok, _} ->
                               receive
                                   {done, normal} ->
                                       Acc;
                                   {done, Other} ->
                                       lager:error(
                                         "Send failed Reason:~p Message: ~p",
                                         [Other, Message]),
                                       Acc ++ [{DcId, {DcAddress,Port}}]
			       end;
                           _ ->
                               Acc ++ [{DcId, {DcAddress,Port}}]
                       end
               end, [],
		  DCs),
    case length(FailedDCs) of
        0 ->
            ok;
        _ ->
            %% Retry until it is success
            lager:error("Send Failed! Retrying.."),
            propagate_sync(Message,FailedDCs)
            %%error
    end.

%% Starts a process to send a message to a single Destination 
%%  DestPort : TCP port on which destination DCs inter_dc_communication_recvr listens
%%  DestHost : IP address (or hostname) of destination DC
%%  Message : message to be sent
%%  ReplyTo : Process id to which the success or failure message has
%%             to be send (Usually the caller of this function) 
start_link(DestPort, DestHost, Message, ReplyTo) ->
    gen_fsm:start_link(?MODULE, [DestPort, DestHost, Message, ReplyTo], []).

%% ===================================================================
%% gen_fsm callbacks
%% ===================================================================

init([Port,Host,Message,ReplyTo]) ->
    {ok, connect, #state{port=Port,
                         host=Host,
                         message=Message,
                         caller=ReplyTo}, 0}.

connect(timeout, State=#state{port=Port,host=Host,message=Message}) ->
    case  gen_tcp:connect(Host, Port,
                          [{active,once}, binary, {packet,4}], ?CONNECT_TIMEOUT) of
        {ok, Socket} ->
            ok = gen_tcp:send(Socket, term_to_binary(Message)),
            {next_state, wait_for_ack, State#state{socket=Socket},?CONNECT_TIMEOUT};
        {error, Reason} ->
            lager:error("Couldnot connect to remote DC: ~p", [Reason]),
            {stop, normal, State#state{reason=Reason}}
    end.

wait_for_ack(acknowledge, State)->
    {next_state, stop, State#state{reason=normal},0};

wait_for_ack(timeout, State) ->
    %%TODO: Retry if needed
    lager:error("Timeout in wait for ACK",[]),
<<<<<<< HEAD
=======
    %% Retry after timeout is handled in the propagate_sync loop above
    %% So the fsm returns a normal stop so that it isn't restarted by the supervisor
>>>>>>> eb4cf8bc
    {next_state,stop_error,State#state{reason=timeout},0}.

stop(timeout, State=#state{socket=Socket}) ->
    _ = gen_tcp:close(Socket), 
    {stop, normal, State}.

stop_error(timeout, State=#state{socket=Socket}) ->
    _ = gen_tcp:close(Socket),
    {stop, normal, State}.

%% Converts incoming tcp message to an fsm event to self
handle_info({tcp, Socket, Bin}, StateName, #state{socket=Socket} = StateData) ->
    gen_fsm:send_event(self(), binary_to_term(Bin)),
    {next_state, StateName, StateData};

handle_info({tcp_closed, Socket}, _StateName,
            #state{socket=Socket} = StateData) ->
    %%TODO: Retry if needed
    {stop, normal, StateData};

handle_info(Message, _StateName, StateData) ->
    lager:error("Unexpected message: ~p",[Message]),
    {stop,badmsg,StateData}.

handle_event(_Event, _StateName, StateData) ->
    {stop,badmsg,StateData}.

handle_sync_event(_Event, _From, _StateName, StateData) ->
    {stop,badmsg,StateData}.

code_change(_OldVsn, StateName, State, _Extra) -> {ok, StateName, State}.

terminate(_Reason, _SN, _State = #state{caller = Caller, reason=Res}) ->
    Caller ! {done, Res},
    ok.<|MERGE_RESOLUTION|>--- conflicted
+++ resolved
@@ -117,11 +117,8 @@
 wait_for_ack(timeout, State) ->
     %%TODO: Retry if needed
     lager:error("Timeout in wait for ACK",[]),
-<<<<<<< HEAD
-=======
     %% Retry after timeout is handled in the propagate_sync loop above
     %% So the fsm returns a normal stop so that it isn't restarted by the supervisor
->>>>>>> eb4cf8bc
     {next_state,stop_error,State#state{reason=timeout},0}.
 
 stop(timeout, State=#state{socket=Socket}) ->
