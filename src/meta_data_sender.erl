--- conflicted
+++ resolved
@@ -109,11 +109,7 @@
     gen_fsm:start_link({local, list_to_atom(atom_to_list(Name) ++ atom_to_list(?MODULE))},
 		       ?MODULE, [Name, UpdateFunction, MergeFunction, InitialLocal, InitialMerged], []).
 
-<<<<<<< HEAD
--spec start(list()) -> ok.
-=======
 -spec start(atom()) -> ok.
->>>>>>> c730ba63
 start(Name) ->
     gen_fsm:sync_send_event(list_to_atom(atom_to_list(Name) ++ atom_to_list(?MODULE)),
 			    start).
@@ -375,7 +371,7 @@
     %% safe can cause inconsistencies under concurrency, so this should
     %% be done differently
     %% Resize = riak_core_ring:is_resizing(Ring) or riak_core_ring:is_post_resize(Ring) or riak_core_ring:is_resize_complete(Ring),
-    Resize = false,
+    Resize = true,
     {NodeList,PartitionList,Resize}.
 
 get_name(Name,TableName) ->
