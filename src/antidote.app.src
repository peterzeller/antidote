--- conflicted
+++ resolved
@@ -40,18 +40,12 @@
   %%                stored to disk (this is very slow in the current logging setup)
   %%        false -> all updates are sent to the operating system to be stored to disk (eventually), but are not guaranteed to be stored durably on disk
   %%                 when the reply is sent
-<<<<<<< HEAD
+  %% enable_logging:
+  %%        true -> writes to disk done by the logging_vnode are enabled
+  %%        false -> writes to disk are disabled, this improves performance when benchmarking.
+  %%        WARNING: disabling logging makes updates non-recoverable after shutting down antidote or under failures.
   %% log_staleness:
   %%        true -> the materializer vnode will log staleness in log files that can later be processed.
   %%        false -> this option will be disabled.
   {env, [{txn_cert, true}, {txn_prot, clocksi}, {enable_logging, true}, {recover_from_log, true}, {recover_meta_data_on_start, true}, {sync_log, false}, {log_staleness, false}]}
-=======
-  %% %% enable_logging:
-  %%        true -> writes to disk done by the logging_vnode are enabled
-  %%        false -> writes to disk are disabled, this improves performance when benchmarking.
-  %%        WARNING: disabling logging makes updates non-recoverable after shutting down antidote or under failures.
-     
-     
-  {env, [{txn_cert, true}, {txn_prot, clocksi}, {enable_logging, true}, {recover_from_log, true}, {recover_meta_data_on_start, true}, {sync_log, false}]}
->>>>>>> ce9feaeb
  ]}.