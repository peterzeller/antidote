%% -*- erlang -*-
{application, antidote,
 [
  {description, "SyncFree reference platform"},
  {vsn, "1"},
  {registered, []},
  {applications, [
                  kernel,
                  stdlib,
                  riak_pb,
                  riak_api,
                  riak_core
                 ]},
  {mod, { antidote_app, []}},
<<<<<<< HEAD
  {env, [{txn_cert, false}]}
=======
  {env, [{txn_cert, true}, {txn_prot, clocksi}]}
>>>>>>> cedb9662
 ]}.<|MERGE_RESOLUTION|>--- conflicted
+++ resolved
@@ -12,9 +12,5 @@
                   riak_core
                  ]},
   {mod, { antidote_app, []}},
-<<<<<<< HEAD
-  {env, [{txn_cert, false}]}
-=======
-  {env, [{txn_cert, true}, {txn_prot, clocksi}]}
->>>>>>> cedb9662
+  {env, [{txn_cert, false}, {txn_prot, clocksi}]}
  ]}.