--- conflicted
+++ resolved
@@ -26,25 +26,22 @@
 -endif.
 
 -export([
-  get_clock_of_dc/2,
-  set_clock_of_dc/3,
-  get_stable_snapshot/0,
-<<<<<<< HEAD
+         get_clock_of_dc/2,
+         set_clock_of_dc/3,
+         get_stable_snapshot/0,
          get_scalar_stable_time/0,
-=======
-  get_partition_snapshot/1,
->>>>>>> 3b7c75ff
-  from_list/1,
-  new/0,
-  eq/2,
-  lt/2,
-  gt/2,
-  le/2,
-  ge/2,
-  strict_ge/2,
-  strict_le/2,
-  max/1,
-  min/1]).
+         get_partition_snapshot/1,
+         from_list/1,
+         new/0,
+         eq/2,
+         lt/2,
+         gt/2,
+         le/2,
+         ge/2,
+         strict_ge/2,
+         strict_le/2,
+         max/1,
+         min/1]).
 
 -export_type([vectorclock/0]).
 
@@ -57,39 +54,37 @@
 %% in all partitions
 -spec get_stable_snapshot() -> {ok, snapshot_time()}.
 get_stable_snapshot() ->
-<<<<<<< HEAD
-    case application:get_env(antidote, txn_prot) of
-        {ok, clocksi} -> 
-            %% This is fine if transactions coordinators exists on the ring (i.e. they have access
-            %% to riak core meta-data) otherwise will have to change this
-            {ok, vectorclock_vnode:get_stable_snapshot()};
-        {ok, gr} ->
-            %% For gentlerain use the same format as clocksi
-            %% But, replicate GST to all entries in the dict
-            StableSnapshot = vectorclock_vnode:get_stable_snapshot(),
-            case dict:size(StableSnapshot) of
-                0 -> 
-                    {ok, StableSnapshot};
-                _ ->
-                    ListTime = dict:fold( 
-                                 fun(_Key, Value, Acc) ->
-                                         [Value | Acc ]
-                                 end, [], StableSnapshot),
-                    GST = lists:min(ListTime),
-                    {ok, dict:map( 
-                           fun(_K, _V) ->
-                                   GST
-                           end,
-                           StableSnapshot)}
-            end
-=======
-  case meta_data_sender:get_merged_data(stable) of
-	  undefined ->
+    case meta_data_sender:get_merged_data(stable) of
+        undefined ->
 	    %% The snapshot isn't realy yet, need to wait for startup
 	    timer:sleep(10),
 	    get_stable_snapshot();
 	SS ->
-	    {ok, SS}
+            case application:get_env(antidote, txn_prot) of
+                {ok, clocksi} -> 
+                    %% This is fine if transactions coordinators exists on the ring (i.e. they have access
+                    %% to riak core meta-data) otherwise will have to change this
+                    {ok, SS};
+                {ok, gr} ->
+                    %% For gentlerain use the same format as clocksi
+                    %% But, replicate GST to all entries in the dict
+                    StableSnapshot = SS,
+                    case dict:size(StableSnapshot) of
+                        0 -> 
+                            {ok, StableSnapshot};
+                        _ ->
+                            ListTime = dict:fold( 
+                                         fun(_Key, Value, Acc) ->
+                                                 [Value | Acc ]
+                                         end, [], StableSnapshot),
+                            GST = lists:min(ListTime),
+                            {ok, dict:map( 
+                                   fun(_K, _V) ->
+                                           GST
+                                   end,
+                                   StableSnapshot)}
+                    end
+            end
     end.
 
 -spec get_partition_snapshot(partition_id()) -> snapshot_time().
@@ -101,14 +96,13 @@
 	    get_partition_snapshot(Partition);
 	SS ->
 	    SS
->>>>>>> 3b7c75ff
     end.
 
 %% Returns the minimum value in the stable vector snapshot time
 %% Useful for gentlerain protocol.
 -spec get_scalar_stable_time() -> {ok, non_neg_integer(), vectorclock()}.
 get_scalar_stable_time() ->   
-    StableSnapshot = vectorclock_vnode:get_stable_snapshot(),
+    {ok, StableSnapshot} = get_stable_snapshot(),
     %% dict:is_empty/1 is not available, hence using dict:size/1
     %% to check whether it is empty
     case dict:size(StableSnapshot) of
@@ -117,7 +111,7 @@
             %% or when there are no remote replicas
             %% Since with current setup there is no mechanism
             %% to distinguish these, we assume the second case
-            Now = clocksi_vnode:now_microsec(erlang:now()) - ?OLD_SS_MICROSEC,
+            Now = dc_utilities:now_microsec() - ?OLD_SS_MICROSEC,
             {ok, Now, StableSnapshot};
         _ ->
             %% This is correct only if stablesnapshot has entries for
