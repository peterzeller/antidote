--- conflicted
+++ resolved
@@ -32,7 +32,6 @@
          get_stable_snapshot/0,
 	 get_partition_snapshot/1,
          from_list/1,
-<<<<<<< HEAD
 	 wait_for_clock/1,
 	 wait_for_local_clock/2,
 	 update_sent_clock/3,
@@ -44,18 +43,12 @@
 	 new/0,
 	 keep_max/2,
 	 keep_min/2,
-=======
-	 keep_max/2,
-	 keep_min/2,
-	 new/0,
->>>>>>> 53177ecc
          eq/2,lt/2,gt/2,le/2,ge/2, strict_ge/2, strict_le/2]).
 
 -export_type([vectorclock/0]).
 
 -define(META_PREFIX_SAFE, {dcid,int}).
 
-<<<<<<< HEAD
 now_microsec({MegaSecs, Secs, MicroSecs}) ->
     (MegaSecs * 1000000 + Secs) * 1000000 + MicroSecs.
 
@@ -87,22 +80,6 @@
 	    NewDict;
 	error ->
 	    dict:store(LocalDc,NowMicroBehind,NewDict)
-=======
-new() ->
-    dict:new().
-
--spec get_clock_by_key(Key :: key()) -> {ok, vectorclock:vectorclock()} | {error, term()}.
-get_clock_by_key(Key) ->
-    Preflist = log_utilities:get_preflist_from_key(Key),
-    Indexnode = hd(Preflist),
-    try
-        riak_core_vnode_master:sync_command(
-          Indexnode, get_clock, vectorclock_vnode_master)
-    catch
-        _:Reason ->
-            lager:error("Exception caught: ~p", [Reason]),
-            {error, Reason}
->>>>>>> 53177ecc
     end.
 
 %% -spec get_safe_time_dc(DcId :: term())
@@ -308,10 +285,6 @@
 			F(A, B, DC, Acc)
 		end, new(), AllDCs).
 
-<<<<<<< HEAD
-
-=======
->>>>>>> 53177ecc
 -spec for_all_keys(fun((non_neg_integer(), non_neg_integer()) -> boolean()), vectorclock(), vectorclock()) -> boolean().
 for_all_keys(F, V1, V2) ->
   %% We could but do not care about duplicate DC keys - finding duplicates is not worth the effort
