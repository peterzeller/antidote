%% -------------------------------------------------------------------
%%
%% Copyright (c) 2014 SyncFree Consortium.  All Rights Reserved.
%%
%% This file is provided to you under the Apache License,
%% Version 2.0 (the "License"); you may not use this file
%% except in compliance with the License.  You may obtain
%% a copy of the License at
%%
%%   http://www.apache.org/licenses/LICENSE-2.0
%%
%% Unless required by applicable law or agreed to in writing,
%% software distributed under the License is distributed on an
%% "AS IS" BASIS, WITHOUT WARRANTIES OR CONDITIONS OF ANY
%% KIND, either express or implied.  See the License for the
%% specific language governing permissions and limitations
%% under the License.
%%
%% -------------------------------------------------------------------
-module(dc_utilities).
-include("antidote.hrl").

-export([
  get_my_dc_id/0,
  get_my_dc_nodes/0,
  call_vnode_sync/3,
  bcast_vnode_sync/2,
  bcast_my_vnode_sync/2,	 
  partition_to_indexnode/1,
  call_vnode/3,
  call_local_vnode/3,
  get_all_partitions/0,
  get_all_partitions_nodes/0,
  bcast_vnode/2,
  get_my_partitions/0,
  ensure_all_vnodes_running/1,
  ensure_local_vnodes_running_master/1,
  ensure_all_vnodes_running_master/1,
  get_partitions_num/0,
  check_staleness/0,
  check_registered/1,
  check_registered_global/1,	 
  get_scalar_stable_time/0,
  get_partition_snapshot/1,
  get_stable_snapshot/0,
  check_registered_global/1,	 
  now/0,
  now_microsec/0,
  now_millisec/0]).

%% Returns the ID of the current DC.
<<<<<<< HEAD
=======
%% This should not be called manually (it is only used the very
%% first time the DC is started), instead if you need to know
%% the id of the DC use the following:
%% dc_meta_data_utilites:get_my_dc_id
%% The reason is that the dcid can change on fail and restart, but
%% the original name is stored on disk in the meta_data_utilities
>>>>>>> 7ca8f6d9
-spec get_my_dc_id() -> dcid().
get_my_dc_id() ->
    {ok, Ring} = riak_core_ring_manager:get_my_ring(),
    riak_core_ring:cluster_name(Ring).

%% Returns the list of all node addresses in the cluster.
-spec get_my_dc_nodes() -> [node()].
get_my_dc_nodes() ->
    {ok, Ring} = riak_core_ring_manager:get_my_ring(),
    riak_core_ring:all_members(Ring).

%% Returns the IndexNode tuple used by riak_core_vnode_master:command functions.
-spec partition_to_indexnode(partition_id()) -> {partition_id(), any()}.
partition_to_indexnode(Partition) ->
    {ok, Ring} = riak_core_ring_manager:get_my_ring(),
    Node = riak_core_ring:index_owner(Ring, Partition),
    {Partition, Node}.

%% Returns a list of all partition indices in the cluster.
%% The partitions indices are 160-bit numbers that equally division the keyspace.
%% For example, for a cluster with 8 partitions, the indices would take following values:
%% 0, 1 * 2^157, 2 * 2^157, 3 * 2^157, 4 * 2^157, 5 * 2^157, 6 * 2^157, 7 * 2^157.
%% The partition numbers are erlang integers. To obtain the binary representation of the index,
%% use the inter_dc_txn:partition_to_bin/1 function.
-spec get_all_partitions() -> [partition_id()].
get_all_partitions() ->
    try
	{ok, Ring} = riak_core_ring_manager:get_my_ring(),
	CHash = riak_core_ring:chash(Ring),
	Nodes = chash:nodes(CHash),
	[I || {I, _} <- Nodes]
    catch
	_Ex:Res ->
	    lager:info("Error loading partition names: ~p, will retry", [Res]),
	    get_all_partitions()
    end.

%% Returns a list of all partition indcies plus the node each
%% belongs to
-spec get_all_partitions_nodes() -> [{partition_id(),node()}].
get_all_partitions_nodes() ->
    try
	{ok, Ring} = riak_core_ring_manager:get_my_ring(),
	CHash = riak_core_ring:chash(Ring),
	Nodes = chash:nodes(CHash)
    catch
	_Ex:Res ->
	    lager:info("Error loading partition-node names ~p, will retry", [Res]),
	    get_all_partitions_nodes()
    end.

%% Returns the partition indices hosted by the local (caller) node.
-spec get_my_partitions() -> [partition_id()].
get_my_partitions() ->
  {ok, Ring} = riak_core_ring_manager:get_my_ring(),
  riak_core_ring:my_indices(Ring).

%% Returns the number of partitions.
-spec get_partitions_num() -> non_neg_integer().
get_partitions_num() -> length(get_all_partitions()).

%% Sends the synchronous command to a vnode of a specified type and responsible for a specified partition number.
-spec call_vnode_sync(partition_id(), atom(), any()) -> any().
call_vnode_sync(Partition, VMaster, Request) ->
    riak_core_vnode_master:sync_command(partition_to_indexnode(Partition), Request, VMaster).

%% Sends the asynchronous command to a vnode of a specified type and responsible for a specified partition number.
-spec call_vnode(partition_id(), atom(), any()) -> ok.
call_vnode(Partition, VMaster, Request) ->
    riak_core_vnode_master:command(partition_to_indexnode(Partition), Request, VMaster).

%% Sends the asynchronous command to a vnode of a specified type and responsible for a specified partition number,
%% the partition must be on the same node that the command is run on
-spec call_local_vnode(partition_id(), atom(), any()) -> ok.
call_local_vnode(Partition, VMaster, Request) ->
    riak_core_vnode_master:command({Partition, node()}, Request, VMaster).

%% Sends the same (synchronous) command to all vnodes of a given type.
-spec bcast_vnode_sync(atom(), any()) -> any().
bcast_vnode_sync(VMaster, Request) ->
    %% TODO: a parallel map function would be nice here
    lists:map(fun(P) -> {P, call_vnode_sync(P, VMaster, Request)} end, get_all_partitions()).

<<<<<<< HEAD
=======
%% Broadcasts a message to all vnodes of the given type
%% located on the physical node from which this method is called
>>>>>>> 7ca8f6d9
-spec bcast_my_vnode_sync(atom(), any()) -> any().
bcast_my_vnode_sync(VMaster, Request) ->
    %% TODO: a parallel map function would be nice here
    lists:map(fun(P) -> {P, call_vnode_sync(P, VMaster, Request)} end, get_my_partitions()).

%% Sends the same (asynchronous) command to all vnodes of a given type.
-spec bcast_vnode(atom(), any()) -> any().
bcast_vnode(VMaster, Request) ->
    lists:map(fun(P) -> {P, call_vnode(P, VMaster, Request)} end, get_all_partitions()).

%% Checks if all vnodes of a particular type are running.
%% The method uses riak_core methods to perform the check and was
%% shown to be unreliable in some very specific circumstances.
%% Use with caution.
-spec ensure_all_vnodes_running(atom()) -> ok.
ensure_all_vnodes_running(VnodeType) ->
    Partitions = get_partitions_num(),
    Running = length(riak_core_vnode_manager:all_vnodes(VnodeType)),
    case Partitions == Running of
        true -> ok;
        false ->
            lager:info("Waiting for vnode ~p: required ~p, spawned ~p", [VnodeType, Partitions, Running]),
            timer:sleep(250),
            ensure_all_vnodes_running(VnodeType)
    end.

%% Internal function that loops until a given vnode type is running
-spec bcast_vnode_check_up(atom(),{hello},[partition_id()]) -> ok.
bcast_vnode_check_up(_VMaster,_Request,[]) ->
    ok;
bcast_vnode_check_up(VMaster,Request,[P|Rest]) ->
    Err = try
	      case call_vnode_sync(P,VMaster,Request) of
		  ok ->
		      false;
		  _Msg ->
		      true
	      end
	  catch
	      _Ex:_Res ->
		  true
	  end,
    case Err of
	true ->
	    lager:info("Vnode not up retrying, ~p, ~p", [VMaster,P]),
	    timer:sleep(1000),
	    bcast_vnode_check_up(VMaster,Request,[P|Rest]);
	false ->
	    bcast_vnode_check_up(VMaster,Request,Rest)
    end.
<<<<<<< HEAD
    
ensure_local_vnodes_running_master(VnodeType) ->
    check_registered(VnodeType),
    bcast_vnode_check_up(VnodeType,{hello},get_my_partitions()).
=======
>>>>>>> 7ca8f6d9

%% Loops until all vnodes of a given type are running
%% on the local phyical node from which this was funciton called  
-spec ensure_local_vnodes_running_master(atom()) -> ok.
ensure_local_vnodes_running_master(VnodeType) ->
    check_registered(VnodeType),
    bcast_vnode_check_up(VnodeType,{hello},get_my_partitions()).

%% Loops until all vnodes of a given type are running on all
%% nodes in the cluster
-spec ensure_all_vnodes_running_master(atom()) -> ok.
ensure_all_vnodes_running_master(VnodeType) ->
    check_registered(VnodeType),
    bcast_vnode_check_up(VnodeType,{hello}, get_all_partitions()).

%% Prints to the console the staleness between this DC and all
%% other DCs that it is connected to
-spec check_staleness() -> ok.
check_staleness() ->
    Now = clocksi_vnode:now_microsec(erlang:now()),
    {ok, SS} = get_stable_snapshot(),
    dict:fold(fun(DcId,Time,_Acc) ->
		      io:format("~w staleness: ~w ms ~n", [DcId,(Now-Time)/1000]),
		      ok
	      end, ok, SS).

%% Loops until a process with the given name is registered locally
-spec check_registered(atom()) -> ok.
check_registered(Name) ->
    case whereis(Name) of
	undefined ->
	    timer:sleep(100),
	    check_registered(Name);
	_ ->
	    ok
    end.

-spec check_registered_global(atom()) -> ok.
check_registered_global(Name) ->
    case global:whereis_name(Name) of
	undefined ->
	    timer:sleep(100),
	    check_registered_global(Name);
	_ ->
	    ok
    end.

%% @doc get_stable_snapshot: Returns stable snapshot time
%% in the current DC. stable snapshot time is the snapshot available at
%% in all partitions
-spec get_stable_snapshot() -> {ok, snapshot_time()}.
get_stable_snapshot() ->
    case meta_data_sender:get_merged_data(stable) of
        undefined ->
	    %% The snapshot isn't realy yet, need to wait for startup
	    timer:sleep(10),
	    get_stable_snapshot();
	SS ->
            case application:get_env(antidote, txn_prot) of
                {ok, clocksi} -> 
                    %% This is fine if transactions coordinators exists on the ring (i.e. they have access
                    %% to riak core meta-data) otherwise will have to change this
                    {ok, SS};
                {ok, gr} ->
                    %% For gentlerain use the same format as clocksi
                    %% But, replicate GST to all entries in the dict
                    StableSnapshot = SS,
                    case dict:size(StableSnapshot) of
                        0 -> 
                            {ok, StableSnapshot};
                        _ ->
                            ListTime = dict:fold( 
                                         fun(_Key, Value, Acc) ->
                                                 [Value | Acc ]
                                         end, [], StableSnapshot),
                            GST = lists:min(ListTime),
                            {ok, dict:map( 
                                   fun(_K, _V) ->
                                           GST
                                   end,
                                   StableSnapshot)}
                    end
            end
    end.

-spec get_partition_snapshot(partition_id()) -> snapshot_time().
get_partition_snapshot(Partition) ->
  case meta_data_sender:get_meta_dict(stable,Partition) of
	  undefined ->
	    %% The partition isn't ready yet, wait for startup
	    timer:sleep(10),
	    get_partition_snapshot(Partition);
	SS ->
	    SS
    end.

%% Returns the minimum value in the stable vector snapshot time
%% Useful for gentlerain protocol.
-spec get_scalar_stable_time() -> {ok, non_neg_integer(), vectorclock()}.
get_scalar_stable_time() ->   
    {ok, StableSnapshot} = get_stable_snapshot(),
    %% dict:is_empty/1 is not available, hence using dict:size/1
    %% to check whether it is empty
    case dict:size(StableSnapshot) of
        0 -> 
            %% This case occur when updates from remote replicas has not yet received
            %% or when there are no remote replicas
            %% Since with current setup there is no mechanism
            %% to distinguish these, we assume the second case
            Now = dc_utilities:now_microsec() - ?OLD_SS_MICROSEC,
            {ok, Now, StableSnapshot};
        _ ->
            %% This is correct only if stablesnapshot has entries for
            %% all DCs. Inorder to check that we need to configure the 
            %% number of DCs in advance, which is not possible now.
            ListTime = dict:fold( 
                         fun(_Key, Value, Acc) ->
                                 [Value | Acc ]
                         end, [], StableSnapshot),
            GST = lists:min(ListTime),
            {ok, GST, StableSnapshot}
    end.

%% Loops until a process with the given name is registered globally
-spec check_registered_global(atom()) -> ok.
check_registered_global(Name) ->
    case global:whereis_name(Name) of
	undefined ->
	    timer:sleep(100),
	    check_registered_global(Name);
	_ ->
	    ok
    end.

-ifdef(SAFE_TIME).
%% Uses erlang now to the the physical time
%% This value is guaranteed not to go backwards,
%% but is a scalability bottleneck
now() ->
    erlang:now().

-else.
%% Uses os:timestamp to get the current physical time
%% This time can go backwards which could break the
%% consistency guarantees of clock si
now() ->
    os:timestamp().

-endif.

-spec now_microsec() -> non_neg_integer().
now_microsec() ->
  {MegaSecs, Secs, MicroSecs} = dc_utilities:now(),
  (MegaSecs * 1000000 + Secs) * 1000000 + MicroSecs.

-spec now_millisec() -> non_neg_integer().
now_millisec() ->
  now_microsec() div 1000.<|MERGE_RESOLUTION|>--- conflicted
+++ resolved
@@ -39,7 +39,6 @@
   get_partitions_num/0,
   check_staleness/0,
   check_registered/1,
-  check_registered_global/1,	 
   get_scalar_stable_time/0,
   get_partition_snapshot/1,
   get_stable_snapshot/0,
@@ -49,15 +48,12 @@
   now_millisec/0]).
 
 %% Returns the ID of the current DC.
-<<<<<<< HEAD
-=======
 %% This should not be called manually (it is only used the very
 %% first time the DC is started), instead if you need to know
 %% the id of the DC use the following:
 %% dc_meta_data_utilites:get_my_dc_id
 %% The reason is that the dcid can change on fail and restart, but
 %% the original name is stored on disk in the meta_data_utilities
->>>>>>> 7ca8f6d9
 -spec get_my_dc_id() -> dcid().
 get_my_dc_id() ->
     {ok, Ring} = riak_core_ring_manager:get_my_ring(),
@@ -141,11 +137,8 @@
     %% TODO: a parallel map function would be nice here
     lists:map(fun(P) -> {P, call_vnode_sync(P, VMaster, Request)} end, get_all_partitions()).
 
-<<<<<<< HEAD
-=======
 %% Broadcasts a message to all vnodes of the given type
 %% located on the physical node from which this method is called
->>>>>>> 7ca8f6d9
 -spec bcast_my_vnode_sync(atom(), any()) -> any().
 bcast_my_vnode_sync(VMaster, Request) ->
     %% TODO: a parallel map function would be nice here
@@ -196,13 +189,6 @@
 	false ->
 	    bcast_vnode_check_up(VMaster,Request,Rest)
     end.
-<<<<<<< HEAD
-    
-ensure_local_vnodes_running_master(VnodeType) ->
-    check_registered(VnodeType),
-    bcast_vnode_check_up(VnodeType,{hello},get_my_partitions()).
-=======
->>>>>>> 7ca8f6d9
 
 %% Loops until all vnodes of a given type are running
 %% on the local phyical node from which this was funciton called  
@@ -236,16 +222,6 @@
 	undefined ->
 	    timer:sleep(100),
 	    check_registered(Name);
-	_ ->
-	    ok
-    end.
-
--spec check_registered_global(atom()) -> ok.
-check_registered_global(Name) ->
-    case global:whereis_name(Name) of
-	undefined ->
-	    timer:sleep(100),
-	    check_registered_global(Name);
 	_ ->
 	    ok
     end.
