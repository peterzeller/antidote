%% -------------------------------------------------------------------
%%
%% Copyright (c) 2014 SyncFree Consortium.  All Rights Reserved.
%%
%% This file is provided to you under the Apache License,
%% Version 2.0 (the "License"); you may not use this file
%% except in compliance with the License.  You may obtain
%% a copy of the License at
%%
%%   http://www.apache.org/licenses/LICENSE-2.0
%%
%% Unless required by applicable law or agreed to in writing,
%% software distributed under the License is distributed on an
%% "AS IS" BASIS, WITHOUT WARRANTIES OR CONDITIONS OF ANY
%% KIND, either express or implied.  See the License for the
%% specific language governing permissions and limitations
%% under the License.
%%
%% -------------------------------------------------------------------

%%@doc This file is the public api of antidote

-module(antidote).

-include("antidote.hrl").

%% API for applications
-export([
         start_transaction/2,
         start_transaction/3,
         read_objects/2,
         read_objects/3,
         read_objects/4,
         update_objects/2,
         update_objects/3,
         update_objects/4,
         abort_transaction/1,
         commit_transaction/1,
         create_bucket/2,
         create_object/3,
         delete_object/1
        ]).

%% ==========================================================
%% Old APIs, We would still need them for tests and benchmarks
-export([append/3,
         read/2,
<<<<<<< HEAD
=======
         clocksi_execute_tx/4,
>>>>>>> c89a1f86
         clocksi_execute_tx/3,
         clocksi_execute_tx/2,
         clocksi_execute_tx/1,
         clocksi_read/3,
         clocksi_read/2,
         clocksi_bulk_update/2,
         clocksi_bulk_update/1,
         clocksi_istart_tx/2,
         clocksi_istart_tx/1,
         clocksi_istart_tx/0,
         clocksi_iread/3,
         clocksi_iupdate/4,
         clocksi_iprepare/1,
         clocksi_full_icommit/1,
         clocksi_icommit/1]).
%% ===========================================================

-type txn_properties() :: term(). %% TODO: Define
-type op_param() :: term(). %% TODO: Define
-type bound_object() :: {key(), type(), bucket()}.

%% Public API

-spec start_transaction(Clock::snapshot_time(), Properties::txn_properties(), boolean())
                       -> {ok, txid()} | {error, reason()}.
start_transaction(Clock, _Properties, KeepAlive) ->
    clocksi_istart_tx(Clock, KeepAlive).

-spec start_transaction(Clock::snapshot_time(), Properties::txn_properties())
                       -> {ok, txid()} | {error, reason()}.
start_transaction(Clock, _Properties) ->
    clocksi_istart_tx(Clock, false).

-spec abort_transaction(TxId::txid()) -> {error, reason()}.
abort_transaction(_TxId) ->
    %% TODO
    {error, operation_not_implemented}.

-spec commit_transaction(TxId::txid()) ->
                                {ok, snapshot_time()} | {error, reason()}.
commit_transaction(TxId) ->
    case clocksi_full_icommit(TxId) of
        {ok, {_TxId, CommitTime}} ->
            {ok, CommitTime};
        {error, Reason} ->
            {error, Reason};
        Other ->
            {error, Other}
    end.

-spec read_objects(Objects::[bound_object()], TxId::txid())
                  -> {ok, [term()]} | {error, reason()}.
read_objects(Objects, TxId) ->
    %%TODO: Transaction co-ordinator handles multiple reads
    %% Executes each read as in a interactive transaction
    Results = lists:map(fun({Key, Type, _Bucket}) ->
                                case clocksi_iread(TxId, Key, Type) of
                                    {ok, Res} ->
                                        Res;
                                    {error, _Reason} ->
                                        error
                                end
                        end, Objects),
    case lists:member(error, Results) of
        true -> {error, read_failed}; %% TODO: Capture the reason for error
        false -> {ok, Results}
    end.

-spec update_objects([{bound_object(), op(), op_param()}], txid())
                    -> ok | {error, reason()}.
update_objects(Updates, TxId) ->
    %% TODO: How to generate Actor,
    %% Actor ID must be removed from crdt update interface
    Actor = TxId,
    %% Execute each update as in an interactive transaction
    Results = lists:map(
                fun({{Key, Type, _Bucket}, Op, OpParam}) ->
                        case clocksi_iupdate(TxId, Key, Type,
                                             {{Op, OpParam}, Actor}) of
                            ok -> ok;
                            {error, _Reason} ->
                                error
                        end
                end, Updates),
    case lists:member(error, Results) of
        true -> {error, read_failed}; %% TODO: Capture the reason for error
        false -> ok
    end.

%% For static transactions: bulk updates and bulk reads
-spec update_objects(snapshot_time(), term(), [{bound_object(), op(), op_param()}]) ->
                            {ok, snapshot_time()} | {error, reason()}.
update_objects(Clock, Properties, Updates) ->
    update_objects(Clock, Properties, Updates, false).

update_objects(Clock, _Properties, Updates, StayAlive) ->
    Actor = actor, %% TODO: generate unique actors
    Operations = lists:map(
                   fun({{Key, Type, _Bucket}, Op, OpParam}) ->
                           {update, {Key, Type, {{Op,OpParam}, Actor}}}
                   end,
                   Updates),
    SingleKey = case Operations of
                    [_O] -> %% Single key update
                        case Clock of 
                            ignore -> true;
                            _ -> false
                        end;
                    [_H|_T] -> false
                end,
    case SingleKey of 
        true ->  %% if single key, execute the fast path
            [{update, {K, T, Op}}] = Operations,
            case append(K, T, Op) of
                {ok, {_TxId, [], CT}} ->
                    {ok, CT};
                {error, Reason} ->
                    {error, Reason}
            end;
        false ->
            case clocksi_execute_tx(Clock, Operations, StayAlive) of
                {ok, {_TxId, [], CommitTime}} ->
                    {ok, CommitTime};
                {error, Reason} -> {error, Reason}
            end
    end.

read_objects(Clock, Properties, Objects) ->
    read_objects(Clock, Properties, Objects, false).

read_objects(Clock, _Properties, Objects, StayAlive) ->
    Args = lists:map(
             fun({Key, Type, _Bucket}) ->
                     {read, {Key, Type}}
             end,
             Objects),
    SingleKey = case Args of
                    [_O] -> %% Single key update
                        case Clock of 
                            ignore -> true;
                            _ -> false
                        end;
                    [_H|_T] -> false
                end,
    case SingleKey of
        true -> %% Execute the fast path
            [{read, {Key, Type}}] = Args,
            case materializer:check_operations([{read, {Key, Type}}]) of
                ok ->
                    {ok, Val, CommitTime} = clocksi_interactive_tx_coord_fsm:
                        perform_singleitem_read(Key,Type),
                    {ok, [Val], CommitTime};
                {error, Reason} ->
                    {error, Reason}
            end;
        false ->
            case application:get_env(antidote, txn_prot) of
                {ok, clocksi} ->
                    case clocksi_execute_tx(Clock, Args, StayAlive) of
                        {ok, {_TxId, Result, CommitTime}} ->
                            {ok, Result, CommitTime};
                        {error, Reason} -> {error, Reason}
                    end;
                {ok, gr} ->
                    case Args of
                        [_Op] -> %% Single object read = read latest value
                            case clocksi_execute_tx(Clock, Args, StayAlive) of
                                {ok, {_TxId, Result, CommitTime}} ->
                                    {ok, Result, CommitTime};
                                {error, Reason} -> {error, Reason}
                            end;
                        [_|_] -> %% Read Multiple objects  = read from a snapshot
                            %% Snapshot includes all updates committed at time GST
                            %% from local and remore replicas
                            case gr_snapshot_read(Clock, Args) of
                                {ok, {_TxId, Result, CommitTime}} ->
                                    {ok, Result, CommitTime};
                                {error, Reason} -> {error, Reason}
                            end
                    end
            end
    end.

%% Object creation and types
create_bucket(_Bucket, _Type) ->
    %% TODO: Bucket is not currently supported
    {error, operation_not_supported}.

create_object(_Key, _Type, _Bucket) ->
    %% TODO: Object creation is not currently supported
    {error, operation_not_supported}.

delete_object({_Key, _Type, _Bucket}) ->
    %% TODO: Object deletion is not currently supported
    {error, operation_not_supported}.

%% =============================================================================
%% OLD API, We might still need them

%% @doc The append/2 function adds an operation to the log of the CRDT
%%      object stored at some key.
-spec append(key(), type(), {op(),term()}) ->
                    {ok, {txid(), [], snapshot_time()}} | {error, term()}.
append(Key, Type, {OpParams, Actor}) ->
    case materializer:check_operations([{update,
                                         {Key, Type, {OpParams, Actor}}}]) of
        ok ->
            clocksi_interactive_tx_coord_fsm:
                perform_singleitem_update(Key, Type,{OpParams,Actor});
        {error, Reason} ->
            {error, Reason}
    end.

%% @doc The read/2 function returns the current value for the CRDT
%%      object stored at some key.
-spec read(key(), type()) -> {ok, val()} | {error, reason()} | {error, {type_check, term()}}.
read(Key, Type) ->
    case materializer:check_operations([{read, {Key, Type}}]) of
        ok ->
            {ok, Val, _CommitTime} = clocksi_interactive_tx_coord_fsm:
                perform_singleitem_read(Key,Type),
            {ok, Val};
        {error, Reason} ->
            {error, Reason}
    end.


%% Clock SI API
%% TODO: Move these functions into clocksi files. Public interface should only
%%       contain generic transaction interface

%% @doc Starts a new ClockSI transaction.
%%      Input:
%%      ClientClock: last clock the client has seen from a successful transaction.
%%      Operations: the list of the operations the transaction involves.
%%      Returns:
%%      an ok message along with the result of the read operations involved in the
%%      the transaction, in case the tx ends successfully.
%%      error message in case of a failure.
%%
-spec clocksi_execute_tx(Clock :: snapshot_time(),
<<<<<<< HEAD
                         [client_op()]) -> {ok, {txid(), [snapshot()], snapshot_time()}} | {error, term()}.
=======
                         [client_op()],snapshot_time(),boolean()) -> {ok, {txid(), [snapshot()], snapshot_time()}} | {error, term()}.
>>>>>>> c89a1f86
clocksi_execute_tx(Clock, Operations, UpdateClock, KeepAlive) ->
    case materializer:check_operations(Operations) of
        {error, Reason} ->
            {error, Reason};
        ok ->
	    TxPid = case KeepAlive of
			true ->
			    whereis(clocksi_static_tx_coord_fsm:generate_name(self()));
			false ->
			    undefined
		    end,
	    CoordPid = case TxPid of
			   undefined ->
			       {ok, CoordFsmPid} = clocksi_static_tx_coord_sup:start_fsm([self(), Clock, Operations, UpdateClock, KeepAlive]),
			       CoordFsmPid;
			   TxPid ->
			       ok = gen_fsm:send_event(TxPid, {start_tx, self(), Clock, Operations, UpdateClock}),
			       TxPid
		       end,
	    gen_fsm:sync_send_event(CoordPid, execute, ?OP_TIMEOUT)
    end.

clocksi_execute_tx(Clock, Operations, UpdateClock) ->
    clocksi_execute_tx(Clock, Operations, UpdateClock, false).

clocksi_execute_tx(Clock, Operations) ->
    clocksi_execute_tx(Clock, Operations, update_clock).

-spec clocksi_execute_tx([client_op()]) -> {ok, {txid(), [snapshot()], snapshot_time()}} | {error, term()}.
clocksi_execute_tx(Operations) ->
    clocksi_execute_tx(ignore, Operations).

-spec clocksi_bulk_update(ClientClock:: snapshot_time(),
                          [client_op()]) -> {ok, {txid(), [snapshot()], snapshot_time()}} | {error, term()}.
clocksi_bulk_update(ClientClock, Operations) ->
    clocksi_execute_tx(ClientClock, Operations).

-spec clocksi_bulk_update([client_op()]) -> {ok, {txid(), [snapshot()], snapshot_time()}} | {error, term()}.
clocksi_bulk_update(Operations) ->
    clocksi_execute_tx(Operations).

-spec clocksi_read(ClientClock :: snapshot_time(),
                   Key :: key(), Type:: type()) -> {ok, {txid(), [snapshot()], snapshot_time()}} | {error, term()}.
clocksi_read(ClientClock, Key, Type) ->
    clocksi_execute_tx(ClientClock, [{read, {Key, Type}}]).

-spec clocksi_read(key(), type()) -> {ok, {txid(), [snapshot()], snapshot_time()}} | {error, term()}.
clocksi_read(Key, Type) ->
    clocksi_execute_tx([{read, {Key, Type}}]).


%% @doc Starts a new ClockSI interactive transaction.
%%      Input:
%%      ClientClock: last clock the client has seen from a successful transaction.
%%      Returns: an ok message along with the new TxId.
%%
-spec clocksi_istart_tx(Clock:: snapshot_time()) ->
                               {ok, txid()} | {error, reason()}.
clocksi_istart_tx(Clock, KeepAlive) ->
    TxPid = case KeepAlive of
		true ->
		    whereis(clocksi_interactive_tx_coord_fsm:generate_name(self()));
		false ->
		    undefined
	    end,
<<<<<<< HEAD
    case TxPid of
=======
    _ = case TxPid of
>>>>>>> c89a1f86
	undefined ->
	    {ok, _} = clocksi_interactive_tx_coord_sup:start_fsm([self(), Clock, KeepAlive]);
	TxPid ->
	    ok = gen_fsm:send_event(TxPid, {start_tx, self(), Clock})
    end,
    receive
        {ok, TxId} ->
            {ok, TxId};
        Other ->
            {error, Other}
    end.

clocksi_istart_tx(Clock) ->
    clocksi_istart_tx(Clock, false).

clocksi_istart_tx() ->
    clocksi_istart_tx(ignore, false).

-spec clocksi_iread(txid(), key(), type()) -> {ok, term()} | {error, reason()}.
clocksi_iread({_, _, CoordFsmPid}, Key, Type) ->
    case materializer:check_operations([{read, {Key, Type}}]) of
        ok ->
            case gen_fsm:sync_send_event(CoordFsmPid, {read, {Key, Type}}, ?OP_TIMEOUT) of
                {ok, Res} -> {ok, Res};
                {error, Reason} -> {error, Reason}
            end;
        {error, Reason} ->
            {error, Reason}
    end.

-spec clocksi_iupdate(txid(), key(), type(), term()) -> ok | {error, reason()}.
clocksi_iupdate({_, _, CoordFsmPid}, Key, Type, OpParams) ->
    case materializer:check_operations([{update, {Key, Type, OpParams}}]) of
        ok ->
            case gen_fsm:sync_send_event(CoordFsmPid,
                                         {update, {Key, Type, OpParams}}, ?OP_TIMEOUT) of
                ok -> ok;
                {aborted, _} -> {error, aborted};
                {error, Reason} -> {error, Reason}
            end;
        {error, Reason} ->
            {error, Reason}
    end.

%% @doc This commits includes both prepare and commit phase. Thus
%%      Client do not need to send to message to complete the 2PC
%%      protocol. The Tx coordinator will pick the best strategie
%%      automatically.
%%      To keep with the current api this is still done in 2 steps,
%%      but should be changed when the new transaction api is decided
-spec clocksi_full_icommit(txid()) -> {aborted, txid()} | {ok, {txid(), snapshot_time()}} | {error, reason()}.
clocksi_full_icommit({_, _, CoordFsmPid})->
    case gen_fsm:sync_send_event(CoordFsmPid, {prepare, empty}, ?OP_TIMEOUT) of
        {ok,_PrepareTime} ->
            gen_fsm:sync_send_event(CoordFsmPid, commit, ?OP_TIMEOUT);
        Msg ->
            Msg
    end.

-spec clocksi_iprepare(txid()) -> {aborted, txid()} | {ok, non_neg_integer()}.
clocksi_iprepare({_, _, CoordFsmPid})->
    gen_fsm:sync_send_event(CoordFsmPid, {prepare, two_phase}, ?OP_TIMEOUT).

-spec clocksi_icommit(txid()) -> {aborted, txid()} | {ok, {txid(), snapshot_time()}}.
clocksi_icommit({_, _, CoordFsmPid})->
    gen_fsm:sync_send_event(CoordFsmPid, commit, ?OP_TIMEOUT).

%%% Snapshot read for Gentlerain protocol
gr_snapshot_read(ClientClock, Args) ->
    %% GST = scalar stable time
    %% VST = vector stable time with entries for each dc
    {ok, GST, VST} = vectorclock:get_scalar_stable_time(),
    DcId = dc_utilities:get_my_dc_id(),
    Dt = vectorclock:get_clock_of_dc(DcId, ClientClock),
    case Dt =< GST of
        true ->
            %% Set all entries in snapshot as GST
            ST = dict:map(fun(_,_) -> GST end, VST),
            %% ST doesnot contain entry for local dc, hence explicitly 
            %% add it in snapshot time
            SnapshotTime = vectorclock:set_clock_of_dc(DcId, GST, ST),
            clocksi_execute_tx(SnapshotTime, Args, no_update_clock);
        false ->
            timer:sleep(10),
            gr_snapshot_read(ClientClock, Args)
    end.<|MERGE_RESOLUTION|>--- conflicted
+++ resolved
@@ -45,10 +45,7 @@
 %% Old APIs, We would still need them for tests and benchmarks
 -export([append/3,
          read/2,
-<<<<<<< HEAD
-=======
          clocksi_execute_tx/4,
->>>>>>> c89a1f86
          clocksi_execute_tx/3,
          clocksi_execute_tx/2,
          clocksi_execute_tx/1,
@@ -290,11 +287,7 @@
 %%      error message in case of a failure.
 %%
 -spec clocksi_execute_tx(Clock :: snapshot_time(),
-<<<<<<< HEAD
-                         [client_op()]) -> {ok, {txid(), [snapshot()], snapshot_time()}} | {error, term()}.
-=======
                          [client_op()],snapshot_time(),boolean()) -> {ok, {txid(), [snapshot()], snapshot_time()}} | {error, term()}.
->>>>>>> c89a1f86
 clocksi_execute_tx(Clock, Operations, UpdateClock, KeepAlive) ->
     case materializer:check_operations(Operations) of
         {error, Reason} ->
@@ -360,11 +353,7 @@
 		false ->
 		    undefined
 	    end,
-<<<<<<< HEAD
-    case TxPid of
-=======
     _ = case TxPid of
->>>>>>> c89a1f86
 	undefined ->
 	    {ok, _} = clocksi_interactive_tx_coord_sup:start_fsm([self(), Clock, KeepAlive]);
 	TxPid ->
