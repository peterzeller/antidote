%% -------------------------------------------------------------------
%%
%% Copyright (c) 2014 SyncFree Consortium.  All Rights Reserved.
%%
%% This file is provided to you under the Apache License,
%% Version 2.0 (the "License"); you may not use this file
%% except in compliance with the License.  You may obtain
%% a copy of the License at
%%
%%   http://www.apache.org/licenses/LICENSE-2.0
%%
%% Unless required by applicable law or agreed to in writing,
%% software distributed under the License is distributed on an
%% "AS IS" BASIS, WITHOUT WARRANTIES OR CONDITIONS OF ANY
%% KIND, either express or implied.  See the License for the
%% specific language governing permissions and limitations
%% under the License.
%%
%% -------------------------------------------------------------------

%%@doc This file is the public api of antidote

-module(antidote).

-include("antidote.hrl").

%% API for applications
-export([ start/0, stop/0,
         start_transaction/2,
         start_transaction/3,
         read_objects/2,
         read_objects/3,
         read_objects/4,
         update_objects/2,
         update_objects/3,
         update_objects/4,
         abort_transaction/1,
         commit_transaction/1,
	 get_objects/2,
	 get_log_operations/1,
         create_bucket/2,
         create_object/3,
         delete_object/1,
         register_pre_hook/3,
         register_post_hook/3,
         unregister_hook/2
        ]).

%% ==========================================================
%% Old APIs, We would still need them for tests and benchmarks
-export([append/3,
	 append/4,
         read/2,
         read/3,
         clocksi_execute_tx/4,
         clocksi_execute_tx/3,
         clocksi_execute_tx/2,
         clocksi_execute_tx/1,
         clocksi_execute_int_tx/1,
         clocksi_read/3,
         clocksi_read/2,
         clocksi_bulk_update/2,
         clocksi_bulk_update/1,
         clocksi_istart_tx/3,
         clocksi_istart_tx/2,
         clocksi_istart_tx/1,
         clocksi_istart_tx/0,
         clocksi_iread/3,
         clocksi_iupdate/4,
         clocksi_iprepare/1,
         clocksi_full_icommit/1,
         clocksi_icommit/1,
	 get_txn_property/2]).
%% ===========================================================

%% -type op_param() :: term(). %% TODO: Define
%% -type bound_object() :: {key(), type(), bucket()}.

%% Public API

-spec start() -> {ok, _} | {error, term()}.
start() ->
  application:ensure_all_started(antidote).

-spec stop() -> ok.
stop() ->
  application:stop(antidote).


-spec start_transaction(Clock::snapshot_time() | ignore , Properties::txn_properties(), boolean())
                       -> {ok, txid()} | {error, reason()}.
start_transaction(Clock, Properties, KeepAlive) ->
    clocksi_istart_tx(Clock, KeepAlive, Properties).

-spec start_transaction(Clock::snapshot_time(), Properties::txn_properties())
                       -> {ok, txid()} | {error, reason()}.
start_transaction(Clock, Properties) ->
    clocksi_istart_tx(Clock, false, Properties).

-spec abort_transaction(TxId::txid()) -> {error, reason()}.
abort_transaction(_TxId) ->
    %% TODO
    {error, operation_not_implemented}.

-spec commit_transaction(TxId::txid()) ->
                                {ok, snapshot_time()} | {error, reason()}.
commit_transaction(TxId) ->
    case clocksi_full_icommit(TxId) of
        {ok, {_TxId, CommitTime}} ->
            {ok, CommitTime};
        {error, Reason} ->
            {error, Reason};
        Other ->
            {error, Other}
    end.

-spec read_objects(Objects::[bound_object()], TxId::txid())
                  -> {ok, [term()]} | {error, reason()}.
read_objects(Objects, TxId) ->
    %%TODO: Transaction co-ordinator handles multiple reads
    %% Executes each read as in a interactive transaction
    Results = lists:map(fun({Key, Type, Bucket}) ->
                                case clocksi_iread(TxId, {Key, Bucket}, Type) of
                                    {ok, Res} ->
                                        Res;
                                    {error, _Reason} ->
                                        error
                                end
                        end, Objects),
    case lists:member(error, Results) of
        true -> {error, read_failed}; %% TODO: Capture the reason for error
        false -> {ok, Results}
    end.

-spec update_objects([{bound_object(), op_name(), op_param()}], txid())
                    -> ok | {error, reason()}.
update_objects(Updates, TxId) ->
    %% Execute each update as in an interactive transaction
    Results = lists:map(
                fun({{Key, Type, Bucket}, Op, OpParam}) ->
                        case clocksi_iupdate(TxId, {Key, Bucket}, Type,
                                             {Op, OpParam}) of
                            ok -> ok;
                            {error, Reason} ->
                                lager:debug("Update failed. Reason : ~p",[Reason]),
                                error
                        end
                end, Updates),
    case lists:member(error, Results) of
       true -> {error, update_failed}; %% TODO: Capture the reason for error
       false -> ok
    end.

%% For static transactions: bulk updates and bulk reads
-spec update_objects(snapshot_time() | ignore , term(), [{bound_object(), op_name(), op_param()}]) ->
                            {ok, snapshot_time()} | {error, reason()}.
update_objects(Clock, Properties, Updates) ->
    update_objects(Clock, Properties, Updates, false).

update_objects(Clock, Properties, Updates, StayAlive) ->
    Operations = lists:map(
                   fun({{Key, Type, Bucket}, Op, OpParam}) ->
                           {update, {{Key, Bucket}, Type, {Op,OpParam}}}
                   end,
                   Updates),
    SingleKey = case Operations of
                    [_O] -> %% Single key update
                        case Clock of
                            ignore -> true;
                            _ -> false
                        end;
                    [_H|_T] -> false
                end,
    case SingleKey of
        true ->  %% if single key, execute the fast path
            [{update, {K, T, Op}}] = Operations,
            case append(K, T, Op, Properties) of
                {ok, {_TxId, [], CT}} ->
                    {ok, CT};
                {error, Reason} ->
                    {error, Reason}
            end;
        false ->
            case clocksi_execute_tx(Clock, Operations, Properties, StayAlive) of
                {ok, {_TxId, [], CommitTime}} ->
                    {ok, CommitTime};
                {error, Reason} -> {error, Reason}
            end
    end.

read_objects(Clock, Properties, Objects) ->
    read_objects(Clock, Properties, Objects, false).

read_objects(Clock, Properties, Objects, StayAlive) ->
    Args = lists:map(
             fun({Key, Type, Bucket}) ->
                     {read, {{Key,Bucket}, Type}}
             end,
             Objects),
    SingleKey = case Args of
                    [_O] -> %% Single key update
                        case Clock of
                            ignore -> true;
                            _ -> false
                        end;
                    [_H|_T] -> false
                end,
    case SingleKey of
        true -> %% Execute the fast path
            [{read, {Key, Type}}] = Args,
            case materializer:check_operations([{read, {Key, Type}}]) of
                ok ->
                    {ok, Val, CommitTime} = clocksi_interactive_tx_coord_fsm:
                        perform_singleitem_read(Key,Type,Properties),
                    {ok, [Val], CommitTime};
                {error, Reason} ->
                    {error, Reason}
            end;
        false ->
            case application:get_env(antidote, txn_prot) of
                {ok, clocksi} ->
                    case clocksi_execute_tx(Clock, Args, Properties, StayAlive) of
                        {ok, {_TxId, Result, CommitTime}} ->
                            {ok, Result, CommitTime};
                        {error, Reason} -> {error, Reason}
                    end;
                {ok, gr} ->
                    case Args of
                        [_Op] -> %% Single object read = read latest value
                            case clocksi_execute_tx(Clock, Args, Properties, StayAlive) of
                                {ok, {_TxId, Result, CommitTime}} ->
                                    {ok, Result, CommitTime};
                                {error, Reason} -> {error, Reason}
                            end;
                        [_|_] -> %% Read Multiple objects  = read from a snapshot
                            %% Snapshot includes all updates committed at time GST
                            %% from local and remore replicas
                            case gr_snapshot_read(Clock, Args) of
                                {ok, {_TxId, Result, CommitTime}} ->
                                    {ok, Result, CommitTime};
                                {error, Reason} -> {error, Reason}
                            end
                    end
            end
    end.


get_objects(Objects,Properties) ->
    get_objects_internal(Objects,[],Properties).

get_objects_internal([],_Properties,Acc) ->
    {ok,lists:reverse(Acc)};
get_objects_internal([{Key,Type,_Bucket}|Rest],Properties, Acc) ->
    case materializer:check_operations([{read, {Key, Type}}]) of
	ok ->
	    case clocksi_interactive_tx_coord_fsm:perform_singleitem_get(Key,Type,Properties) of
		{ok, Val, CommitTime} ->
		    get_objects_internal(Rest,Properties,[{Val,CommitTime}|Acc]);
		{error, Reason} ->
		    {error, Reason}
	    end;
	{error, Reason} ->
	    {error, Reason}
    end.

%%-get_log_operations({key(),type(),bucket()}) -> [[{non_neg_integer(),#clocksi_payload{}]] | {error, term()}.
get_log_operations(ObjectClockPairs) ->
    Res = get_log_operations_internal(ObjectClockPairs,[]),
    %% result is a list of lists of lists
    %% internal list is {number, clocksi_payload}
    Res.

get_log_operations_internal([],Acc) ->
    {ok,lists:reverse(Acc)};
get_log_operations_internal([{{Key,Type,_Bucket},Clock}|Rest],Acc) ->
    LogId = log_utilities:get_logid_from_key(Key),
    [Node] = log_utilities:get_preflist_from_key(Key),
    case logging_vnode:get_from_time(Node,LogId,Clock,Type,Key) of
	#snapshot_get_response{ops_list = Ops} ->
	    get_log_operations_internal(Rest,[Ops|Acc]);
	{error, Reason} ->
	    {error, Reason}
    end.

%% Object creation and types
create_bucket(_Bucket, _Type) ->
    %% TODO: Bucket is not currently supported
    {error, operation_not_supported}.

create_object(_Key, _Type, _Bucket) ->
    %% TODO: Object creation is not currently supported
    {error, operation_not_supported}.

delete_object({_Key, _Type, _Bucket}) ->
    %% TODO: Object deletion is not currently supported
    {error, operation_not_supported}.

-spec register_post_hook(bucket(), module_name(), function_name()) -> ok | {error, function_not_exported}.
register_post_hook(Bucket, Module, Function) ->
    antidote_hooks:register_post_hook(Bucket, Module, Function).

-spec register_pre_hook(bucket(), module_name(), function_name()) -> ok | {error, function_not_exported}.
register_pre_hook(Bucket, Module, Function) ->
    antidote_hooks:register_pre_hook(Bucket, Module, Function).

-spec unregister_hook(pre_commit | post_commit, bucket()) -> ok.
unregister_hook(Prefix, Bucket) ->
    antidote_hooks:unregister_hook(Prefix, Bucket).

%% =============================================================================
%% OLD API, We might still need them


append(Key, Type, OpParams) ->
    append(Key, Type, OpParams, []).

%% @doc The append/2 function adds an operation to the log of the CRDT
%%      object stored at some key.
<<<<<<< HEAD
-spec append(key(), type(), op(), list()) ->
=======
-spec append(key(), type(), {op() | transfer,term()}) ->
>>>>>>> 9ae9c6d0
                    {ok, {txid(), [], snapshot_time()}} | {error, term()}.
append(Key, Type, OpParams, Properties) ->
    case materializer:check_operations([{update,
                                         {Key, Type, OpParams}}]) of
        ok -> clocksi_interactive_tx_coord_fsm:
		  perform_singleitem_update(Key, Type, OpParams, Properties);
        {error, Reason} ->
            {error, Reason}
    end.

read(Key, Type) ->
    read(Key, Type, []).

%% @doc The read/2 function returns the current value for the CRDT
%%      object stored at some key.
-spec read(key(), type(), list()) -> {ok, val()} | {error, reason()} | {error, {type_check, term()}}.
read(Key, Type, Properties) ->
    case materializer:check_operations([{read, {Key, Type}}]) of
        ok ->
            {ok, Val, _CommitTime} = clocksi_interactive_tx_coord_fsm:
                perform_singleitem_read(Key,Type,Properties),
            {ok, Val};
        {error, Reason} ->
            {error, Reason}
    end.


%% Clock SI API
%% TODO: Move these functions into clocksi files. Public interface should only
%%       contain generic transaction interface

%% @doc Starts a new ClockSI transaction.
%%      Input:
%%      ClientClock: last clock the client has seen from a successful transaction.
%%      Operations: the list of the operations the transaction involves.
%%      Returns:
%%      an ok message along with the result of the read operations involved in the
%%      the transaction, in case the tx ends successfully.
%%      error message in case of a failure.
%%
-spec clocksi_execute_tx(Clock :: snapshot_time(),
                         [client_op()],snapshot_time(),boolean()) -> {ok, {txid(), [snapshot()], snapshot_time()}} | {error, term()}.
clocksi_execute_tx(Clock, Operations, Properties, KeepAlive) ->
    case materializer:check_operations(Operations) of
        {error, Reason} ->
            {error, Reason};
        ok ->
	    TxPid = case KeepAlive of
			true ->
			    whereis(clocksi_static_tx_coord_fsm:generate_name(self()));
			false ->
			    undefined
		    end,
	    CoordPid = case TxPid of
			   undefined ->
			       {ok, CoordFsmPid} = clocksi_static_tx_coord_sup:start_fsm([self(), Clock, Operations, Properties, KeepAlive]),
			       CoordFsmPid;
			   TxPid ->
			       ok = gen_fsm:send_event(TxPid, {start_tx, self(), Clock, Operations, Properties}),
			       TxPid
		       end,
	    case gen_fsm:sync_send_event(CoordPid, execute, ?OP_TIMEOUT) of
		{aborted, Info} ->
		    {error, {aborted, Info}};
		Other ->
		    Other
	    end
    end.

clocksi_execute_tx(Clock, Operations, Properties) ->
    clocksi_execute_tx(Clock, Operations, Properties, false).

clocksi_execute_tx(Clock, Operations) ->
    clocksi_execute_tx(Clock, Operations, []).

-spec clocksi_execute_tx([client_op()]) -> {ok, {txid(), [snapshot()], snapshot_time()}} | {error, term()}.
clocksi_execute_tx(Operations) ->
    clocksi_execute_tx(ignore, Operations).

-spec clocksi_execute_int_tx([client_op()]) -> {ok, {txid(), [snapshot()], snapshot_time()}} | {error, term()}.
clocksi_execute_int_tx(Operations) ->
    {ok, TxId} = clocksi_istart_tx(),
    case execute_ops(Operations, TxId, []) of
        {error, Reason} ->
            {error, Reason};
        ReadSet ->
            case clocksi_full_icommit(TxId) of
                {ok, {TxId, CommitTime}} ->
                    {ok, {TxId, ReadSet, CommitTime}};
                Other ->
                    Other
            end
    end.

-spec clocksi_bulk_update(ClientClock:: snapshot_time(),
                          [client_op()]) -> {ok, {txid(), [snapshot()], snapshot_time()}} | {error, term()}.
clocksi_bulk_update(ClientClock, Operations) ->
    clocksi_execute_tx(ClientClock, Operations).

-spec clocksi_bulk_update([client_op()]) -> {ok, {txid(), [snapshot()], snapshot_time()}} | {error, term()}.
clocksi_bulk_update(Operations) ->
    clocksi_execute_tx(Operations).

-spec clocksi_read(ClientClock :: snapshot_time(),
                   Key :: key(), Type:: type()) -> {ok, {txid(), [snapshot()], snapshot_time()}} | {error, term()}.
clocksi_read(ClientClock, Key, Type) ->
    clocksi_execute_tx(ClientClock, [{read, {Key, Type}}]).

-spec clocksi_read(key(), type()) -> {ok, {txid(), [snapshot()], snapshot_time()}} | {error, term()}.
clocksi_read(Key, Type) ->
    clocksi_execute_tx([{read, {Key, Type}}]).


%% @doc Starts a new ClockSI interactive transaction.
%%      Input:
%%      ClientClock: last clock the client has seen from a successful transaction.
%%      Returns: an ok message along with the new TxId.
%%
-spec clocksi_istart_tx(Clock:: snapshot_time()) ->
                               {ok, txid()} | {error, reason()}.
clocksi_istart_tx(Clock, KeepAlive, Properties) ->
    TxPid = case KeepAlive of
		true ->
		    whereis(clocksi_interactive_tx_coord_fsm:generate_name(self()));
		false ->
		    undefined
	    end,
    _ = case TxPid of
	undefined ->
	    {ok, _} = clocksi_interactive_tx_coord_sup:start_fsm([self(), Clock, Properties, KeepAlive]);
	TxPid ->
	    ok = gen_fsm:send_event(TxPid, {start_tx, self(), Clock, Properties})
    end,
    receive
        {ok, TxId} ->
            {ok, TxId};
        Other ->
            {error, Other}
    end.

clocksi_istart_tx(Clock, false) ->
    clocksi_istart_tx(Clock, false, []).

clocksi_istart_tx(Clock) ->
    clocksi_istart_tx(Clock, false).

clocksi_istart_tx() ->
    clocksi_istart_tx(ignore, false).

-spec clocksi_iread(txid(), key(), type()) -> {ok, term()} | {error, reason()}.
clocksi_iread({_, _, CoordFsmPid}, Key, Type) ->
    case materializer:check_operations([{read, {Key, Type}}]) of
        ok ->
            case gen_fsm:sync_send_event(CoordFsmPid, {read, {Key, Type}}, ?OP_TIMEOUT) of
                {ok, Res} -> {ok, Res};
                {error, Reason} -> {error, Reason}
            end;
        {error, Reason} ->
            {error, Reason}
    end.

-spec clocksi_iupdate(txid(), key(), type(), term()) -> ok | {error, reason()}.
clocksi_iupdate({_, _, CoordFsmPid}, Key, Type, OpParams) ->
    case materializer:check_operations([{update, {Key, Type, OpParams}}]) of
        ok ->
            case gen_fsm:sync_send_event(CoordFsmPid,
                                         {update, {Key, Type, OpParams}}, ?OP_TIMEOUT) of
                ok -> ok;
                {aborted, _} -> {error, aborted};
                {error, Reason} -> {error, Reason}
            end;
        {error, Reason} ->
            {error, Reason}
    end.

%% @doc This commits includes both prepare and commit phase. Thus
%%      Client do not need to send to message to complete the 2PC
%%      protocol. The Tx coordinator will pick the best strategie
%%      automatically.
%%      To keep with the current api this is still done in 2 steps,
%%      but should be changed when the new transaction api is decided
-spec clocksi_full_icommit(txid()) -> {aborted, txid()} | {ok, {txid(), snapshot_time()}} | {error, reason()}.
clocksi_full_icommit({_, _, CoordFsmPid})->
    case gen_fsm:sync_send_event(CoordFsmPid, {prepare, empty}, ?OP_TIMEOUT) of
        {ok,_PrepareTime} ->
            gen_fsm:sync_send_event(CoordFsmPid, commit, ?OP_TIMEOUT);
        Msg ->
            Msg
    end.

-spec clocksi_iprepare(txid()) -> {aborted, txid()} | {ok, non_neg_integer()}.
clocksi_iprepare({_, _, CoordFsmPid})->
    gen_fsm:sync_send_event(CoordFsmPid, {prepare, two_phase}, ?OP_TIMEOUT).

-spec clocksi_icommit(txid()) -> {aborted, txid()} | {ok, {txid(), snapshot_time()}}.
clocksi_icommit({_, _, CoordFsmPid})->
    gen_fsm:sync_send_event(CoordFsmPid, commit, ?OP_TIMEOUT).

%%% Snapshot read for Gentlerain protocol
gr_snapshot_read(ClientClock, Args) ->
    %% GST = scalar stable time
    %% VST = vector stable time with entries for each dc
    {ok, GST, VST} = dc_utilities:get_scalar_stable_time(),
    DcId = dc_meta_data_utilities:get_my_dc_id(),
    Dt = vectorclock:get_clock_of_dc(DcId, ClientClock),
    case Dt =< GST of
        true ->
            %% Set all entries in snapshot as GST
            ST = dict:map(fun(_,_) -> GST end, VST),
            %% ST doesnot contain entry for local dc, hence explicitly
            %% add it in snapshot time
            SnapshotTime = vectorclock:set_clock_of_dc(DcId, GST, ST),
            clocksi_execute_tx(SnapshotTime, Args, [{update_clock,false}]);
        false ->
            timer:sleep(10),
            gr_snapshot_read(ClientClock, Args)
    end.

execute_ops([], _TxId, ReadSet) ->
    lists:reverse(ReadSet);
execute_ops([{update, {Key, Type, OpParams}}|Rest], TxId, ReadSet) ->
    case clocksi_iupdate(TxId, Key, Type, OpParams) of
        ok -> execute_ops(Rest, TxId, ReadSet);
        {error, Reason} ->
            {error, Reason}
    end;
execute_ops([{read, {Key, Type}}|Rest], TxId, ReadSet) ->
    {ok, Value} = clocksi_iread(TxId, Key, Type),
    execute_ops(Rest, TxId, [Value|ReadSet]).

get_txn_property(update_clock, Properties) ->
    case lists:keyfind(update_clock, 1, Properties) of
	false ->
	    update_clock;
	{update_clock, ShouldUpdate} ->
	    case ShouldUpdate of 
		true ->
		    update_clock;
		false ->
		    no_update_clock
	    end
    end;
get_txn_property(certify, Properties) ->
    case lists:keyfind(certify, 1, Properties) of
	false ->
	    application:get_env(antidote, txn_cert, true);
	{certify, Certify} ->
	    case Certify of 
		use_default ->
		    application:get_env(antidote, txn_cert, true);
		certify ->
		    %% Note that certify will only work correctly when
		    %% application:get_env(antidote, txn_cert, true); returns true
		    %% the reason is is that in clocksi_vnode:commit, the timestamps
		    %% for commited transactions will only be saved if application:get_env(antidote, txn_cert, true)
		    %% is true
		    %% we might want to change this in the future
		    true;
		dont_certify ->
		    false
	    end
    end.

<|MERGE_RESOLUTION|>--- conflicted
+++ resolved
@@ -316,11 +316,7 @@
 
 %% @doc The append/2 function adds an operation to the log of the CRDT
 %%      object stored at some key.
-<<<<<<< HEAD
--spec append(key(), type(), op(), list()) ->
-=======
--spec append(key(), type(), {op() | transfer,term()}) ->
->>>>>>> 9ae9c6d0
+-spec append(key(), type(), op() | {transfer,_}, list()) ->
                     {ok, {txid(), [], snapshot_time()}} | {error, term()}.
 append(Key, Type, OpParams, Properties) ->
     case materializer:check_operations([{update,
