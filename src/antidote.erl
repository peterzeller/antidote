--- conflicted
+++ resolved
@@ -436,28 +436,6 @@
 clocksi_icommit({_, _, CoordFsmPid})->
     gen_fsm:sync_send_event(CoordFsmPid, commit, ?OP_TIMEOUT).
 
-<<<<<<< HEAD
--spec does_certification_check() -> boolean().
-does_certification_check() ->
-    case application:get_env(antidote, txn_cert) of
-        {ok, true} 
-            -> true;
-        _
-            -> false
-    end.
-
-execute_ops([], _TxId, ReadSet) ->
-    lists:reverse(ReadSet);
-execute_ops([{update, {Key, Type, OpParams}}|Rest], TxId, ReadSet) ->
-    case clocksi_iupdate(TxId, Key, Type, OpParams) of
-        ok -> execute_ops(Rest, TxId, ReadSet);
-        {error, Reason} ->
-            {error, Reason}
-    end;
-execute_ops([{read, {Key, Type}}|Rest], TxId, ReadSet) ->
-    {ok, Value} = clocksi_iread(TxId, Key, Type),
-    execute_ops(Rest, TxId, [Value|ReadSet]).
-=======
 %%% Snapshot read for Gentlerain protocol
 gr_snapshot_read(ClientClock, Args) ->
     %% GST = scalar stable time
@@ -477,4 +455,15 @@
             timer:sleep(10),
             gr_snapshot_read(ClientClock, Args)
     end.
->>>>>>> 2290c73b
+
+execute_ops([], _TxId, ReadSet) ->
+    lists:reverse(ReadSet);
+execute_ops([{update, {Key, Type, OpParams}}|Rest], TxId, ReadSet) ->
+    case clocksi_iupdate(TxId, Key, Type, OpParams) of
+        ok -> execute_ops(Rest, TxId, ReadSet);
+        {error, Reason} ->
+            {error, Reason}
+    end;
+execute_ops([{read, {Key, Type}}|Rest], TxId, ReadSet) ->
+    {ok, Value} = clocksi_iread(TxId, Key, Type),
+    execute_ops(Rest, TxId, [Value|ReadSet]).