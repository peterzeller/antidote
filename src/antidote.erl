--- conflicted
+++ resolved
@@ -45,10 +45,7 @@
 %% Old APIs, We would still need them for tests and benchmarks
 -export([append/3,
          read/2,
-<<<<<<< HEAD
-=======
          clocksi_execute_tx/4,
->>>>>>> 20ec6f7d
          clocksi_execute_tx/3,
          clocksi_execute_tx/2,
          clocksi_execute_tx/1,
@@ -169,11 +166,7 @@
                     {error, Reason}
             end;
         false ->
-<<<<<<< HEAD
-            case clocksi_execute_tx(Clock, Operations, StayAlive) of
-=======
             case clocksi_execute_tx(Clock, Operations, update_clock, StayAlive) of
->>>>>>> 20ec6f7d
                 {ok, {_TxId, [], CommitTime}} ->
                     {ok, CommitTime};
                 {error, Reason} -> {error, Reason}
@@ -211,11 +204,7 @@
         false ->
             case application:get_env(antidote, txn_prot) of
                 {ok, clocksi} ->
-<<<<<<< HEAD
-                    case clocksi_execute_tx(Clock, Args, StayAlive) of
-=======
                     case clocksi_execute_tx(Clock, Args, update_clock, StayAlive) of
->>>>>>> 20ec6f7d
                         {ok, {_TxId, Result, CommitTime}} ->
                             {ok, Result, CommitTime};
                         {error, Reason} -> {error, Reason}
@@ -223,11 +212,7 @@
                 {ok, gr} ->
                     case Args of
                         [_Op] -> %% Single object read = read latest value
-<<<<<<< HEAD
-                            case clocksi_execute_tx(Clock, Args, StayAlive) of
-=======
                             case clocksi_execute_tx(Clock, Args, update_clock, StayAlive) of
->>>>>>> 20ec6f7d
                                 {ok, {_TxId, Result, CommitTime}} ->
                                     {ok, Result, CommitTime};
                                 {error, Reason} -> {error, Reason}
@@ -302,11 +287,7 @@
 %%      error message in case of a failure.
 %%
 -spec clocksi_execute_tx(Clock :: snapshot_time(),
-<<<<<<< HEAD
-                         [client_op()]) -> {ok, {txid(), [snapshot()], snapshot_time()}} | {error, term()}.
-=======
                          [client_op()],snapshot_time(),boolean()) -> {ok, {txid(), [snapshot()], snapshot_time()}} | {error, term()}.
->>>>>>> 20ec6f7d
 clocksi_execute_tx(Clock, Operations, UpdateClock, KeepAlive) ->
     case materializer:check_operations(Operations) of
         {error, Reason} ->
@@ -372,15 +353,9 @@
 		false ->
 		    undefined
 	    end,
-<<<<<<< HEAD
-    case TxPid of
-	undefined ->
-	    {ok, _} = clocksi_interactive_tx_coord_sup:start_fsm([self(), Clock, KeepAlive]);
-=======
     _ = case TxPid of
 	undefined ->
 	    {ok, _} = clocksi_interactive_tx_coord_sup:start_fsm([self(), Clock, update_clock, KeepAlive]);
->>>>>>> 20ec6f7d
 	TxPid ->
 	    ok = gen_fsm:send_event(TxPid, {start_tx, self(), Clock})
     end,
