--- conflicted
+++ resolved
@@ -129,43 +129,7 @@
 
 -spec update_objects([{bound_object(), op_name(), op_param()}], txid())
                     -> ok | {error, reason()}.
-%%update_objects(Updates, TxId) ->
-%%    %% TODO: How to generate Actor,
-%%    %% Actor ID must be removed from crdt update interface
-%%    Actor = TxId,
-%%    %% Execute each update as in an interactive transaction
-%%    Results = lists:map(
-%%                fun({{Key, Type, _Bucket}, Op, OpParam}) ->
-%%                        case clocksi_iupdate(TxId, Key, Type,
-%%                                             {{Op, OpParam}, Actor}) of
-%%                            ok -> ok;
-%%                            {error, _Reason} ->
-%%                                error
-%%                        end
-%%                end, Updates),
-%%    case lists:member(error, Results) of
-%%        true -> {error, read_failed}; %% TODO: Capture the reason for error
-%%        false -> ok
-%%    end.
-
-
 update_objects(Updates, TxId) ->
-<<<<<<< HEAD
-    %% Execute each update as in an interactive transaction
-    Results = lists:map(
-                fun({{Key, Type, Bucket}, Op, OpParam}) ->
-                        case clocksi_iupdate(TxId, {Key, Bucket}, Type,
-                                             {Op, OpParam}) of
-                            ok -> ok;
-                            {error, Reason} ->
-                                lager:debug("Update failed. Reason : ~p",[Reason]),
-                                error
-                        end
-                end, Updates),
-    case lists:member(error, Results) of
-       true -> {error, update_failed}; %% TODO: Capture the reason for error
-       false -> ok
-=======
 %%    lager:info("gonna start multiple updates: ~p", [Updates]),
 
     {_, _, CoordFsmPid} = TxId,
@@ -187,7 +151,6 @@
                 ok-> ok;
                 {error, Reason} -> {error, Reason}
             end
->>>>>>> 34baeac5
     end.
 
 %% For static transactions: bulk updates and bulk reads
@@ -319,23 +282,11 @@
 %%      object stored at some key.
 -spec append(key(), type(), {op(),term()}) ->
                     {ok, {txid(), [], snapshot_time()}} | {error, term()}.
-<<<<<<< HEAD
-append(Key, Type, OpParams) ->
-    case materializer:check_operations([{update,
-                                         {Key, Type, OpParams}}]) of
-        ok ->
-            clocksi_interactive_tx_coord_fsm:
-                perform_singleitem_update(Key, Type, OpParams);
-        {error, Reason} ->
-            {error, Reason}
-    end.
-=======
 append(Key, Type, Op) ->
     {ok, TxId} = start_transaction(ignore, []),
     ok = update_objects([{{Key, Type, bucket}, Op}], TxId),
     {ok, CommitTime} = commit_transaction(TxId),
     {ok, {TxId, [], CommitTime}}.
->>>>>>> 34baeac5
 
 %% @doc The read/2 function returns the current value for the CRDT
 %%      object stored at some key.
