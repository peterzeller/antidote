%% -------------------------------------------------------------------
%%
%% Copyright (c) 2014 SyncFree Consortium.  All Rights Reserved.
%%
%% This file is provided to you under the Apache License,
%% Version 2.0 (the "License"); you may not use this file
%% except in compliance with the License.  You may obtain
%% a copy of the License at
%%
%%   http://www.apache.org/licenses/LICENSE-2.0
%%
%% Unless required by applicable law or agreed to in writing,
%% software distributed under the License is distributed on an
%% "AS IS" BASIS, WITHOUT WARRANTIES OR CONDITIONS OF ANY
%% KIND, either express or implied.  See the License for the
%% specific language governing permissions and limitations
%% under the License.
%%
%% -------------------------------------------------------------------

%%@doc This file is the public api of antidote

-module(antidote).

-include("antidote.hrl").

%% API for applications
-export([ start/0, stop/0,
         start_transaction/2,
         start_transaction/3,
         read_objects/2,
         read_objects/3,
         read_objects/4,
         update_objects/2,
         update_objects/3,
         update_objects/4,
         abort_transaction/1,
         commit_transaction/1,
         create_bucket/2,
         create_object/3,
         delete_object/1,
         register_pre_hook/3,
         register_post_hook/3,
         unregister_hook/2
        ]).

%% ==========================================================
%% Old APIs, We would still need them for tests and benchmarks
-export([append/3,
         read/2,
%%         clocksi_execute_tx/4,
%%         clocksi_execute_tx/3,
         clocksi_execute_tx/2,
         clocksi_execute_tx/1,
         clocksi_execute_int_tx/1,
         clocksi_read/3,
         clocksi_read/2,
         clocksi_bulk_update/2,
         clocksi_bulk_update/1,
         clocksi_istart_tx/2,
         clocksi_istart_tx/1,
         clocksi_istart_tx/0,
         clocksi_iread/3,
         clocksi_iupdate/4,
         clocksi_iprepare/1,
         clocksi_full_icommit/1,
         clocksi_icommit/1]).
%% ===========================================================

%% Public API

-spec start() -> {ok, _} | {error, term()}.
start() ->
  application:ensure_all_started(antidote).

-spec stop() -> ok.
stop() ->
  application:stop(antidote).


-spec start_transaction(Clock::snapshot_time() | ignore , Properties::txn_properties(), boolean())
                       -> {ok, txid()} | {error, reason()}.
start_transaction(Clock, _Properties, KeepAlive) ->
    clocksi_istart_tx(Clock, KeepAlive).

-spec start_transaction(Clock::snapshot_time(), Properties::txn_properties())
                       -> {ok, txid()} | {error, reason()}.
start_transaction(Clock, _Properties) ->
    clocksi_istart_tx(Clock, false).

-spec abort_transaction(TxId::txid()) -> {error, reason()}.
abort_transaction(_TxId) ->
    %% TODO
    {error, operation_not_implemented}.

-spec commit_transaction(TxId::txid()) ->
                                {ok, snapshot_time()} | {error, reason()}.
commit_transaction(TxId) ->
    case clocksi_full_icommit(TxId) of
        {ok, {_TxId, CommitTime}} ->
            {ok, CommitTime};
        {error, Reason} ->
            {error, Reason};
        Other ->
            {error, Other}
    end.

-spec read_objects(Objects::[bound_object()], TxId::txid())
                  -> {ok, [term()]} | {error, reason()}.
read_objects(BoundObjects, TxId) ->
    {_, _, CoordFsmPid} = TxId,
    NewObjects = lists:map(fun({Key, Type, Bucket}) ->
        case materializer:check_operations([{read, {{Key, Bucket}, Type}}]) of
            ok ->
                {{Key, Bucket}, Type};
            {error, Reason} ->
                lager:debug("typing problem, chceck your ops! ~n~p", [Reason]),
                {error, Reason}
        end
                           end, BoundObjects),
    case lists:member({error, type_check}, NewObjects) of
        true -> {error, type_check};
        false ->
            case gen_fsm:sync_send_event(CoordFsmPid, {read_objects, NewObjects}, ?OP_TIMEOUT) of
                     {ok, Res} ->
                         {ok, Res};
                     {error, Reason} -> {error, Reason}
                 end
    end.

-spec update_objects([{bound_object(), term()}], txid())
                    -> ok | {error, reason()}.
update_objects(Updates, TxId) ->
    {_, _, CoordFsmPid} = TxId,
    Operations= lists:map(fun(Update) ->
        {Key, Type, Bucket, Op} =case Update of
            {{K, T, B}, O} -> {K, T, B, O};
            {{K, T, B}, O, P} -> {K, T, B, {O, P}}
        end,
        case materializer:check_operations([{update, {{Key, Bucket}, Type, Op}}]) of
            ok ->
                {{Key, Bucket}, Type, Op};
            {error, _Reason} ->
                    {error, type_check}
        end
                           end, Updates),
    case lists:member({error, type_check}, Operations) of
        true -> {error, type_check};
        false ->
%%            lager:info("gonna start multiple updates: ~p", [Operations]),
            case gen_fsm:sync_send_event(CoordFsmPid, {update_objects, Operations}, ?OP_TIMEOUT) of
                ok-> ok;
                {error, Reason} -> {error, Reason}
            end
    end.

%% For static transactions: bulk updates and bulk reads
-spec update_objects(snapshot_time() | ignore , term(), [{bound_object(), op_name(), op_param()}]) ->
                            {ok, snapshot_time()} | {error, reason()}.
update_objects(Clock, Properties, Updates) ->
    update_objects(Clock, Properties, Updates, false).
update_objects(_Clock, _Properties, [], _StayAlive) ->
    {ok, vectorclock:new()};
update_objects(Clock, _Properties, Updates, StayAlive) ->
    Operations = lists:map(fun(Update) ->
        {Key, Type, Bucket, Op} =case Update of
            {{K, T, B}, O} -> {K, T, B, O};
            {{K, T, B}, O, P} -> {K, T, B, {O, P}}
                end,
                           {update, {{Key, Bucket}, Type, Op}}
                   end,
                   Updates),
    SingleKey = case Operations of
                    [_O] -> %% Single key update
                        case Clock of
                            ignore -> true;
                            _ -> false
                        end;
                    [_H|_T] -> false
                end,
    case SingleKey of
        true ->  %% if single key, execute the fast path
            [{update, {K, T, Op}}] = Operations,
            case append(K, T, Op) of
                {ok, {_TxId, [], CT}} ->
                    {ok, CT};
                {error, Reason} ->
                    {error, Reason}
            end;
        false ->
            case clocksi_execute_tx(Clock, Operations, update_clock, StayAlive) of
                {ok, {_TxId, [], CommitTime}} ->
                    {ok, CommitTime};
                {error, Reason} -> {error, Reason}
            end
    end.

read_objects(Clock, Properties, Objects) ->
    read_objects(Clock, Properties, Objects, false).

read_objects(_Clock, _Properties, [], _StayAlive) ->
    {ok, [], vectorclock:new()};

read_objects(Clock, _Properties, Objects, StayAlive) ->
    Args = lists:map(
             fun({Key, Type, Bucket}) ->
                     {read, {{Key,Bucket}, Type}}
             end,
             Objects),
    SingleKey = case Args of
                    [_O] -> %% Single key read
                        case Clock of
                            ignore -> true;
                            _ -> false
                        end;
                    [_H|_T] -> false
                end,
    case SingleKey of
        true -> %% Execute the fast path
            [{read, {KeyBucket, Type}}] = Args,
            case materializer:check_operations([{read, {KeyBucket, Type}}]) of
                ok ->
                    {ok, Val, CommitTime} = clocksi_interactive_tx_coord_fsm:
                        perform_singleitem_read(KeyBucket,Type),
                    {ok, [Val], CommitTime};
                {error, Reason} ->
                    {error, Reason}
            end;
        false ->
            case application:get_env(antidote, txn_prot) of
                {ok, Protocol} when ((Protocol == clocksi) orelse (Protocol == physics)) ->
                    case clocksi_execute_tx(Clock, Args, update_clock, StayAlive) of
                        {ok, {_TxId, Result, CommitTime}} ->
                            {ok, Result, CommitTime};
                        {error, Reason} -> {error, Reason}
                    end;
                {ok, gr} ->
                    case Args of
                        [_Op] -> %% Single object read = read latest value
                            case clocksi_execute_tx(Clock, Args, update_clock, StayAlive) of
                                {ok, {_TxId, Result, CommitTime}} ->
                                    {ok, Result, CommitTime};
                                {error, Reason} -> {error, Reason}
                            end;
                        [_|_] -> %% Read Multiple objects  = read from a snapshot
                            %% Snapshot includes all updates committed at time GST
                            %% from local and remore replicas
                            case gr_snapshot_read(Clock, Args) of
                                {ok, {_TxId, Result, CommitTime}} ->
                                    {ok, Result, CommitTime};
                                {error, Reason} -> {error, Reason}
                            end
                    end
            end
    end.

%% Object creation and types
create_bucket(_Bucket, _Type) ->
    %% TODO: Bucket is not currently supported
    {error, operation_not_supported}.

create_object(_Key, _Type, _Bucket) ->
    %% TODO: Object creation is not currently supported
    {error, operation_not_supported}.

delete_object({_Key, _Type, _Bucket}) ->
    %% TODO: Object deletion is not currently supported
    {error, operation_not_supported}.

-spec register_post_hook(bucket(), module_name(), function_name()) -> ok | {error, function_not_exported}.
register_post_hook(Bucket, Module, Function) ->
    antidote_hooks:register_post_hook(Bucket, Module, Function).

-spec register_pre_hook(bucket(), module_name(), function_name()) -> ok | {error, function_not_exported}.
register_pre_hook(Bucket, Module, Function) ->
    antidote_hooks:register_pre_hook(Bucket, Module, Function).

-spec unregister_hook(pre_commit | post_commit, bucket()) -> ok.
unregister_hook(Prefix, Bucket) ->
    antidote_hooks:unregister_hook(Prefix, Bucket).

%% =============================================================================
%% OLD API, We might still need them

%% @doc The append/2 function adds an operation to the log of the CRDT
%%      object stored at some key.
<<<<<<< HEAD
-spec append(key(), type(), term()) ->
=======
-spec append(key(), type(), {op() | transfer,term()}) ->
>>>>>>> 3b7e4160
                    {ok, {txid(), [], snapshot_time()}} | {error, term()}.
append(KeyOrKeyBucket, Type, Op) ->
    {Key, Bucket} = case KeyOrKeyBucket of
        {K, B} -> {K, B};
        KeyOnly -> {KeyOnly, ?GLOBAL_BUCKET}
    end,
        
    {ok, TxId} = start_transaction(ignore, []),
    Response = update_objects([{{Key, Type, Bucket}, Op}], TxId),
    {ok, CommitTime} = commit_transaction(TxId),
    
    case Response of
        {error, Reason} -> {error, Reason};
        ok -> {ok, {TxId, [], CommitTime}}
    end.

%% @doc The read/2 function returns the current value for the CRDT
%%      object stored at some key.
-spec read(key(), type()) -> {ok, val()} | {error, reason()}.
read(KeyOrKeyBucket, Type) ->
    {Key, Bucket} = case KeyOrKeyBucket of
        {K,B}->{K,B};
        KeyOnly->{KeyOnly, ?GLOBAL_BUCKET}
    end,
    {ok, TxId} = start_transaction(ignore, []),
    {ok, [Val]} = read_objects([{Key, Type, Bucket}], TxId),
    {ok, _CommitTime} = commit_transaction(TxId),
    {ok, Val}.


%% Clock SI API
%% TODO: Move these functions into clocksi files. Public interface should only
%%       contain generic transaction interface

%% @doc Starts a new ClockSI transaction.
%%      Input:
%%      ClientClock: last clock the client has seen from a successful transaction.
%%      Operations: the list of the operations the transaction involves.
%%      Returns:
%%      an ok message along with the result of the read operations involved in the
%%      the transaction, in case the tx ends successfully.
%%      error message in case of a failure.
%%
-spec clocksi_execute_tx(Clock :: snapshot_time(),
                         [client_op()],snapshot_time(),boolean()) -> {ok, {txid(), [snapshot()], snapshot_time()}} | {error, term()}.
clocksi_execute_tx(Clock, Operations, UpdateClock, KeepAlive) ->
    {ok, TxId} = start_transaction(Clock, [UpdateClock], KeepAlive),
    ReadSet = execute_ops(Operations, TxId, []),
    {ok, CommitTime} = commit_transaction(TxId),
    case ReadSet of
        {error, Reason} -> {error, Reason};
        _ -> {ok, {TxId, ReadSet, CommitTime}}
    end.

clocksi_execute_tx(Clock, Operations, UpdateClock) ->
    clocksi_execute_tx(Clock, Operations, UpdateClock, false).

clocksi_execute_tx(Clock, Operations) ->
    clocksi_execute_tx(Clock, Operations, update_clock).

-spec clocksi_execute_tx([client_op()]) -> {ok, {txid(), [snapshot()], snapshot_time()}} | {error, term()}.
clocksi_execute_tx(Operations) ->
    clocksi_execute_tx(ignore, Operations).

-spec clocksi_execute_int_tx([client_op()]) -> {ok, {txid(), [snapshot()], snapshot_time()}} | {error, term()}.
clocksi_execute_int_tx(Operations) ->
    {ok, TxId} = clocksi_istart_tx(),
    case execute_ops(Operations, TxId, []) of
        {error, Reason} ->
            {error, Reason};
        ReadSet ->
            case clocksi_full_icommit(TxId) of
                {ok, {TxId, CommitTime}} ->
                    {ok, {TxId, ReadSet, CommitTime}};
                Other ->
                    Other
            end
    end.

-spec clocksi_bulk_update(ClientClock:: snapshot_time(),
                          [client_op()]) -> {ok, {txid(), [snapshot()], snapshot_time()}} | {error, term()}.
clocksi_bulk_update(ClientClock, Operations) ->
    clocksi_execute_tx(ClientClock, Operations).

-spec clocksi_bulk_update([client_op()]) -> {ok, {txid(), [snapshot()], snapshot_time()}} | {error, term()}.
clocksi_bulk_update(Operations) ->
    clocksi_execute_tx(Operations).

-spec clocksi_read(ClientClock :: snapshot_time(),
                   Key :: key(), Type:: type()) -> {ok, {txid(), [snapshot()], snapshot_time()}} | {error, term()}.
clocksi_read(ClientClock, Key, Type) ->
    {ok, TxId} = start_transaction(ClientClock, []),
    {ok, ReadResult} = read_objects([{Key, Type, ?GLOBAL_BUCKET}], TxId),
    {ok, CommitTime} = commit_transaction(TxId),
    {ok, {TxId, ReadResult, CommitTime}}.
%%    clocksi_execute_tx(ClientClock, [{read, {Key, Type}}]).

-spec clocksi_read(key(), type()) -> {ok, {txid(), [snapshot()], snapshot_time()}} | {error, term()}.
clocksi_read(Key, Type) ->
    clocksi_read(ignore, Key, Type).


%% @doc Starts a new ClockSI interactive transaction.
%%      Input:
%%      ClientClock: last clock the client has seen from a successful transaction.
%%      Returns: an ok message along with the new TxId.
%%
-spec clocksi_istart_tx(Clock:: snapshot_time()) ->
                               {ok, txid()} | {error, reason()}.
clocksi_istart_tx(Clock, KeepAlive) ->
    TxPid = case KeepAlive of
		true ->
		    whereis(clocksi_interactive_tx_coord_fsm:generate_name(self()));
		false ->
		    undefined
	    end,
    _ = case TxPid of
	undefined ->
	    {ok, _} = clocksi_interactive_tx_coord_sup:start_fsm([self(), Clock, update_clock, KeepAlive]);
	TxPid ->
	    ok = gen_fsm:send_event(TxPid, {start_tx, self(), Clock, update_clock})
    end,
    receive
        {ok, TxId} ->
            {ok, TxId};
        Other ->
            {error, Other}
    end.

clocksi_istart_tx(Clock) ->
    clocksi_istart_tx(Clock, false).

clocksi_istart_tx() ->
    clocksi_istart_tx(ignore, false).

-spec clocksi_iread(txid(), key(), type()) -> {ok, term()} | {error, reason()}.
clocksi_iread({_, _, CoordFsmPid}, Key, Type) ->
    case materializer:check_operations([{read, {Key, Type}}]) of
        ok ->
            case gen_fsm:sync_send_event(CoordFsmPid, {read, {{Key, ?GLOBAL_BUCKET}, Type}}, ?OP_TIMEOUT) of
                {ok, Res} -> {ok, Res};
                {error, Reason} -> {error, Reason}
            end;
        {error, Reason} ->
            {error, Reason}
    end.

-spec clocksi_iupdate(txid(), key(), type(), term()) -> ok | {error, reason()}.
clocksi_iupdate({_, _, CoordFsmPid}, Key, Type, OpParams) ->
    case materializer:check_operations([{update, {{Key, ?GLOBAL_BUCKET}, Type, OpParams}}]) of
        ok ->
            case gen_fsm:sync_send_event(CoordFsmPid,
                                         {update, {{Key, ?GLOBAL_BUCKET}, Type, OpParams}}, ?OP_TIMEOUT) of
                ok -> ok;
                {aborted, _} -> {error, aborted};
                {error, Reason} -> {error, Reason}
            end;
        {error, Reason} ->
            {error, Reason}
    end.

%% @doc This commits includes both prepare and commit phase. Thus
%%      Client do not need to send to message to complete the 2PC
%%      protocol. The Tx coordinator will pick the best strategie
%%      automatically.
%%      To keep with the current api this is still done in 2 steps,
%%      but should be changed when the new transaction api is decided
-spec clocksi_full_icommit(txid()) -> {aborted, txid()} | {ok, {txid(), snapshot_time()}} | {error, reason()}.
clocksi_full_icommit({_, _, CoordFsmPid})->
    case gen_fsm:sync_send_event(CoordFsmPid, {prepare, empty}, ?OP_TIMEOUT) of
        {ok,_PrepareTime} ->
            gen_fsm:sync_send_event(CoordFsmPid, commit, ?OP_TIMEOUT);
        Msg ->
            {error, Msg}
    end.

-spec clocksi_iprepare(txid()) -> {aborted, txid()} | {ok, non_neg_integer()}.
clocksi_iprepare({_, _, CoordFsmPid})->
    gen_fsm:sync_send_event(CoordFsmPid, {prepare, two_phase}, ?OP_TIMEOUT).

-spec clocksi_icommit(txid()) -> {aborted, txid()} | {ok, {txid(), snapshot_time()}}.
clocksi_icommit({_, _, CoordFsmPid})->
    gen_fsm:sync_send_event(CoordFsmPid, commit, ?OP_TIMEOUT).

%%% Snapshot read for Gentlerain protocol
gr_snapshot_read(ClientClock, Args) ->
    %% GST = scalar stable time
    %% VST = vector stable time with entries for each dc
    {ok, GST, VST} = dc_utilities:get_scalar_stable_time(),
    DcId = dc_meta_data_utilities:get_my_dc_id(),
    Dt = vectorclock:get_clock_of_dc(DcId, ClientClock),
    case Dt =< GST of
        true ->
            %% Set all entries in snapshot as GST
            ST = vectorclock:map(fun(_,_) -> GST end, VST),
            %% ST doesnot contain entry for local dc, hence explicitly
            %% add it in snapshot time
            SnapshotTime = vectorclock:set_clock_of_dc(DcId, GST, ST),
            clocksi_execute_tx(SnapshotTime, Args, no_update_clock);
        false ->
            timer:sleep(10),
            gr_snapshot_read(ClientClock, Args)
    end.

execute_ops([], _TxId, ReadSet) ->
    lists:reverse(ReadSet);
execute_ops([{update, {Key, Type, OpParams}}|Rest], TxId, ReadSet) ->
    case  update_objects([{{Key, Type, ?GLOBAL_BUCKET}, OpParams}], TxId) of
        ok -> execute_ops(Rest, TxId, ReadSet);
        {error, Reason} ->
            {error, Reason}
    end;
execute_ops([{read, {KeyOrKeyBucket, Type}}|Rest], TxId, ReadSet) ->
%%    lager:debug("about to read : ~p", [{read, {KeyOrKeyBucket, Type}}]),
    {Key,Bucket} = case KeyOrKeyBucket of
        {K,B} -> {K,B};
        KeyOnly -> {KeyOnly, ?GLOBAL_BUCKET}
    end,
    {ok, [Value]} = read_objects([{Key, Type, Bucket}], TxId),
    execute_ops(Rest, TxId, [Value|ReadSet]).<|MERGE_RESOLUTION|>--- conflicted
+++ resolved
@@ -284,11 +284,7 @@
 
 %% @doc The append/2 function adds an operation to the log of the CRDT
 %%      object stored at some key.
-<<<<<<< HEAD
--spec append(key(), type(), term()) ->
-=======
 -spec append(key(), type(), {op() | transfer,term()}) ->
->>>>>>> 3b7e4160
                     {ok, {txid(), [], snapshot_time()}} | {error, term()}.
 append(KeyOrKeyBucket, Type, Op) ->
     {Key, Bucket} = case KeyOrKeyBucket of
