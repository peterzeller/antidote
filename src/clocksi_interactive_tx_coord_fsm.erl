%% -------------------------------------------------------------------
%%
%% Copyright (c) 2014 SyncFree Consortium.  All Rights Reserved.
%%
%% This file is provided to you under the Apache License,
%% Version 2.0 (the "License"); you may not use this file
%% except in compliance with the License.  You may obtain
%% a copy of the License at
%%
%%   http://www.apache.org/licenses/LICENSE-2.0
%%
%% Unless required by applicable law or agreed to in writing,
%% software distributed under the License is distributed on an
%% "AS IS" BASIS, WITHOUT WARRANTIES OR CONDITIONS OF ANY
%% KIND, either express or implied.  See the License for the
%% specific language governing permissions and limitations
%% under the License.
%%
%% -------------------------------------------------------------------
%% @doc The coordinator for a given Clock SI interactive transaction.
%%      It handles the state of the tx and executes the operations sequentially
%%      by sending each operation to the responsible clockSI_vnode of the
%%      involved key. when a tx is finalized (committed or aborted, the fsm
%%      also finishes.

-module(clocksi_interactive_tx_coord_fsm).

-behavior(gen_fsm).

-include("antidote.hrl").

-ifdef(TEST).
-define(APPLICATION, mock_partition_fsm).
-include_lib("eunit/include/eunit.hrl").
-define(DC_META_UTIL, mock_partition_fsm).
-define(DC_UTIL, mock_partition_fsm).
-define(VECTORCLOCK, mock_partition_fsm).
-define(LOG_UTIL, mock_partition_fsm).
-define(CLOCKSI_VNODE, mock_partition_fsm).
-define(CLOCKSI_DOWNSTREAM, mock_partition_fsm).
-define(LOGGING_VNODE, mock_partition_fsm).
-else.
-define(DC_META_UTIL, dc_meta_data_utilities).
-define(APPLICATION, application).
-define(DC_UTIL, dc_utilities).
-define(VECTORCLOCK, vectorclock).
-define(LOG_UTIL, log_utilities).
-define(CLOCKSI_VNODE, clocksi_vnode).
-define(CLOCKSI_DOWNSTREAM, clocksi_downstream).
-define(LOGGING_VNODE, logging_vnode).
-endif.


%% API
-export([start_link/2,
         start_link/1,
         start_link/3,
         start_link/4]).

%% Callbacks
-export([init/1,
    code_change/4,
    handle_event/3,
    handle_info/3,
    handle_sync_event/4,
    terminate/3,
    stop/1]).

%% States
-export([create_transaction_record/6,
    start_tx/2,
    init_state/4,
    perform_update/3,
    perform_read/4,
    execute_op/3,
receive_read_objects_result/2,
<<<<<<< HEAD
%%    receive_logging_responses/2,
=======
    receive_logging_responses/2,
>>>>>>> 4c00e13e
    finish_op/3,
    prepare/1,
    prepare_2pc/1,
    process_prepared/2,
    receive_prepared/2,
    single_committing/2,
    committing_2pc/3,
    committing_single/3,
    committing/3,
    receive_committed/2,
    receive_aborted/2,
    abort/1,
    abort/2,
    perform_singleitem_read/2,
%%    perform_singleitem_update/3,
    reply_to_client/1,
    generate_name/1]).

%%%===================================================================
%%% API
%%%===================================================================

start_link(From, Clientclock, UpdateClock, StayAlive) ->
    case StayAlive of
        true ->
            gen_fsm:start_link({local, generate_name(From)}, ?MODULE, [From, Clientclock, UpdateClock, StayAlive], []);
        false ->
            gen_fsm:start_link(?MODULE, [From, Clientclock, UpdateClock, StayAlive], [])
    end.

start_link(From, Clientclock) ->
    start_link(From, Clientclock, update_clock).

start_link(From,Clientclock,UpdateClock) ->
    start_link(From,Clientclock,UpdateClock,false).

start_link(From) ->
    start_link(From, ignore, update_clock).

finish_op(From, Key, Result) ->
    gen_fsm:send_event(From, {Key, Result}).

stop(Pid) -> gen_fsm:sync_send_all_state_event(Pid, stop).

%%%===================================================================
%%% States
%%%===================================================================

%% @doc Initialize the state.
init([From, ClientClock, UpdateClock, StayAlive]) ->
    {ok, Protocol} = ?APPLICATION:get_env(antidote, txn_prot),
    {ok, execute_op, start_tx_internal(From, ClientClock, UpdateClock, init_state(StayAlive, false, false, Protocol))}.


init_state(StayAlive, FullCommit, IsStatic, Protocol) ->
    #tx_coord_state{
       transactional_protocol = Protocol,
        transaction = undefined,
	    client_ops=[],
	    updated_partitions = [],
        prepare_time = 0,
        commit_time = 0,
        num_to_read = 0,
        num_to_ack = 0,
        operations = [],
        from = undefined,
        full_commit = FullCommit,
        is_static = IsStatic,
        return_accumulator= [],
        internal_read_set = orddict:new(),
        stay_alive = StayAlive,
        %% The following are needed by the physics protocol
        version_max = vectorclock:new()
%%        keys_access_time = orddict:new()
    }.

-spec generate_name(pid()) -> atom().
generate_name(From) ->
    list_to_atom(pid_to_list(From) ++ "interactive_cord").

start_tx({start_tx, From, ClientClock, UpdateClock}, SD0) ->
    {next_state, execute_op, start_tx_internal(From, ClientClock, UpdateClock, SD0)}.

start_tx_internal(From, ClientClock, UpdateClock, SD = #tx_coord_state{stay_alive = StayAlive, transactional_protocol = Protocol}) ->
    {Transaction, TransactionId} = create_transaction_record(ClientClock, UpdateClock, StayAlive, From, false, Protocol),
    From ! {ok, TransactionId},
    SD#tx_coord_state{transaction=Transaction, num_to_read=0}.

-spec create_transaction_record(snapshot_time() | ignore, update_clock | no_update_clock,
  boolean(), pid() | undefined, boolean(), atom()) -> {transaction(), txid() | {error, term()}}.
create_transaction_record(ClientClock, UpdateClock, StayAlive, From, IsStatic, Protocol) ->
    %% Seed the random because you pick a random read server, this is stored in the process state
    _Res = random:seed(dc_utilities:now()),
    Name = case StayAlive of
               true ->
                   case IsStatic of
                       true ->
                           clocksi_static_tx_coord_fsm:generate_name(From);
                       false ->
                           generate_name(From)
                   end;
               false ->
                   self()
           end,
    case Protocol of
        physics ->
            PhysicsReadMetadata = #physics_read_metadata{
%%                dict_key_read_vc = orddict:new(),
                dep_upbound = vectorclock:new(),
                commit_time_lowbound = vectorclock:new()},
            Now = clocksi_vnode:now_microsec(dc_utilities:now()),
            TransactionId = #tx_id{local_start_time= Now, server_pid = Name},
            Transaction = #transaction{
                transactional_protocol = Protocol,
                physics_read_metadata = PhysicsReadMetadata,
                txn_id = TransactionId},
%%            lager:info("Transaction = ~p",[Transaction]),
            {Transaction, TransactionId};
        Protocol when ((Protocol == gr) or (Protocol == clocksi)) ->
            {ok, SnapshotTime} = case ClientClock of
                                     ignore ->
                                         get_snapshot_time();
                                     _ ->
                                         case UpdateClock of
                                             update_clock ->
                                                 get_snapshot_time(ClientClock);
                                             no_update_clock ->
                                                 {ok, ClientClock}
                                         end
                                 end,
%%            case Result of
%%                ->
            DcId = ?DC_UTIL:get_my_dc_id(),
            LocalClock = ?VECTORCLOCK:get_clock_of_dc(DcId, SnapshotTime),
            TransactionId = #tx_id{local_start_time = LocalClock, server_pid = Name},

            Transaction = #transaction{snapshot_clock = LocalClock,
                transactional_protocol = Protocol,
                snapshot_vc = SnapshotTime,
                txn_id = TransactionId},
            {Transaction, TransactionId}
%%                {error, Reason} ->
%%                    {error, Reason}
%%            end
    end.

%% @doc This is a standalone function for directly contacting the read
%%      server located at the vnode of the key being read.  This read
%%      is supposed to be light weight because it is done outside of a
%%      transaction fsm and directly in the calling thread.
-spec perform_singleitem_read(key(), type()) -> {ok, val(), snapshot_time()} | {error, reason()}.
perform_singleitem_read(Key, Type) ->
%%    todo: there should be a better way to get the Protocol.
    {ok, Protocol} = application:get_env(antidote, txn_prot),
    {Transaction, _TransactionId} = create_transaction_record(ignore, update_clock, false, undefined, true, Protocol),
    Preflist = log_utilities:get_preflist_from_key(Key),
    IndexNode = hd(Preflist),
    case clocksi_readitem_fsm:read_data_item(IndexNode, Key, Type, Transaction) of
        {error, Reason} ->
            {error, Reason};
        {ok, {Snapshot, _SnapshotCommitTime}} ->
            ReadResult = Type:value(Snapshot),
            %% Read only transaction has no commit, hence return the snapshot time
            CommitTime = Transaction#transaction.snapshot_vc,
            {ok, ReadResult, CommitTime}
    end.

%% @doc This is a standalone function for directly contacting the update
%%      server vnode.  This is lighter than creating a transaction
%%      because the update/prepare/commit are all done at one time
<<<<<<< HEAD
-spec perform_singleitem_update(key(), type(), {op(), term()}) -> {ok, {txid(), [], snapshot_time()}} | {error, term()}.
perform_singleitem_update(Key, Type, Params1)->
    {ok, Protocol}=application:get_env(antidote, txn_prot),
    {Transaction, TxId}=create_transaction_record(ignore, update_clock, false, undefined, true, Protocol),
    Preflist=log_utilities:get_preflist_from_key(Key),
    IndexNode=hd(Preflist),
    %% Todo: There are 3 messages sent to a vnode: 1 for downstream generation,
    %% todo: another for logging, and finally one for single commit.
    %% todo: couldn't we replace them for just 1, and do all that directly at the vnode?
    %% Execute pre_commit_hook if any
    case antidote_hooks:execute_pre_commit_hook(Key, Type, Params1) of
        {Key, Type, Params}->
            case ?CLOCKSI_DOWNSTREAM:generate_downstream_op(Transaction, IndexNode, Key, Type, Params, [], []) of
                {ok, DownstreamRecord, CommitRecordParameters}->
                    Updated_partition=
                        case Transaction#transaction.transactional_protocol of
                            physics->
                                {DownstreamRecordCommitVC, _, _}=CommitRecordParameters,
                                [{IndexNode, [{Key, Type, {DownstreamRecord, DownstreamRecordCommitVC}}]}];
                            Protocol when ((Protocol==gr)or(Protocol==clocksi))->
                                [{IndexNode, [{Key, Type, DownstreamRecord}]}]
                        end,
                    LogRecord=#log_operation{tx_id=TxId, op_type=update,
                        log_payload=#update_log_payload{key=Key, type=Type, op=DownstreamRecord}},
                    LogId=?LOG_UTIL:get_logid_from_key(Key),
                    [Node]=Preflist,
                    case ?LOGGING_VNODE:append(Node, LogId, LogRecord) of
                        {ok, _}->
                            case ?CLOCKSI_VNODE:single_commit_sync(Updated_partition, Transaction) of
                                {committed, CommitTime}->
                                    %% Execute post commit hook
                                    _Res=case antidote_hooks:execute_post_commit_hook(Key, Type, Params1) of
                                        {error, Reason}->
                                            lager:info("Post commit hook failed. Reason ~p", [Reason]);
                                        _->
                                            ok
                                    end,
                                    DcId=?DC_UTIL:get_my_dc_id(),
                                    SnapshotVC=
                                        case Transaction#transaction.transactional_protocol of
                                            physics->
                                                {_CommitVC, DepVC, _ReadTime}=CommitRecordParameters,
                                                DepVC;
                                            Protocol when ((Protocol==clocksi)or(Protocol==gr))->
                                                Transaction#transaction.snapshot_vc
                                        end,
                                    CausalClock=vectorclock:set_clock_of_dc(
                                        DcId, CommitTime, SnapshotVC),
                                    {ok, {TxId, [], CausalClock}};
                                abort->
                                    {error, aborted}
                            end;
                        {error, Reason}->
                            {error, Reason}
                    end;
                {error, Reason}->
                    {error, Reason}
            end;
        {error, Reason}->
            {error, Reason}
    end.
=======
%%-spec perform_singleitem_update(key(), type(), {op(), term()}) -> {ok, {txid(), [], snapshot_time()}} | {error, term()}.
%%perform_singleitem_update(Key, Type, Params1) ->
%%    {ok, Protocol} = application:get_env(antidote, txn_prot),
%%    {Transaction, TxId} = create_transaction_record(ignore, update_clock, false, undefined, true, Protocol),
%%    Preflist = log_utilities:get_preflist_from_key(Key),
%%    IndexNode = hd(Preflist),
%%    %% Todo: There are 3 messages sent to a vnode: 1 for downstream generation,
%%    %% todo: another for logging, and finally one for single commit.
%%    %% todo: couldn't we replace them for just 1, and do all that directly at the vnode?
%%	%% Execute pre_commit_hook if any
%%	case antidote_hooks:execute_pre_commit_hook(Key, Type, Params1) of
%%		{Key, Type, Params} ->
%%	case ?CLOCKSI_DOWNSTREAM:generate_downstream_op(Transaction, IndexNode, Key, Type, Params, [], []) of
%%        {ok, DownstreamRecord, CommitRecordParameters} ->
%%            Updated_partition =
%%                case Transaction#transaction.transactional_protocol of
%%                                    physics ->
%%                                        {DownstreamRecordCommitVC, _, _} = CommitRecordParameters,
%%                                        [{IndexNode, [{Key, Type, {DownstreamRecord, DownstreamRecordCommitVC}}]}];
%%                                    Protocol when ((Protocol == gr) or (Protocol == clocksi)) ->
%%                                        [{IndexNode, [{Key, Type, DownstreamRecord}]}]
%%                                end,
%%	        LogRecord = #log_operation{tx_id = TxId, op_type = update,
%%		        log_payload = #update_log_payload{key = Key, type = Type, op = DownstreamRecord}},
%%            LogId = ?LOG_UTIL:get_logid_from_key(Key),
%%            [Node] = Preflist,
%%            ok= ?LOGGING_VNODE:asyn_append(Node, LogId, LogRecord, self())
%%                    case ?CLOCKSI_VNODE:single_commit_sync(Updated_partition, Transaction) of
%%                        {committed, CommitTime} ->
%%	                        %% Execute post commit hook
%%	                        _Res = case antidote_hooks:execute_post_commit_hook(Key, Type, Params1) of
%%		                        {error, Reason} ->
%%			                        lager:info("Post commit hook failed. Reason ~p", [Reason]);
%%		                        _ -> ok
%%	                        end,
%%                            DcId = ?DC_UTIL:get_my_dc_id(),
%%                            SnapshotVC =
%%                                case Transaction#transaction.transactional_protocol of
%%                                    physics ->
%%                                        {_CommitVC, DepVC, _ReadTime} = CommitRecordParameters,
%%                                        DepVC;
%%                                    Protocol when ((Protocol == clocksi) or (Protocol == gr)) ->
%%                                        Transaction#transaction.snapshot_vc
%%                                end,
%%                            CausalClock = vectorclock:set_clock_of_dc(
%%                                DcId, CommitTime, SnapshotVC),
%%                            {ok, {TxId, [], CausalClock}};
%%                        abort ->
%%                            {error, aborted};
%%                        {error, Reason} ->
%%                            {error, Reason}
%%                    end;
%%		{error, Reason} ->
%%			{error, Reason}
%%	end.
>>>>>>> 4c00e13e

perform_read({Key, Type}, Updated_partitions, Transaction, Sender) ->
    Preflist = ?LOG_UTIL:get_preflist_from_key(Key),
    IndexNode = hd(Preflist),
    WriteSet = case lists:keyfind(IndexNode, 1, Updated_partitions) of
                   false ->
                       [];
                   {IndexNode, WS} ->
                       WS
               end,
    case ?CLOCKSI_VNODE:read_data_item(IndexNode, Transaction, Key, Type, WriteSet) of
        {error, Reason} ->
            case Sender of
                undefined ->
                    ok;
                _ ->
                    _Res = gen_fsm:reply(Sender, {error, Reason})
            end,
            {error, Reason};
        {ok, ReadResult} ->
            ReadResult
    end.
perform_update(UpdateArgs, _Sender, CoordState) ->
    {Key, Type, Param1} = UpdateArgs,
%%    lager:info("updating with the following paramaters: ~p~n",[Param]),
    UpdatedPartitions = CoordState#tx_coord_state.updated_partitions,
    Transaction = CoordState#tx_coord_state.transaction,
    TransactionalProtocol = Transaction#transaction.transactional_protocol,
    InternalReadSet = CoordState#tx_coord_state.internal_read_set,
    Preflist = ?LOG_UTIL:get_preflist_from_key(Key),
    IndexNode = hd(Preflist),
%%    Add the vnode to the updated partitions, if not already there.
    WriteSet = case lists:keyfind(IndexNode, 1, UpdatedPartitions) of
                   false ->
                       [];
                   {IndexNode, WS} ->
                       WS
               end,
	case antidote_hooks:execute_pre_commit_hook(Key, Type, Param1) of
		{Key, Type, Param} ->
    %% Todo: There are 3 messages sent to a vnode: 1 for downstream generation,
    %% todo: another for logging, and finally one (or two) for  commit.
    %% todo: couldn't we replace them for just 1, and do all that directly at the vnode?
<<<<<<< HEAD
    case ?CLOCKSI_DOWNSTREAM:generate_downstream_op(Transaction, IndexNode, Key, Type, Param, WriteSet, InternalReadSet) of
        {ok, DownstreamRecord, SnapshotParameters} ->
%%            lager:info("DownstreamRecord ~p~n _SnapshotParameters ~p~n",[DownstreamRecord, _SnapshotParameters]),
            NewUpdatedPartitions =
                case TransactionalProtocol of
                    physics->
%%                        lager:info("SnapshotParameters ~p",[SnapshotParameters]),
                        {DownstreamOpCommitVC, _DepVC, _ReadTimeVC} = SnapshotParameters,
                        case WriteSet of
                            [] ->
                                [{IndexNode, [{Key, Type, {DownstreamRecord, DownstreamOpCommitVC}}]} | UpdatedPartitions];
                            _ ->
                                lists:keyreplace(IndexNode, 1, UpdatedPartitions,
                                    {IndexNode, [{Key, Type, {DownstreamRecord, DownstreamOpCommitVC}} | WriteSet]})
                        end;
                    Prot when ((Prot == gr) or (Prot == clocksi))->
                        case WriteSet of
                            [] ->
                                [{IndexNode, [{Key, Type, DownstreamRecord}]} | UpdatedPartitions];
                            _ ->
                                lists:keyreplace(IndexNode, 1, UpdatedPartitions,
                                    {IndexNode, [{Key, Type, DownstreamRecord} | WriteSet]})
                        end
                end,
            case Sender of
                undefined ->
                    ok;
                _ ->
                    gen_fsm:reply(Sender, ok)
            end,
            TxId=Transaction#transaction.txn_id,
            LogRecord=#log_operation{tx_id=TxId, op_type=update,
                log_payload=#update_log_payload{key=Key, type=Type, op=DownstreamRecord}},
            LogId=?LOG_UTIL:get_logid_from_key(Key),
            [Node]=Preflist,
            ?LOGGING_VNODE:append(Node, LogId, LogRecord),
            State1=case TransactionalProtocol of
                physics->
                    update_causal_snapshot_state(CoordState, SnapshotParameters, Key);
                Protocol when ((Protocol==gr)or(Protocol==clocksi))->
                    CoordState
            end,
            State1#tx_coord_state{updated_partitions=NewUpdatedPartitions};
    
        {error, Reason}->
            case Sender of
                undefined ->
                    ok;
                _ ->
                    _Res = gen_fsm:reply(Sender, {error, Reason})
            end,
=======
            case ?CLOCKSI_DOWNSTREAM:generate_downstream_op(Transaction, IndexNode, Key, Type, Param, WriteSet, InternalReadSet) of
                {ok, DownstreamRecord, SnapshotParameters}->
                    %%            lager:info("DownstreamRecord ~p~n _SnapshotParameters ~p~n", [DownstreamRecord, SnapshotParameters]),
                    State1=case TransactionalProtocol of
                        physics->
                            %%                        lager:info("SnapshotParameters ~p",[SnapshotParameters]),
                            {DownstreamOpCommitVC, _DepVC, _ReadTimeVC}=SnapshotParameters,
                            case WriteSet of
                                []->
                                    NewUpdatedPartitions=[{IndexNode, [{Key, Type, {DownstreamRecord, DownstreamOpCommitVC}}]}|UpdatedPartitions],
                                    %%                                     update_causal_snapshot_state(CoordState#tx_coord_state{updated_partitions = NewUpdatedPartitions}, SnapshotParameters, Key);
                                    CoordState#tx_coord_state{updated_partitions=NewUpdatedPartitions};
                                _->
                                    NewUpdatedPartitions=lists:keyreplace(IndexNode, 1, UpdatedPartitions,
                                        {IndexNode, [{Key, Type, {DownstreamRecord, DownstreamOpCommitVC}}|WriteSet]}),
                                    CoordState#tx_coord_state{updated_partitions=NewUpdatedPartitions}
                            end;
                        Prot when ((Prot==gr)or(Prot==clocksi))->
                            case WriteSet of
                                []->
                                    NewUpdatedPartitions=[{IndexNode, [{Key, Type, DownstreamRecord}]}|UpdatedPartitions],
                                    CoordState#tx_coord_state{updated_partitions=NewUpdatedPartitions};
                                _->
                                    NewUpdatedPartitions=lists:keyreplace(IndexNode, 1, UpdatedPartitions,
                                        {IndexNode, [{Key, Type, DownstreamRecord}|WriteSet]}),
                                    CoordState#tx_coord_state{updated_partitions=NewUpdatedPartitions}
                            end
                    end,
                    TxId=Transaction#transaction.txn_id,
                    LogRecord=#log_operation{tx_id=TxId, op_type=update,
                        log_payload=#update_log_payload{key=Key, type=Type, op=DownstreamRecord}},
                    LogId=?LOG_UTIL:get_logid_from_key(Key),
                    [Node]=Preflist,
                    ok=?LOGGING_VNODE:asyn_append(Node, LogId, LogRecord, self()),
                    State1;
                
                {error, Reason}->
                    {error, Reason}
            end;
        {error, Reason}->
            lager:debug("Execute pre-commit hook failed ~p", [Reason]),
>>>>>>> 4c00e13e
            {error, Reason}
    end.

%% @doc Contact the leader computed in the prepare state for it to execute the
%%      operation, wait for it to finish (synchronous) and go to the prepareOP
%%       to execute the next operation.

execute_op({update, Args}, Sender, SD0) ->
    execute_op({update_objects, [Args]}, Sender, SD0);

execute_op({OpType, Args}, Sender,
  SD0 = #tx_coord_state{transaction = Transaction,
      updated_partitions = Updated_partitions
  }) ->
    case OpType of
        prepare ->
            case Args of
                two_phase ->
                    prepare_2pc(SD0#tx_coord_state{from = Sender, commit_protocol = Args});
                _ ->
                    prepare(SD0#tx_coord_state{from = Sender, commit_protocol = Args})
            end;
        read ->
            {Key, Type} = Args,
            case perform_read({Key, Type}, Updated_partitions, Transaction, Sender) of
                {error, _Reason} ->
                    abort(SD0);
                ReadResult ->
                    {Snapshot, CommitParams} = ReadResult,
                    SD1 = case Transaction#transaction.transactional_protocol of
                              physics ->
                                  update_causal_snapshot_state(SD0, CommitParams, Key);
                              Protocol when ((Protocol == gr) or (Protocol == clocksi)) -> SD0
                          end,
                    InternalReadSet = orddict:store(key, ReadResult, SD1#tx_coord_state.internal_read_set),
                    {reply, {ok, Type:value(Snapshot)}, execute_op, SD1#tx_coord_state{internal_read_set = InternalReadSet}}
            end;
        read_objects ->
            NewTransaction = case Transaction#transaction.transactional_protocol of
                physics ->
                    case Transaction#transaction.physics_read_metadata#physics_read_metadata.commit_time_lowbound == [] of
                        true ->
                            PhysicsClock = vectorclock:set_clock_of_dc(dc_utilities:get_my_dc_id(), clocksi_vnode:now_microsec(dc_utilities:now()), vectorclock:new()),
                            PhysicsMetadata = #physics_read_metadata{dep_upbound = PhysicsClock, commit_time_lowbound = PhysicsClock},
                            Transaction#transaction{physics_read_metadata = PhysicsMetadata};
                        false ->
                            Transaction
                    end;
                Protocol when ((Protocol == gr) or (Protocol == clocksi)) ->
                    Transaction
            end,
            ExecuteReads = fun({Key, Type}, Acc) ->
                Preflist = ?LOG_UTIL:get_preflist_from_key(Key),
                IndexNode = hd(Preflist),
                ok = clocksi_vnode:async_read_data_item(IndexNode, NewTransaction, Key, Type),
                ReadSet = Acc#tx_coord_state.return_accumulator,
                Acc#tx_coord_state{return_accumulator= [Key | ReadSet]}
                           end,
            NewCoordState = lists:foldl(ExecuteReads, SD0#tx_coord_state{num_to_read = length(Args), return_accumulator= []}, Args),
            {next_state, receive_read_objects_result, NewCoordState#tx_coord_state{from = Sender}};
        update_objects ->
            ExecuteUpdates = fun({Key, Type, UpdateParams}, Acc) ->
                Result = perform_update({Key, Type, UpdateParams}, Sender, Acc),
                case Result of
                    {error, Reason} ->
                        Acc#tx_coord_state{return_accumulator= {error, Reason}};
                    NewCoordinatorState ->
                        NewCoordinatorState#tx_coord_state{num_to_read = NewCoordinatorState#tx_coord_state.num_to_read +1}
                end
                             end,
            NewCoordState = lists:foldl(ExecuteUpdates, SD0#tx_coord_state{num_to_read = 0, return_accumulator= ok}, Args),
            case NewCoordState#tx_coord_state.num_to_read > 0 of
                true ->
                    {next_state, receive_logging_responses, NewCoordState#tx_coord_state{from = Sender}};
                false ->
                    {next_state, receive_logging_responses, NewCoordState#tx_coord_state{from = Sender}, 0}
            end
    end.

receive_logging_responses(Response, S0 = #tx_coord_state{num_to_read = NumToReply,
    return_accumulator= ReturnAcc}) ->
    NewAcc = case Response of
                 {error, Reason} -> {error, Reason};
                 {ok, _OpId} -> ReturnAcc;
                 timeout -> ReturnAcc
             end,
    case NumToReply > 1 of
        false ->
            gen_fsm:reply(S0#tx_coord_state.from, NewAcc),
            case (NewAcc == ok) of
                true ->
                    {next_state, execute_op, S0#tx_coord_state{num_to_read = 0, return_accumulator= []}};
                false ->
                    abort(S0)
            end;
        true ->
            {next_state, receive_logging_responses,
                S0#tx_coord_state{num_to_read = NumToReply - 1, return_accumulator= NewAcc}}
    end.


receive_read_objects_result({ok, {Key, Type, {Snapshot, SnapshotCommitParams}}},
  S0 = #tx_coord_state{num_to_read = NumToRead,
      return_accumulator= ReadSet,
      internal_read_set = InternalReadSet,
      transactional_protocol = TransactionalProtocol}) ->
%%    lager:info("got result !!! ~p ", [{ok, {Key, Type, {Snapshot, _SnapshotCommitParams}}}]),

    %%TODO: type is hard-coded..

    Value = Type:value(Snapshot),
    ReadSet1 = clocksi_static_tx_coord_fsm:replace(ReadSet, Key, Value),
    NewInternalReadSet = orddict:store(Key, {Snapshot, SnapshotCommitParams}, InternalReadSet),
    SD1 = case TransactionalProtocol of
              physics ->
                  update_causal_snapshot_state(S0, SnapshotCommitParams, Key);
              Protocol when ((Protocol == gr) or (Protocol == clocksi)) -> S0
          end,
    case NumToRead of
        1 ->
            gen_fsm:reply(SD1#tx_coord_state.from, {ok, lists:reverse(ReadSet1)}),
            {next_state, execute_op, SD1#tx_coord_state{num_to_read = 0, internal_read_set = NewInternalReadSet}};
        _ ->
            {next_state, receive_read_objects_result,
                SD1#tx_coord_state{internal_read_set = NewInternalReadSet, return_accumulator= ReadSet1, num_to_read = NumToRead - 1}}
    end.




%% @doc Used by the causal snapshot for physics
%%      Updates the state of a transaction coordinator
%%      for maintaining the causal snapshot metadata
update_causal_snapshot_state(State, ReadMetadata, _Key) ->
    {CommitVC, DepVC, ReadTimeVC} = ReadMetadata,
    case CommitVC of
        [] ->
            State;
        _ ->
            Transaction = State#tx_coord_state.transaction,
            %%    lager:info("~nCommitVC = ~p~n, DepVC = ~p~n ReadTimeVC = ~p~n",[CommitVC, DepVC, ReadTimeVC]),
%%    KeysAccessTime = State#tx_coord_state.keys_access_time,
            VersionMax = State#tx_coord_state.version_max,
%%    NewKeysAccessTime = orddict:store(Key, CommitVC, KeysAccessTime),
            NewVersionMax = vectorclock:max_vc(VersionMax, CommitVC),
            CommitTimeLowbound = State#tx_coord_state.transaction#transaction.physics_read_metadata#physics_read_metadata.commit_time_lowbound,
            DepUpbound = State#tx_coord_state.transaction#transaction.physics_read_metadata#physics_read_metadata.dep_upbound,
%%    ReadTimeVC = case CommitVC == ignore of
%%                     true ->
%%                         ignore;
%%                     false ->
%%                         vectorclock:set_clock_of_dc(dc_utilities:get_my_dc_id(), ReadTime, CommitVC)
%%                 end,
            NewDepUpB = vectorclock:min_vc(ReadTimeVC, DepUpbound),
            NewCTLowB = vectorclock:max_vc(DepVC, CommitTimeLowbound),

            case NewDepUpB < NewCTLowB of
                true ->
                    lager:info("PROBLEM! "),
                    lager:info("~nCommitVC = ~p~n DepVC = ~p~n ReadTimeVC = ~p", [CommitVC, DepVC, ReadTimeVC]),
                    lager:info("DepUpbound = ~p~n, CommitTimeLowbound = ~p", [DepUpbound, CommitTimeLowbound]),
                    lager:info("NewDepUpB = ~p~n, NewCTLowB = ~p", [NewDepUpB, NewCTLowB]),
                    lager:info("VersionMax = ~p~n, NewVersionMax = ~p", [VersionMax, NewVersionMax]);
                false ->
                    move_on
            end,
            NewTransaction = Transaction#transaction{
                physics_read_metadata = #physics_read_metadata{
                    %%Todo: CHECK THE FOLLOWING LINE FOR THE MULTIPLE DC case.
                    dep_upbound = NewDepUpB,
                    commit_time_lowbound = NewCTLowB}},
            State#tx_coord_state{
%%        keys_access_time = NewKeysAccessTime,
                version_max = NewVersionMax, transaction = NewTransaction}
    end.


%% @doc this state sends a prepare message to all updated partitions and goes
%%      to the "receive_prepared"state.
prepare(SD0 = #tx_coord_state{
    transaction = Transaction, num_to_read = NumToRead,
    updated_partitions = UpdatedPartitions, full_commit = FullCommit, from = From}) ->
    case UpdatedPartitions of
        [] ->
            Snapshot_time = Transaction#transaction.snapshot_clock,
            case NumToRead of
                0 ->
                    case FullCommit of
                        true ->
                            reply_to_client(SD0#tx_coord_state{state = committed_read_only});
                        false ->
                            gen_fsm:reply(From, {ok, Snapshot_time}),
                            {next_state, committing, SD0#tx_coord_state{state = committing, commit_time = Snapshot_time}}
                    end;
                _ ->
                    {next_state, receive_prepared,
                        SD0#tx_coord_state{state = prepared}}
            end;
        [_] ->
            ok = ?CLOCKSI_VNODE:single_commit(UpdatedPartitions, Transaction),
            {next_state, single_committing,
                SD0#tx_coord_state{state = committing, num_to_ack = 1}};
        [_ | _] ->
            ok = ?CLOCKSI_VNODE:prepare(UpdatedPartitions, Transaction),
            Num_to_ack = length(UpdatedPartitions),
            {next_state, receive_prepared,
                SD0#tx_coord_state{num_to_ack = Num_to_ack, state = prepared}}
    end.

%% @doc state called when 2pc is forced independently of the number of partitions
%%      involved in the txs.
prepare_2pc(SD0 = #tx_coord_state{
    transaction = Transaction,
    updated_partitions = Updated_partitions, full_commit = FullCommit, from = From}) ->
    case Updated_partitions of
        [] ->
            Snapshot_time = Transaction#transaction.snapshot_clock,
            case FullCommit of
                false ->
                    gen_fsm:reply(From, {ok, Snapshot_time}),
                    {next_state, committing_2pc,
                        SD0#tx_coord_state{state = committing, commit_time = Snapshot_time}};
                true ->
                    reply_to_client(SD0#tx_coord_state{state = committed_read_only})
            end;
        [_ | _] ->
            ok = ?CLOCKSI_VNODE:prepare(Updated_partitions, Transaction),
            Num_to_ack = length(Updated_partitions),
            {next_state, receive_prepared,
                SD0#tx_coord_state{num_to_ack = Num_to_ack, state = prepared}}
    end.

process_prepared(ReceivedPrepareTime, S0 = #tx_coord_state{num_to_ack = NumToAck,
    commit_protocol = CommitProtocol, full_commit = FullCommit,
    from = From, prepare_time = PrepareTime,
    transaction = Transaction,
    version_max = DependencyVC,
    updated_partitions = Updated_partitions}) ->
    MaxPrepareTime = max(PrepareTime, ReceivedPrepareTime),
    PrepareParams = case Transaction#transaction.transactional_protocol of
                        physics ->
                            {MaxPrepareTime, DependencyVC};
                        Protocol when ((Protocol == gr) or (Protocol == clocksi)) ->
                            {MaxPrepareTime, tyler_broke_this}
                    end,
    case NumToAck of 1 ->
        case CommitProtocol of
            two_phase ->
                case FullCommit of
                    true ->

                        ok = ?CLOCKSI_VNODE:commit(Updated_partitions, Transaction, PrepareParams),
                        {next_state, receive_committed,
                            S0#tx_coord_state{num_to_ack = NumToAck, commit_time = MaxPrepareTime, state = committing}};
                    false ->
                        gen_fsm:reply(From, {ok, PrepareParams}),
                        {next_state, committing_2pc,
                            S0#tx_coord_state{prepare_time = MaxPrepareTime, commit_time = MaxPrepareTime, state = committing}}
                end;
            _ ->
                case FullCommit of
                    true ->
                        ok = ?CLOCKSI_VNODE:commit(Updated_partitions, Transaction, PrepareParams),
                        {next_state, receive_committed,
                            S0#tx_coord_state{num_to_ack = NumToAck, commit_time = MaxPrepareTime, state = committing}};
                    false ->
                        gen_fsm:reply(From, {ok, PrepareParams}),
                        {next_state, committing,
                            S0#tx_coord_state{prepare_time = MaxPrepareTime, commit_time = MaxPrepareTime, state = committing}}
                end
        end;
        _ ->
            {next_state, receive_prepared,
                S0#tx_coord_state{num_to_ack = NumToAck - 1, prepare_time = MaxPrepareTime}}
    end.


%% @doc in this state, the fsm waits for prepare_time from each updated
%%      partitions in order to compute the final tx timestamp (the maximum
%%      of the received prepare_time).
receive_prepared({prepared, ReceivedPrepareTime}, S0) ->
    process_prepared(ReceivedPrepareTime, S0);

receive_prepared(abort, S0) ->
    abort(S0);

receive_prepared(timeout, S0) ->
    abort(S0).

single_committing({committed, CommitTime}, S0 = #tx_coord_state{from = From, full_commit = FullCommit}) ->
    case FullCommit of
        false ->
            gen_fsm:reply(From, {ok, CommitTime}),
            {next_state, committing_single,
                S0#tx_coord_state{commit_time = CommitTime, state = committing}};
        true ->
            reply_to_client(S0#tx_coord_state{prepare_time = CommitTime, commit_time = CommitTime, state = committed})
    end;

single_committing(abort, S0 = #tx_coord_state{from = _From}) ->
    abort(S0);

single_committing(timeout, S0 = #tx_coord_state{from = _From}) ->
    abort(S0).


%% @doc There was only a single partition with an update in this transaction
%%      so the transaction has already been committed
%%      so just wait for the commit message from the client
committing_single(commit, Sender, SD0 = #tx_coord_state{transaction = _Transaction,
    commit_time = Commit_time}) ->
    reply_to_client(SD0#tx_coord_state{prepare_time = Commit_time, from = Sender, commit_time = Commit_time, state = committed}).

%% @doc after receiving all prepare_times, send the commit message to all
%%      updated partitions, and go to the "receive_committed" state.
%%      This state expects other process to sen the commit message to
%%      start the commit phase.
committing_2pc(commit, Sender, SD0 = #tx_coord_state{transaction = Transaction,
    updated_partitions = Updated_partitions,
    commit_time = Commit_time,
    version_max = DependencyVC}) ->
    NumToAck = length(Updated_partitions),
    case NumToAck of
        0 ->
            reply_to_client(SD0#tx_coord_state{state = committed_read_only, from = Sender});
        _ ->
            ok = ?CLOCKSI_VNODE:commit(Updated_partitions, Transaction, {Commit_time, DependencyVC}),
            {next_state, receive_committed,
                SD0#tx_coord_state{num_to_ack = NumToAck, from = Sender, state = committing}}
    end.

%% @doc after receiving all prepare_times, send the commit message to all
%%      updated partitions, and go to the "receive_committed" state.
%%      This state is used when no commit message from the client is
%%      expected
committing(commit, Sender, SD0 = #tx_coord_state{transaction = Transaction,
    updated_partitions = Updated_partitions,
    commit_time = Commit_time,
    version_max = DependencyVC}) ->
    NumToAck = length(Updated_partitions),
    case NumToAck of
        0 ->
            reply_to_client(SD0#tx_coord_state{state = committed_read_only, from = Sender});
        _ ->
            ok = ?CLOCKSI_VNODE:commit(Updated_partitions, Transaction, {Commit_time, DependencyVC}),
            {next_state, receive_committed,
                SD0#tx_coord_state{num_to_ack = NumToAck, from = Sender, state = committing}}
    end.

%% @doc the fsm waits for acks indicating that each partition has successfully
%%	committed the tx and finishes operation.
%%      Should we retry sending the committed message if we don't receive a
%%      reply from every partition?
%%      What delivery guarantees does sending messages provide?
receive_committed(committed, S0 = #tx_coord_state{num_to_ack = NumToAck}) ->
    case NumToAck of
        1 ->
            reply_to_client(S0#tx_coord_state{state = committed});
        _ ->
            {next_state, receive_committed, S0#tx_coord_state{num_to_ack = NumToAck - 1}}
    end.

%% @doc when an error occurs or an updated partition
%% does not pass the certification check, the transaction aborts.
abort(SD0 = #tx_coord_state{transaction = Transaction,
                            updated_partitions = UpdatedPartitions}) ->
    NumToAck = length(UpdatedPartitions),
    case NumToAck of
        0 ->
            reply_to_client(SD0#tx_coord_state{state = aborted});
        _ ->
            ok = ?CLOCKSI_VNODE:abort(UpdatedPartitions, Transaction),
            {next_state, receive_aborted,
                SD0#tx_coord_state{num_to_ack = NumToAck, state = aborted}}
    end.

abort(abort, SD0 = #tx_coord_state{transaction = _Transaction,
                                   updated_partitions = _UpdatedPartitions}) ->
    abort(SD0);

abort({prepared, _}, SD0 = #tx_coord_state{transaction = _Transaction,
                                           updated_partitions = _UpdatedPartitions}) ->
    abort(SD0);

abort(_, SD0 = #tx_coord_state{transaction = _Transaction,
                               updated_partitions = _UpdatedPartitions}) ->
    abort(SD0).

%% @doc the fsm waits for acks indicating that each partition has successfully
%%	aborted the tx and finishes operation.
%%      Should we retry sending the aborted message if we don't receive a
%%      reply from every partition?
%%      What delivery guarantees does sending messages provide?
receive_aborted(ack_abort, S0 = #tx_coord_state{num_to_ack = NumToAck}) ->
    case NumToAck of
        1 ->
            reply_to_client(S0#tx_coord_state{state = aborted});
        _ ->
            {next_state, receive_aborted, S0#tx_coord_state{num_to_ack = NumToAck - 1}}
    end;

receive_aborted(_, S0) ->
    {next_state, receive_aborted, S0}.

%% @doc when the transaction has committed or aborted,
%%       a reply is sent to the client that started the transaction.
reply_to_client(SD = #tx_coord_state{from = From, transaction = Transaction, return_accumulator= ReturnReadSet,
    state = TxState, commit_time = CommitTime, full_commit = FullCommit, transactional_protocol = Protocol,
    is_static = IsStatic, stay_alive = StayAlive, client_ops = ClientOps}) ->
    if undefined =/= From ->
        TxId = Transaction#transaction.txn_id,
        Reply = case Transaction#transaction.transactional_protocol of
                    Protocol when ((Protocol == gr) or (Protocol == clocksi)) ->
                        case TxState of
                            committed_read_only ->
                                case IsStatic of
                                    false ->
                                        {ok, {TxId, Transaction#transaction.snapshot_vc}};
                                    true ->
                                        {ok, {TxId, lists:reverse(ReturnReadSet), Transaction#transaction.snapshot_vc}}
                                end;
                            committed ->
	                            %% Execute post_commit_hooks
	                            _Result = execute_post_commit_hooks(ClientOps),
	                            %% TODO: What happens if commit hook fails?
                                DcId = ?DC_META_UTIL:get_my_dc_id(),
                                CausalClock = ?VECTORCLOCK:set_clock_of_dc(
                                    DcId, CommitTime, Transaction#transaction.snapshot_vc),
                                case IsStatic of
                                    false ->
                                        {ok, {TxId, CausalClock}};
                                    true ->
                                        {ok, {TxId, lists:reverse(ReturnReadSet), CausalClock}}
                                end;
                            aborted ->
                                {aborted, TxId};
                            Reason ->
                                {TxId, Reason}
                        end;
                    physics ->
                        TxnDependencyVC = case Transaction#transaction.physics_read_metadata#physics_read_metadata.commit_time_lowbound of
                                              ignore ->
                                                  lager:info("got ignore as dependency VC"),
                                                  vectorclock:new();
                                              VC -> VC
                                          end,
                        case TxState of
                            committed_read_only ->
                                case IsStatic of
                                    false ->
                                        {ok, {TxId, TxnDependencyVC}};
                                    true ->
                                        {ok, {TxId, lists:reverse(ReturnReadSet), TxnDependencyVC}}
                                end;
                            committed ->
                                DcId = ?DC_UTIL:get_my_dc_id(),
                                CausalClock = ?VECTORCLOCK:set_clock_of_dc(
                                    DcId, CommitTime, TxnDependencyVC),
                                case IsStatic of
                                    false ->
                                        {ok, {TxId, CausalClock}};
                                    true ->
                                        {ok, {TxId, lists:reverse(ReturnReadSet), CausalClock}}
                                end;
                            aborted ->
                                {aborted, TxId};
                            Reason ->
                                {TxId, Reason}
                        end

                end,
            _Res = gen_fsm:reply(From, Reply);
       true -> ok
    end,
    case StayAlive of
        true ->
            {next_state, start_tx, init_state(StayAlive, FullCommit, IsStatic, Protocol)};
        false ->
            {stop, normal, SD}
    end.

execute_post_commit_hooks(Ops) ->
    lists:foreach(
      fun({Key, Type, Update}) ->
              case antidote_hooks:execute_post_commit_hook(Key, Type, Update) of
                  {error, Reason} ->
                      lager:info("Post commit hook failed. Reason ~p", [Reason]);
                  _ -> ok
              end
      end, lists:reverse(Ops)).

%% =============================================================================

handle_info(_Info, _StateName, StateData) ->
    {stop, badmsg, StateData}.

handle_event(_Event, _StateName, StateData) ->
    {stop, badmsg, StateData}.

handle_sync_event(stop, _From, _StateName, StateData) ->
    {stop, normal, ok, StateData};

handle_sync_event(_Event, _From, _StateName, StateData) ->
    {stop, badmsg, StateData}.

code_change(_OldVsn, StateName, State, _Extra) -> {ok, StateName, State}.

terminate(_Reason, _SN, _SD) ->
    ok.

%%%===================================================================
%%% Internal Functions
%%%===================================================================

%%@doc Set the transaction Snapshot Time to the maximum value of:
%%     1.ClientClock, which is the last clock of the system the client
%%       starting this transaction has seen, and
%%     2.machine's local time, as returned by erlang:now().
-spec get_snapshot_time(snapshot_time()) -> {ok, snapshot_time()}.
get_snapshot_time(ClientClock) ->
    wait_for_clock(ClientClock).

-spec get_snapshot_time() -> {ok, snapshot_time()}.
get_snapshot_time() ->
    Now = clocksi_vnode:now_microsec(dc_utilities:now()) - ?OLD_SS_MICROSEC,
    {ok, VecSnapshotTime} = ?DC_UTIL:get_stable_snapshot(),
    DcId = ?DC_META_UTIL:get_my_dc_id(),
    SnapshotTime = vectorclock:set_clock_of_dc(DcId, Now, VecSnapshotTime),
    {ok, SnapshotTime}.


-spec wait_for_clock(snapshot_time()) -> {ok, snapshot_time()}.
wait_for_clock(Clock) ->
    {ok, VecSnapshotTime} = get_snapshot_time(),
    case vectorclock:ge(VecSnapshotTime, Clock) of
        true ->
            %% No need to wait
            {ok, VecSnapshotTime};
        false ->
            lager:info("waiting for clock"),
            %% wait for snapshot time to catch up with Client Clock
            timer:sleep(3),
            wait_for_clock(Clock)
    end.

-ifdef(TEST).

main_test_() ->
    {foreach,
        fun setup/0,
        fun cleanup/1,
        [
            fun empty_prepare_test/1,
            fun timeout_test/1,

            fun update_single_abort_test/1,
            fun update_single_success_test/1,
            fun update_multi_abort_test1/1,
            fun update_multi_abort_test2/1,
            fun update_multi_success_test/1,

            fun read_single_fail_test/1,
            fun read_success_test/1,

            fun downstream_fail_test/1,
            fun get_snapshot_time_test/0,
            fun wait_for_clock_test/0
        ]}.

% Setup and Cleanup
setup() ->
    {ok, Pid} = clocksi_interactive_tx_coord_fsm:start_link(self(), ignore),
    Pid.
cleanup(Pid) ->
    case process_info(Pid) of undefined -> io:format("Already cleaned");
        _ -> clocksi_interactive_tx_coord_fsm:stop(Pid) end.

empty_prepare_test(Pid) ->
    fun() ->
        ?assertMatch({ok, _}, gen_fsm:sync_send_event(Pid, {prepare, empty}, infinity))
    end.

timeout_test(Pid) ->
    fun() ->
        ?assertEqual(ok, gen_fsm:sync_send_event(Pid, {update, {timeout, nothing, nothing}}, infinity)),
        ?assertMatch({aborted, _}, gen_fsm:sync_send_event(Pid, {prepare, empty}, infinity))
    end.

update_single_abort_test(Pid) ->
    fun() ->
        ?assertEqual(ok, gen_fsm:sync_send_event(Pid, {update, {fail, nothing, nothing}}, infinity)),
        ?assertMatch({aborted, _}, gen_fsm:sync_send_event(Pid, {prepare, empty}, infinity))
    end.

update_single_success_test(Pid) ->
    fun() ->
        ?assertEqual(ok, gen_fsm:sync_send_event(Pid, {update, {single_commit, nothing, nothing}}, infinity)),
        ?assertMatch({ok, _}, gen_fsm:sync_send_event(Pid, {prepare, empty}, infinity))
    end.

update_multi_abort_test1(Pid) ->
    fun() ->
        ?assertEqual(ok, gen_fsm:sync_send_event(Pid, {update, {success, nothing, nothing}}, infinity)),
        ?assertEqual(ok, gen_fsm:sync_send_event(Pid, {update, {success, nothing, nothing}}, infinity)),
        ?assertEqual(ok, gen_fsm:sync_send_event(Pid, {update, {fail, nothing, nothing}}, infinity)),
        ?assertMatch({aborted, _}, gen_fsm:sync_send_event(Pid, {prepare, empty}, infinity))
    end.

update_multi_abort_test2(Pid) ->
    fun() ->
        ?assertEqual(ok, gen_fsm:sync_send_event(Pid, {update, {success, nothing, nothing}}, infinity)),
        ?assertEqual(ok, gen_fsm:sync_send_event(Pid, {update, {fail, nothing, nothing}}, infinity)),
        ?assertEqual(ok, gen_fsm:sync_send_event(Pid, {update, {fail, nothing, nothing}}, infinity)),
        ?assertMatch({aborted, _}, gen_fsm:sync_send_event(Pid, {prepare, empty}, infinity))
    end.

update_multi_success_test(Pid) ->
    fun() ->
        ?assertEqual(ok, gen_fsm:sync_send_event(Pid, {update, {success, nothing, nothing}}, infinity)),
        ?assertEqual(ok, gen_fsm:sync_send_event(Pid, {update, {success, nothing, nothing}}, infinity)),
        ?assertMatch({ok, _}, gen_fsm:sync_send_event(Pid, {prepare, empty}, infinity))
    end.

read_single_fail_test(Pid) ->
    fun() ->
        ?assertEqual({error, mock_read_fail},
            gen_fsm:sync_send_event(Pid, {read, {read_fail, nothing}}, infinity))
    end.

read_success_test(Pid) ->
    fun() ->
        ?assertEqual({ok, 2},
            gen_fsm:sync_send_event(Pid, {read, {counter, riak_dt_gcounter}}, infinity)),
        ?assertEqual({ok, [a]},
            gen_fsm:sync_send_event(Pid, {read, {set, riak_dt_gset}}, infinity)),
        ?assertEqual({ok, mock_value},
            gen_fsm:sync_send_event(Pid, {read, {mock_type, mock_partition_fsm}}, infinity)),
        ?assertMatch({ok, _}, gen_fsm:sync_send_event(Pid, {prepare, empty}, infinity))
    end.

downstream_fail_test(Pid) ->
    fun() ->
        ?assertEqual({error, mock_downstream_fail},
            gen_fsm:sync_send_event(Pid, {update, {downstream_fail, nothing, nothing}}, infinity))
    end.


get_snapshot_time_test() ->
    {ok, SnapshotTime} = get_snapshot_time(),
    ?assertMatch([{mock_dc, _}], SnapshotTime).

wait_for_clock_test() ->
    {ok, SnapshotTime} = wait_for_clock([{mock_dc, 10}]),
    ?assertMatch([{mock_dc, _}], SnapshotTime),
    VecClock = clocksi_vnode:now_microsec(dc_utilities:now()),
    {ok, SnapshotTime2} = wait_for_clock([{mock_dc, VecClock}]),
    ?assertMatch([{mock_dc, _}], SnapshotTime2).


-endif.<|MERGE_RESOLUTION|>--- conflicted
+++ resolved
@@ -74,11 +74,7 @@
     perform_read/4,
     execute_op/3,
 receive_read_objects_result/2,
-<<<<<<< HEAD
-%%    receive_logging_responses/2,
-=======
     receive_logging_responses/2,
->>>>>>> 4c00e13e
     finish_op/3,
     prepare/1,
     prepare_2pc/1,
@@ -249,125 +245,67 @@
 %% @doc This is a standalone function for directly contacting the update
 %%      server vnode.  This is lighter than creating a transaction
 %%      because the update/prepare/commit are all done at one time
-<<<<<<< HEAD
--spec perform_singleitem_update(key(), type(), {op(), term()}) -> {ok, {txid(), [], snapshot_time()}} | {error, term()}.
-perform_singleitem_update(Key, Type, Params1)->
-    {ok, Protocol}=application:get_env(antidote, txn_prot),
-    {Transaction, TxId}=create_transaction_record(ignore, update_clock, false, undefined, true, Protocol),
-    Preflist=log_utilities:get_preflist_from_key(Key),
-    IndexNode=hd(Preflist),
-    %% Todo: There are 3 messages sent to a vnode: 1 for downstream generation,
-    %% todo: another for logging, and finally one for single commit.
-    %% todo: couldn't we replace them for just 1, and do all that directly at the vnode?
-    %% Execute pre_commit_hook if any
-    case antidote_hooks:execute_pre_commit_hook(Key, Type, Params1) of
-        {Key, Type, Params}->
-            case ?CLOCKSI_DOWNSTREAM:generate_downstream_op(Transaction, IndexNode, Key, Type, Params, [], []) of
-                {ok, DownstreamRecord, CommitRecordParameters}->
-                    Updated_partition=
-                        case Transaction#transaction.transactional_protocol of
-                            physics->
-                                {DownstreamRecordCommitVC, _, _}=CommitRecordParameters,
-                                [{IndexNode, [{Key, Type, {DownstreamRecord, DownstreamRecordCommitVC}}]}];
-                            Protocol when ((Protocol==gr)or(Protocol==clocksi))->
-                                [{IndexNode, [{Key, Type, DownstreamRecord}]}]
-                        end,
-                    LogRecord=#log_operation{tx_id=TxId, op_type=update,
-                        log_payload=#update_log_payload{key=Key, type=Type, op=DownstreamRecord}},
-                    LogId=?LOG_UTIL:get_logid_from_key(Key),
-                    [Node]=Preflist,
-                    case ?LOGGING_VNODE:append(Node, LogId, LogRecord) of
-                        {ok, _}->
-                            case ?CLOCKSI_VNODE:single_commit_sync(Updated_partition, Transaction) of
-                                {committed, CommitTime}->
-                                    %% Execute post commit hook
-                                    _Res=case antidote_hooks:execute_post_commit_hook(Key, Type, Params1) of
-                                        {error, Reason}->
-                                            lager:info("Post commit hook failed. Reason ~p", [Reason]);
-                                        _->
-                                            ok
-                                    end,
-                                    DcId=?DC_UTIL:get_my_dc_id(),
-                                    SnapshotVC=
-                                        case Transaction#transaction.transactional_protocol of
-                                            physics->
-                                                {_CommitVC, DepVC, _ReadTime}=CommitRecordParameters,
-                                                DepVC;
-                                            Protocol when ((Protocol==clocksi)or(Protocol==gr))->
-                                                Transaction#transaction.snapshot_vc
-                                        end,
-                                    CausalClock=vectorclock:set_clock_of_dc(
-                                        DcId, CommitTime, SnapshotVC),
-                                    {ok, {TxId, [], CausalClock}};
-                                abort->
-                                    {error, aborted}
-                            end;
-                        {error, Reason}->
-                            {error, Reason}
-                    end;
-                {error, Reason}->
-                    {error, Reason}
-            end;
-        {error, Reason}->
-            {error, Reason}
-    end.
-=======
 %%-spec perform_singleitem_update(key(), type(), {op(), term()}) -> {ok, {txid(), [], snapshot_time()}} | {error, term()}.
-%%perform_singleitem_update(Key, Type, Params1) ->
-%%    {ok, Protocol} = application:get_env(antidote, txn_prot),
-%%    {Transaction, TxId} = create_transaction_record(ignore, update_clock, false, undefined, true, Protocol),
-%%    Preflist = log_utilities:get_preflist_from_key(Key),
-%%    IndexNode = hd(Preflist),
+%%perform_singleitem_update(Key, Type, Params1)->
+%%    {ok, Protocol}=application:get_env(antidote, txn_prot),
+%%    {Transaction, TxId}=create_transaction_record(ignore, update_clock, false, undefined, true, Protocol),
+%%    Preflist=log_utilities:get_preflist_from_key(Key),
+%%    IndexNode=hd(Preflist),
 %%    %% Todo: There are 3 messages sent to a vnode: 1 for downstream generation,
 %%    %% todo: another for logging, and finally one for single commit.
 %%    %% todo: couldn't we replace them for just 1, and do all that directly at the vnode?
-%%	%% Execute pre_commit_hook if any
-%%	case antidote_hooks:execute_pre_commit_hook(Key, Type, Params1) of
-%%		{Key, Type, Params} ->
-%%	case ?CLOCKSI_DOWNSTREAM:generate_downstream_op(Transaction, IndexNode, Key, Type, Params, [], []) of
-%%        {ok, DownstreamRecord, CommitRecordParameters} ->
-%%            Updated_partition =
-%%                case Transaction#transaction.transactional_protocol of
-%%                                    physics ->
-%%                                        {DownstreamRecordCommitVC, _, _} = CommitRecordParameters,
-%%                                        [{IndexNode, [{Key, Type, {DownstreamRecord, DownstreamRecordCommitVC}}]}];
-%%                                    Protocol when ((Protocol == gr) or (Protocol == clocksi)) ->
-%%                                        [{IndexNode, [{Key, Type, DownstreamRecord}]}]
-%%                                end,
-%%	        LogRecord = #log_operation{tx_id = TxId, op_type = update,
-%%		        log_payload = #update_log_payload{key = Key, type = Type, op = DownstreamRecord}},
-%%            LogId = ?LOG_UTIL:get_logid_from_key(Key),
-%%            [Node] = Preflist,
-%%            ok= ?LOGGING_VNODE:asyn_append(Node, LogId, LogRecord, self())
-%%                    case ?CLOCKSI_VNODE:single_commit_sync(Updated_partition, Transaction) of
-%%                        {committed, CommitTime} ->
-%%	                        %% Execute post commit hook
-%%	                        _Res = case antidote_hooks:execute_post_commit_hook(Key, Type, Params1) of
-%%		                        {error, Reason} ->
-%%			                        lager:info("Post commit hook failed. Reason ~p", [Reason]);
-%%		                        _ -> ok
-%%	                        end,
-%%                            DcId = ?DC_UTIL:get_my_dc_id(),
-%%                            SnapshotVC =
-%%                                case Transaction#transaction.transactional_protocol of
-%%                                    physics ->
-%%                                        {_CommitVC, DepVC, _ReadTime} = CommitRecordParameters,
-%%                                        DepVC;
-%%                                    Protocol when ((Protocol == clocksi) or (Protocol == gr)) ->
-%%                                        Transaction#transaction.snapshot_vc
-%%                                end,
-%%                            CausalClock = vectorclock:set_clock_of_dc(
-%%                                DcId, CommitTime, SnapshotVC),
-%%                            {ok, {TxId, [], CausalClock}};
-%%                        abort ->
-%%                            {error, aborted};
-%%                        {error, Reason} ->
+%%    %% Execute pre_commit_hook if any
+%%    case antidote_hooks:execute_pre_commit_hook(Key, Type, Params1) of
+%%        {Key, Type, Params}->
+%%            case ?CLOCKSI_DOWNSTREAM:generate_downstream_op(Transaction, IndexNode, Key, Type, Params, [], []) of
+%%                {ok, DownstreamRecord, CommitRecordParameters}->
+%%                    Updated_partition=
+%%                        case Transaction#transaction.transactional_protocol of
+%%                            physics->
+%%                                {DownstreamRecordCommitVC, _, _}=CommitRecordParameters,
+%%                                [{IndexNode, [{Key, Type, {DownstreamRecord, DownstreamRecordCommitVC}}]}];
+%%                            Protocol when ((Protocol==gr)or(Protocol==clocksi))->
+%%                                [{IndexNode, [{Key, Type, DownstreamRecord}]}]
+%%                        end,
+%%                    LogRecord=#log_operation{tx_id=TxId, op_type=update,
+%%                        log_payload=#update_log_payload{key=Key, type=Type, op=DownstreamRecord}},
+%%                    LogId=?LOG_UTIL:get_logid_from_key(Key),
+%%                    [Node]=Preflist,
+%%                    case ?LOGGING_VNODE:append(Node, LogId, LogRecord) of
+%%                        {ok, _}->
+%%                            case ?CLOCKSI_VNODE:single_commit_sync(Updated_partition, Transaction) of
+%%                                {committed, CommitTime}->
+%%                                    %% Execute post commit hook
+%%                                    _Res=case antidote_hooks:execute_post_commit_hook(Key, Type, Params1) of
+%%                                        {error, Reason}->
+%%                                            lager:info("Post commit hook failed. Reason ~p", [Reason]);
+%%                                        _->
+%%                                            ok
+%%                                    end,
+%%                                    DcId=?DC_UTIL:get_my_dc_id(),
+%%                                    SnapshotVC=
+%%                                        case Transaction#transaction.transactional_protocol of
+%%                                            physics->
+%%                                                {_CommitVC, DepVC, _ReadTime}=CommitRecordParameters,
+%%                                                DepVC;
+%%                                            Protocol when ((Protocol==clocksi)or(Protocol==gr))->
+%%                                                Transaction#transaction.snapshot_vc
+%%                                        end,
+%%                                    CausalClock=vectorclock:set_clock_of_dc(
+%%                                        DcId, CommitTime, SnapshotVC),
+%%                                    {ok, {TxId, [], CausalClock}};
+%%                                abort->
+%%                                    {error, aborted}
+%%                            end;
+%%                        {error, Reason}->
 %%                            {error, Reason}
 %%                    end;
-%%		{error, Reason} ->
-%%			{error, Reason}
-%%	end.
->>>>>>> 4c00e13e
+%%                {error, Reason}->
+%%                    {error, Reason}
+%%            end;
+%%        {error, Reason}->
+%%            {error, Reason}
+%%    end.
 
 perform_read({Key, Type}, Updated_partitions, Transaction, Sender) ->
     Preflist = ?LOG_UTIL:get_preflist_from_key(Key),
@@ -390,7 +328,7 @@
         {ok, ReadResult} ->
             ReadResult
     end.
-perform_update(UpdateArgs, _Sender, CoordState) ->
+perform_update(UpdateArgs, Sender, CoordState) ->
     {Key, Type, Param1} = UpdateArgs,
 %%    lager:info("updating with the following paramaters: ~p~n",[Param]),
     UpdatedPartitions = CoordState#tx_coord_state.updated_partitions,
@@ -411,59 +349,6 @@
     %% Todo: There are 3 messages sent to a vnode: 1 for downstream generation,
     %% todo: another for logging, and finally one (or two) for  commit.
     %% todo: couldn't we replace them for just 1, and do all that directly at the vnode?
-<<<<<<< HEAD
-    case ?CLOCKSI_DOWNSTREAM:generate_downstream_op(Transaction, IndexNode, Key, Type, Param, WriteSet, InternalReadSet) of
-        {ok, DownstreamRecord, SnapshotParameters} ->
-%%            lager:info("DownstreamRecord ~p~n _SnapshotParameters ~p~n",[DownstreamRecord, _SnapshotParameters]),
-            NewUpdatedPartitions =
-                case TransactionalProtocol of
-                    physics->
-%%                        lager:info("SnapshotParameters ~p",[SnapshotParameters]),
-                        {DownstreamOpCommitVC, _DepVC, _ReadTimeVC} = SnapshotParameters,
-                        case WriteSet of
-                            [] ->
-                                [{IndexNode, [{Key, Type, {DownstreamRecord, DownstreamOpCommitVC}}]} | UpdatedPartitions];
-                            _ ->
-                                lists:keyreplace(IndexNode, 1, UpdatedPartitions,
-                                    {IndexNode, [{Key, Type, {DownstreamRecord, DownstreamOpCommitVC}} | WriteSet]})
-                        end;
-                    Prot when ((Prot == gr) or (Prot == clocksi))->
-                        case WriteSet of
-                            [] ->
-                                [{IndexNode, [{Key, Type, DownstreamRecord}]} | UpdatedPartitions];
-                            _ ->
-                                lists:keyreplace(IndexNode, 1, UpdatedPartitions,
-                                    {IndexNode, [{Key, Type, DownstreamRecord} | WriteSet]})
-                        end
-                end,
-            case Sender of
-                undefined ->
-                    ok;
-                _ ->
-                    gen_fsm:reply(Sender, ok)
-            end,
-            TxId=Transaction#transaction.txn_id,
-            LogRecord=#log_operation{tx_id=TxId, op_type=update,
-                log_payload=#update_log_payload{key=Key, type=Type, op=DownstreamRecord}},
-            LogId=?LOG_UTIL:get_logid_from_key(Key),
-            [Node]=Preflist,
-            ?LOGGING_VNODE:append(Node, LogId, LogRecord),
-            State1=case TransactionalProtocol of
-                physics->
-                    update_causal_snapshot_state(CoordState, SnapshotParameters, Key);
-                Protocol when ((Protocol==gr)or(Protocol==clocksi))->
-                    CoordState
-            end,
-            State1#tx_coord_state{updated_partitions=NewUpdatedPartitions};
-    
-        {error, Reason}->
-            case Sender of
-                undefined ->
-                    ok;
-                _ ->
-                    _Res = gen_fsm:reply(Sender, {error, Reason})
-            end,
-=======
             case ?CLOCKSI_DOWNSTREAM:generate_downstream_op(Transaction, IndexNode, Key, Type, Param, WriteSet, InternalReadSet) of
                 {ok, DownstreamRecord, SnapshotParameters}->
                     %%            lager:info("DownstreamRecord ~p~n _SnapshotParameters ~p~n", [DownstreamRecord, SnapshotParameters]),
@@ -505,7 +390,6 @@
             end;
         {error, Reason}->
             lager:debug("Execute pre-commit hook failed ~p", [Reason]),
->>>>>>> 4c00e13e
             {error, Reason}
     end.
 
