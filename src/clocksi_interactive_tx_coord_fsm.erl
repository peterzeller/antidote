%% -------------------------------------------------------------------
%%
%% Copyright (c) 2014 SyncFree Consortium.  All Rights Reserved.
%%
%% This file is provided to you under the Apache License,
%% Version 2.0 (the "License"); you may not use this file
%% except in compliance with the License.  You may obtain
%% a copy of the License at
%%
%%   http://www.apache.org/licenses/LICENSE-2.0
%%
%% Unless required by applicable law or agreed to in writing,
%% software distributed under the License is distributed on an
%% "AS IS" BASIS, WITHOUT WARRANTIES OR CONDITIONS OF ANY
%% KIND, either express or implied.  See the License for the
%% specific language governing permissions and limitations
%% under the License.
%%
%% -------------------------------------------------------------------
%% @doc The coordinator for a given Clock SI interactive transaction.
%%      It handles the state of the tx and executes the operations sequentially
%%      by sending each operation to the responsible clockSI_vnode of the
%%      involved key. when a tx is finalized (committed or aborted, the fsm
%%      also finishes.

-module(clocksi_interactive_tx_coord_fsm).

-behavior(gen_fsm).

-include("antidote.hrl").

-ifdef(TEST).
-include_lib("eunit/include/eunit.hrl").
-define(DC_UTIL, mock_partition_fsm).
-define(VECTORCLOCK, mock_partition_fsm).
-define(LOG_UTIL, mock_partition_fsm).
-define(CLOCKSI_VNODE, mock_partition_fsm).
-define(CLOCKSI_DOWNSTREAM, mock_partition_fsm).
-define(LOGGING_VNODE, mock_partition_fsm).
-else.
-define(DC_UTIL, dc_utilities).
-define(VECTORCLOCK, vectorclock).
-define(LOG_UTIL, log_utilities).
-define(CLOCKSI_VNODE, clocksi_vnode).
-define(CLOCKSI_DOWNSTREAM, clocksi_downstream).
-define(LOGGING_VNODE, logging_vnode).
-endif.


%% API
<<<<<<< HEAD
-export([start_link/3,
	 start_link/2,
	 start_link/1]).
=======
-export([start_link/2,
         start_link/1,
         start_link/3]).
>>>>>>> a8c63768

%% Callbacks
-export([init/1,
    code_change/4,
    handle_event/3,
    handle_info/3,
    handle_sync_event/4,
    terminate/3,
    stop/1]).

%% States
<<<<<<< HEAD
-export([create_transaction_record/4,
    start_tx/2,
    init_state/3,
=======
-export([create_transaction_record/2,
>>>>>>> a8c63768
    perform_update/4,
    perform_read/4,
    execute_op/3,
    finish_op/3,
    prepare/1,
    prepare_2pc/1,
    process_prepared/2,
    receive_prepared/2,
    single_committing/2,
    committing_2pc/3,
    committing_single/3,
    committing/3,
    receive_committed/2,
    abort/1,
    abort/2,
    perform_singleitem_read/2,
    perform_singleitem_update/3,
    reply_to_client/1]).

%%%===================================================================
%%% API
%%%===================================================================

start_link(From, Clientclock, StayAlive) ->
    case StayAlive of
	true ->
	    gen_fsm:start_link({local, generate_name(From)}, ?MODULE, [From, Clientclock, StayAlive], []);
	false ->
	    gen_fsm:start_link(?MODULE, [From, Clientclock, StayAlive], [])
    end.

start_link(From, Clientclock) ->
<<<<<<< HEAD
    start_link(From, Clientclock, false).

start_link(From) ->
    start_link(From, ignore).

=======
    gen_fsm:start_link(?MODULE, [From, Clientclock, update_clock], []).

start_link(From) ->
    gen_fsm:start_link(?MODULE, [From, ignore, update_clock], []).

start_link(From, Clientclock, no_update_clock) ->
    gen_fsm:start_link(?MODULE, [From, Clientclock, no_update_clock], []).
>>>>>>> a8c63768

finish_op(From, Key, Result) ->
    gen_fsm:send_event(From, {Key, Result}).

stop(Pid) -> gen_fsm:sync_send_all_state_event(Pid, stop).

%%%===================================================================
%%% States
%%%===================================================================

%% @doc Initialize the state.
<<<<<<< HEAD
init([From, ClientClock, StayAlive]) ->
    {ok, execute_op, start_tx_internal(From, ClientClock, init_state(StayAlive, false, false))}.

init_state(StayAlive, FullCommit, IsStatic) ->
    #tx_coord_state{
       transaction = undefined,
       updated_partitions=[],
       prepare_time=0,
       operations=undefined,
       from=undefined,
       full_commit=FullCommit,
       is_static=IsStatic,
       read_set=[],
       stay_alive = StayAlive
      }.

generate_name(From) ->
    list_to_atom(pid_to_list(From) ++ "interactive_cord").

start_tx({start_tx, From, ClientClock}, SD0) ->
    {next_state, execute_op, start_tx_internal(From, ClientClock, SD0)}.

start_tx_internal(From, ClientClock, SD = #tx_coord_state{stay_alive = StayAlive}) ->
    {Transaction, TransactionId} = create_transaction_record(ClientClock, StayAlive, From, false),
=======
%%      From - Pid of process to which reply is send
%%      ClientClock - the last clock seen by the client
%%      UpdateClock - whether snapshot time must be updated to the latest
%%                    stable time or use the clientclock as it is (This is
%%                    used for GR protocol)
init([From, ClientClock, UpdateClock]) ->
    {Transaction, TransactionId} = create_transaction_record(ClientClock, UpdateClock),
    SD = #tx_coord_state{
        transaction = Transaction,
        updated_partitions = [],
        prepare_time = 0,
        full_commit = false,
        is_static = false
    },
>>>>>>> a8c63768
    From ! {ok, TransactionId},
    SD#tx_coord_state{transaction=Transaction}.

<<<<<<< HEAD
-spec create_transaction_record(snapshot_time() | ignore, boolean(), pid(), boolean()) -> {tx(), txid()}.
create_transaction_record(ClientClock, StayAlive, From, IsStatic) ->
=======
-spec create_transaction_record(snapshot_time() | ignore,
                                update_clock | no_update_clock)
                               -> {tx(), txid()}.
create_transaction_record(ClientClock, UpdateClock) ->
>>>>>>> a8c63768
    %% Seed the random because you pick a random read server, this is stored in the process state
    _Res = random:seed(dc_utilities:now()),
    {ok, SnapshotTime} = case ClientClock of
                             ignore ->
                                 get_snapshot_time();
                             _ ->
                                 case UpdateClock of
                                     update_clock ->
                                         get_snapshot_time(ClientClock);
                                     no_update_clock ->
                                         {ok, ClientClock}
                                 end
                         end,
    DcId = ?DC_UTIL:get_my_dc_id(),
    LocalClock = ?VECTORCLOCK:get_clock_of_dc(DcId, SnapshotTime),
    Name = case StayAlive of
	       true ->
		   case IsStatic of
		       true ->
			   clocksi_static_tx_coord_fsm:generate_name(From);
		       false ->
			   generate_name(From)
		   end;
	       false ->
		   self()
	   end,
    TransactionId = #tx_id{snapshot_time = LocalClock, server_pid = Name},
    Transaction = #transaction{snapshot_time = LocalClock,
        vec_snapshot_time = SnapshotTime,
        txn_id = TransactionId},
    {Transaction, TransactionId}.

%% @doc This is a standalone function for directly contacting the read
%%      server located at the vnode of the key being read.  This read
%%      is supposed to be light weight because it is done outside of a
%%      transaction fsm and directly in the calling thread.
-spec perform_singleitem_read(key(), type()) -> {ok, val(), snapshot_time()} | {error, reason()}.
perform_singleitem_read(Key, Type) ->
<<<<<<< HEAD
    {Transaction, _TransactionId} = create_transaction_record(ignore, false, undefined, true),
=======
    {Transaction, _TransactionId} = create_transaction_record(ignore, update_clock),
>>>>>>> a8c63768
    Preflist = log_utilities:get_preflist_from_key(Key),
    IndexNode = hd(Preflist),
    case clocksi_readitem_fsm:read_data_item(IndexNode, Key, Type, Transaction) of
        {error, Reason} ->
            {error, Reason};
        {ok, Snapshot} ->
            ReadResult = Type:value(Snapshot),
            %% Read only transaction has no commit, hence return the snapshot time
            CommitTime = Transaction#transaction.vec_snapshot_time,
            {ok, ReadResult, CommitTime}
    end.


%% @doc This is a standalone function for directly contacting the update
%%      server vnode.  This is lighter than creating a transaction
%%      because the update/prepare/commit are all done at one time
-spec perform_singleitem_update(key(), type(), {op(), term()}) -> {ok, {txid(), [], snapshot_time()}} | {error, term()}.
perform_singleitem_update(Key, Type, Params) ->
<<<<<<< HEAD
    {Transaction, _TransactionId} = create_transaction_record(ignore, false, undefined, true),
=======
    {Transaction, _TransactionId} = create_transaction_record(ignore, update_clock),
>>>>>>> a8c63768
    Preflist = log_utilities:get_preflist_from_key(Key),
    IndexNode = hd(Preflist),
    case ?CLOCKSI_DOWNSTREAM:generate_downstream_op(Transaction, IndexNode, Key, Type, Params, []) of
        {ok, DownstreamRecord} ->
            Updated_partitions = [{IndexNode, [{Key, Type, DownstreamRecord}]}],
            TxId = Transaction#transaction.txn_id,
            LogRecord = #log_record{tx_id = TxId, op_type = update,
                op_payload = {Key, Type, DownstreamRecord}},
            LogId = ?LOG_UTIL:get_logid_from_key(Key),
            [Node] = Preflist,
            case ?LOGGING_VNODE:append(Node, LogId, LogRecord) of
                {ok, _} ->
                    case ?CLOCKSI_VNODE:single_commit_sync(Updated_partitions, Transaction) of
                        {committed, CommitTime} ->
                            TxId = Transaction#transaction.txn_id,
                            DcId = ?DC_UTIL:get_my_dc_id(),
                            CausalClock = ?VECTORCLOCK:set_clock_of_dc(
                                DcId, CommitTime, Transaction#transaction.vec_snapshot_time),
                            {ok, {TxId, [], CausalClock}};
			abort ->
			    {error, aborted};
                        {error, Reason} ->
                            {error, Reason}
                    end;
                Error ->
                    {error, Error}
            end;
        {error, Reason} ->
            {error, Reason}
    end.


perform_read(Args, Updated_partitions, Transaction, Sender) ->
    {Key, Type} = Args,
    Preflist = ?LOG_UTIL:get_preflist_from_key(Key),
    IndexNode = hd(Preflist),
    WriteSet = case lists:keyfind(IndexNode, 1, Updated_partitions) of
                   false ->
                       [];
                   {IndexNode, WS} ->
                       WS
               end,
    case ?CLOCKSI_VNODE:read_data_item(IndexNode, Transaction, Key, Type, WriteSet) of
        {error, Reason} ->
            case Sender of
                undefined ->
                    ok;
                _ ->
                    _Res = gen_fsm:reply(Sender, {error, Reason})
            end,
            {error, Reason};
        {ok, Snapshot} ->
            Type:value(Snapshot)
    end.


perform_update(Args, Updated_partitions, Transaction, Sender) ->
    {Key, Type, Param} = Args,
    Preflist = ?LOG_UTIL:get_preflist_from_key(Key),
    IndexNode = hd(Preflist),
    WriteSet = case lists:keyfind(IndexNode, 1, Updated_partitions) of
                   false ->
                       [];
                   {IndexNode, WS} ->
                       WS
               end,
    case ?CLOCKSI_DOWNSTREAM:generate_downstream_op(Transaction, IndexNode, Key, Type, Param, WriteSet) of
        {ok, DownstreamRecord} ->
            NewUpdatedPartitions = case WriteSet of
                                       [] ->
                                           [{IndexNode, [{Key, Type, DownstreamRecord}]} | Updated_partitions];
                                       _ ->
                                           lists:keyreplace(IndexNode, 1, Updated_partitions,
							    {IndexNode, [{Key, Type, DownstreamRecord} | WriteSet]})
                                   end,
            case Sender of
                undefined ->
                    ok;
                _ ->
                    gen_fsm:reply(Sender, ok)
            end,
            TxId = Transaction#transaction.txn_id,
            LogRecord = #log_record{tx_id = TxId, op_type = update,
                op_payload = {Key, Type, DownstreamRecord}},
            LogId = ?LOG_UTIL:get_logid_from_key(Key),
            [Node] = Preflist,
            case ?LOGGING_VNODE:append(Node, LogId, LogRecord) of
                {ok, _} ->
                    NewUpdatedPartitions;
                Error ->
                    case Sender of
                        undefined ->
                            ok;
                        _ ->
                            _Res = gen_fsm:reply(Sender, {error, Error})
                    end,
		    {error, Error}
            end;
        {error, Reason} ->
            case Sender of
                undefined ->
                    ok;
                _ ->
                    _Res = gen_fsm:reply(Sender, {error, Reason})
            end,
            {error, Reason}
    end.


%% @doc Contact the leader computed in the prepare state for it to execute the
%%      operation, wait for it to finish (synchronous) and go to the prepareOP
%%       to execute the next operation.
execute_op({OpType, Args}, Sender,
    SD0 = #tx_coord_state{transaction = Transaction,
        updated_partitions = Updated_partitions
    }) ->
    case OpType of
        prepare ->
            case Args of
                two_phase ->
                    prepare_2pc(SD0#tx_coord_state{from = Sender, commit_protocol = Args});
                _ ->
                    prepare(SD0#tx_coord_state{from = Sender, commit_protocol = Args})
            end;
        read ->
            case perform_read(Args, Updated_partitions, Transaction, Sender) of
                {error, _Reason} ->
                    abort(SD0);
                ReadResult ->
                    {reply, {ok, ReadResult}, execute_op, SD0}
            end;
        update ->
            case perform_update(Args, Updated_partitions, Transaction, Sender) of
                {error, _Reason} ->
                    abort(SD0);
                NewUpdatedPartitions ->
                    {next_state, execute_op,
                        SD0#tx_coord_state{updated_partitions = NewUpdatedPartitions}}
            end
    end.


%% @doc this state sends a prepare message to all updated partitions and goes
%%      to the "receive_prepared"state.
prepare(SD0 = #tx_coord_state{
    transaction = Transaction,
    updated_partitions = Updated_partitions, full_commit = FullCommit, from = From}) ->
    case Updated_partitions of
        [] ->
            Snapshot_time = Transaction#transaction.snapshot_time,
            case FullCommit of
                false ->
                    gen_fsm:reply(From, {ok, Snapshot_time}),
                    {next_state, committing, SD0#tx_coord_state{state = committing, commit_time = Snapshot_time}};
                true ->
                    reply_to_client(SD0#tx_coord_state{state = committed_read_only})
            end;
        [_] ->
            ok = ?CLOCKSI_VNODE:single_commit(Updated_partitions, Transaction),
            {next_state, single_committing,
                SD0#tx_coord_state{state = committing, num_to_ack = 1}};
        [_|_] ->
            ok = ?CLOCKSI_VNODE:prepare(Updated_partitions, Transaction),
            Num_to_ack = length(Updated_partitions),
            {next_state, receive_prepared,
                SD0#tx_coord_state{num_to_ack = Num_to_ack, state = prepared}}
    end.

%% @doc state called when 2pc is forced independently of the number of partitions
%%      involved in the txs.
prepare_2pc(SD0 = #tx_coord_state{
    transaction = Transaction,
    updated_partitions = Updated_partitions, full_commit = FullCommit, from = From}) ->
    case Updated_partitions of
        [] ->
            Snapshot_time = Transaction#transaction.snapshot_time,
            case FullCommit of
                false ->
                    gen_fsm:reply(From, {ok, Snapshot_time}),
                    {next_state, committing_2pc,
                        SD0#tx_coord_state{state = committing, commit_time = Snapshot_time}};
                true ->
                    reply_to_client(SD0#tx_coord_state{state = committed_read_only})
            end;
        [_|_] ->
            ok = ?CLOCKSI_VNODE:prepare(Updated_partitions, Transaction),
            Num_to_ack = length(Updated_partitions),
            {next_state, receive_prepared,
                SD0#tx_coord_state{num_to_ack = Num_to_ack, state = prepared}}
    end.

process_prepared(ReceivedPrepareTime, S0 = #tx_coord_state{num_to_ack = NumToAck,
    commit_protocol = CommitProtocol, full_commit = FullCommit,
    from = From, prepare_time = PrepareTime,
    transaction = Transaction,
    updated_partitions = Updated_partitions}) ->
    MaxPrepareTime = max(PrepareTime, ReceivedPrepareTime),
    case NumToAck of 1 ->
        case CommitProtocol of
            two_phase ->
                case FullCommit of
                    true ->
                        ok = ?CLOCKSI_VNODE:commit(Updated_partitions, Transaction, MaxPrepareTime),
                        {next_state, receive_committed,
                            S0#tx_coord_state{num_to_ack = NumToAck, commit_time = MaxPrepareTime, state = committing}};
                    false ->
                        gen_fsm:reply(From, {ok, MaxPrepareTime}),
                        {next_state, committing_2pc,
                            S0#tx_coord_state{prepare_time = MaxPrepareTime, commit_time = MaxPrepareTime, state = committing}}
                end;
            _ ->
                case FullCommit of
                    true ->
                        ok = ?CLOCKSI_VNODE:commit(Updated_partitions, Transaction, MaxPrepareTime),
                        {next_state, receive_committed,
                            S0#tx_coord_state{num_to_ack = NumToAck, commit_time = MaxPrepareTime, state = committing}};
                    false ->
                        gen_fsm:reply(From, {ok, MaxPrepareTime}),
                        {next_state, committing,
                            S0#tx_coord_state{prepare_time = MaxPrepareTime, commit_time = MaxPrepareTime, state = committing}}
                end
        end;
        _ ->
            {next_state, receive_prepared,
                S0#tx_coord_state{num_to_ack = NumToAck - 1, prepare_time = MaxPrepareTime}}
    end.


%% @doc in this state, the fsm waits for prepare_time from each updated
%%      partitions in order to compute the final tx timestamp (the maximum
%%      of the received prepare_time).
receive_prepared({prepared, ReceivedPrepareTime}, S0) ->
    process_prepared(ReceivedPrepareTime, S0);

receive_prepared(abort, S0) ->
    abort(S0);

receive_prepared(timeout, S0) ->
    abort(S0).

single_committing({committed, CommitTime}, S0 = #tx_coord_state{from = From, full_commit = FullCommit}) ->
    case FullCommit of
        false ->
            gen_fsm:reply(From, {ok, CommitTime}),
            {next_state, committing_single,
                S0#tx_coord_state{commit_time = CommitTime, state = committing}};
        true ->
            reply_to_client(S0#tx_coord_state{prepare_time = CommitTime, commit_time = CommitTime, state = committed})
    end;

single_committing(abort, S0 = #tx_coord_state{from = _From}) ->
    abort(S0);

single_committing(timeout, S0 = #tx_coord_state{from = _From}) ->
    abort(S0).


%% @doc There was only a single partition with an update in this transaction
%%      so the transaction has already been committed
%%      so just wait for the commit message from the client
committing_single(commit, Sender, SD0 = #tx_coord_state{transaction = _Transaction,
    commit_time = Commit_time}) ->
    reply_to_client(SD0#tx_coord_state{prepare_time = Commit_time, from = Sender, commit_time = Commit_time, state = committed}).

%% @doc after receiving all prepare_times, send the commit message to all
%%      updated partitions, and go to the "receive_committed" state.
%%      This state expects other process to sen the commit message to 
%%      start the commit phase.
committing_2pc(commit, Sender, SD0 = #tx_coord_state{transaction = Transaction,
    updated_partitions = Updated_partitions,
    commit_time = Commit_time}) ->
    NumToAck = length(Updated_partitions),
    case NumToAck of
        0 ->
            reply_to_client(SD0#tx_coord_state{state = committed_read_only, from = Sender});
        _ ->
            ok = ?CLOCKSI_VNODE:commit(Updated_partitions, Transaction, Commit_time),
            {next_state, receive_committed,
                SD0#tx_coord_state{num_to_ack = NumToAck, from = Sender, state = committing}}
    end.

%% @doc after receiving all prepare_times, send the commit message to all
%%      updated partitions, and go to the "receive_committed" state.
%%      This state is used when no commit message from the client is
%%      expected 
committing(commit, Sender, SD0 = #tx_coord_state{transaction = Transaction,
    updated_partitions = Updated_partitions,
    commit_time = Commit_time}) ->
    NumToAck = length(Updated_partitions),
    case NumToAck of
        0 ->
            reply_to_client(SD0#tx_coord_state{state = committed_read_only, from = Sender});
        _ ->
            ok = ?CLOCKSI_VNODE:commit(Updated_partitions, Transaction, Commit_time),
            {next_state, receive_committed,
                SD0#tx_coord_state{num_to_ack = NumToAck, from = Sender, state = committing}}
    end.

%% @doc the fsm waits for acks indicating that each partition has successfully
%%	committed the tx and finishes operation.
%%      Should we retry sending the committed message if we don't receive a
%%      reply from every partition?
%%      What delivery guarantees does sending messages provide?
receive_committed(committed, S0 = #tx_coord_state{num_to_ack = NumToAck}) ->
    case NumToAck of
        1 ->
            reply_to_client(S0#tx_coord_state{state = committed});
        _ ->
            {next_state, receive_committed, S0#tx_coord_state{num_to_ack = NumToAck - 1}}
    end.

%% @doc when an error occurs or an updated partition 
%% does not pass the certification check, the transaction aborts.
abort(SD0 = #tx_coord_state{transaction = Transaction,
    updated_partitions = UpdatedPartitions}) ->
    ok = ?CLOCKSI_VNODE:abort(UpdatedPartitions, Transaction),
    reply_to_client(SD0#tx_coord_state{state = aborted}).

abort(abort, SD0 = #tx_coord_state{transaction = Transaction,
    updated_partitions = UpdatedPartitions}) ->
    ok = ?CLOCKSI_VNODE:abort(UpdatedPartitions, Transaction),
    reply_to_client(SD0#tx_coord_state{state = aborted});

abort({prepared, _}, SD0 = #tx_coord_state{transaction = Transaction,
    updated_partitions = UpdatedPartitions}) ->
    ok = ?CLOCKSI_VNODE:abort(UpdatedPartitions, Transaction),
    reply_to_client(SD0#tx_coord_state{state = aborted});

abort(_, SD0 = #tx_coord_state{transaction = Transaction,
    updated_partitions = UpdatedPartitions}) ->
    ok = ?CLOCKSI_VNODE:abort(UpdatedPartitions, Transaction),
    reply_to_client(SD0#tx_coord_state{state = aborted}).

%% @doc when the transaction has committed or aborted,
%%       a reply is sent to the client that started the transaction.
reply_to_client(SD = #tx_coord_state{from = From, transaction = Transaction, read_set = ReadSet,
    state = TxState, commit_time = CommitTime, full_commit = FullCommit,
    is_static = IsStatic, stay_alive = StayAlive}) ->
    if undefined =/= From ->
        TxId = Transaction#transaction.txn_id,
        Reply = case TxState of
                    committed_read_only ->
                        case IsStatic of
                            false ->
                                {ok, {TxId, Transaction#transaction.vec_snapshot_time}};
                            true ->
                                {ok, {TxId, lists:reverse(ReadSet), Transaction#transaction.vec_snapshot_time}}
                        end;
                    committed ->
                        DcId = ?DC_UTIL:get_my_dc_id(),
                        CausalClock = ?VECTORCLOCK:set_clock_of_dc(
                            DcId, CommitTime, Transaction#transaction.vec_snapshot_time),
                        case IsStatic of
                            false ->
                                {ok, {TxId, CausalClock}};
                            true ->
                                {ok, {TxId, lists:reverse(ReadSet), CausalClock}}
                        end;
                    aborted ->
                        {aborted, TxId};
                    Reason ->
                        {TxId, Reason}
                end,
        _Res = gen_fsm:reply(From, Reply);
        true -> ok
    end,
    case StayAlive of
	true ->
	    {next_state, start_tx, init_state(StayAlive, FullCommit, IsStatic)};
	false ->
	    {stop, normal, SD}
    end.

%% =============================================================================

handle_info(_Info, _StateName, StateData) ->
    {stop, badmsg, StateData}.

handle_event(_Event, _StateName, StateData) ->
    {stop, badmsg, StateData}.

handle_sync_event(stop, _From, _StateName, StateData) ->
    {stop, normal, ok, StateData};

handle_sync_event(_Event, _From, _StateName, StateData) ->
    {stop, badmsg, StateData}.

code_change(_OldVsn, StateName, State, _Extra) -> {ok, StateName, State}.

terminate(_Reason, _SN, _SD) ->
    ok.

%%%===================================================================
%%% Internal Functions
%%%===================================================================

%%@doc Set the transaction Snapshot Time to the maximum value of:
%%     1.ClientClock, which is the last clock of the system the client
%%       starting this transaction has seen, and
%%     2.machine's local time, as returned by erlang:now().
-spec get_snapshot_time(snapshot_time()) -> {ok, snapshot_time()}.
get_snapshot_time(ClientClock) ->
    wait_for_clock(ClientClock).

-spec get_snapshot_time() -> {ok, snapshot_time()}.
get_snapshot_time() ->
    Now = clocksi_vnode:now_microsec(dc_utilities:now()) - ?OLD_SS_MICROSEC,
    {ok, VecSnapshotTime} = ?VECTORCLOCK:get_stable_snapshot(),
    DcId = ?DC_UTIL:get_my_dc_id(),
    SnapshotTime = vectorclock:set_clock_of_dc(DcId, Now, VecSnapshotTime),
    {ok, SnapshotTime}.


-spec wait_for_clock(snapshot_time()) -> {ok, snapshot_time()}.
wait_for_clock(Clock) ->
    {ok, VecSnapshotTime} = get_snapshot_time(),
    case vectorclock:ge(VecSnapshotTime, Clock) of
        true ->
            %% No need to wait
            {ok, VecSnapshotTime};
        false ->
            %% wait for snapshot time to catch up with Client Clock
            timer:sleep(10),
            wait_for_clock(Clock)
    end.


-ifdef(TEST).

main_test_() ->
    {foreach,
        fun setup/0,
        fun cleanup/1,
        [
            fun empty_prepare_test/1,
            fun timeout_test/1,

            fun update_single_abort_test/1,
            fun update_single_success_test/1,
            fun update_multi_abort_test1/1,
            fun update_multi_abort_test2/1,
            fun update_multi_success_test/1,

            fun read_single_fail_test/1,
            fun read_success_test/1,

            fun downstream_fail_test/1,
            fun get_snapshot_time_test/0,
            fun wait_for_clock_test/0
        ]}.

% Setup and Cleanup
setup() ->
    {ok, Pid} = clocksi_interactive_tx_coord_fsm:start_link(self(), ignore),
    Pid.
cleanup(Pid) ->
    case process_info(Pid) of undefined -> io:format("Already cleaned");
        _ -> clocksi_interactive_tx_coord_fsm:stop(Pid) end.

empty_prepare_test(Pid) ->
    fun() ->
        ?assertMatch({ok, _}, gen_fsm:sync_send_event(Pid, {prepare, empty}, infinity))
    end.

timeout_test(Pid) ->
    fun() ->
        ?assertEqual(ok, gen_fsm:sync_send_event(Pid, {update, {timeout, nothing, nothing}}, infinity)),
        ?assertMatch({aborted, _}, gen_fsm:sync_send_event(Pid, {prepare, empty}, infinity))
    end.

update_single_abort_test(Pid) ->
    fun() ->
        ?assertEqual(ok, gen_fsm:sync_send_event(Pid, {update, {fail, nothing, nothing}}, infinity)),
        ?assertMatch({aborted, _}, gen_fsm:sync_send_event(Pid, {prepare, empty}, infinity))
    end.

update_single_success_test(Pid) ->
    fun() ->
        ?assertEqual(ok, gen_fsm:sync_send_event(Pid, {update, {single_commit, nothing, nothing}}, infinity)),
        ?assertMatch({ok, _}, gen_fsm:sync_send_event(Pid, {prepare, empty}, infinity))
    end.

update_multi_abort_test1(Pid) ->
    fun() ->
        ?assertEqual(ok, gen_fsm:sync_send_event(Pid, {update, {success, nothing, nothing}}, infinity)),
        ?assertEqual(ok, gen_fsm:sync_send_event(Pid, {update, {success, nothing, nothing}}, infinity)),
        ?assertEqual(ok, gen_fsm:sync_send_event(Pid, {update, {fail, nothing, nothing}}, infinity)),
        ?assertMatch({aborted, _}, gen_fsm:sync_send_event(Pid, {prepare, empty}, infinity))
    end.

update_multi_abort_test2(Pid) ->
    fun() ->
        ?assertEqual(ok, gen_fsm:sync_send_event(Pid, {update, {success, nothing, nothing}}, infinity)),
        ?assertEqual(ok, gen_fsm:sync_send_event(Pid, {update, {fail, nothing, nothing}}, infinity)),
        ?assertEqual(ok, gen_fsm:sync_send_event(Pid, {update, {fail, nothing, nothing}}, infinity)),
        ?assertMatch({aborted, _}, gen_fsm:sync_send_event(Pid, {prepare, empty}, infinity))
    end.

update_multi_success_test(Pid) ->
    fun() ->
        ?assertEqual(ok, gen_fsm:sync_send_event(Pid, {update, {success, nothing, nothing}}, infinity)),
        ?assertEqual(ok, gen_fsm:sync_send_event(Pid, {update, {success, nothing, nothing}}, infinity)),
        ?assertMatch({ok, _}, gen_fsm:sync_send_event(Pid, {prepare, empty}, infinity))
    end.

read_single_fail_test(Pid) ->
    fun() ->
        ?assertEqual({error, mock_read_fail},
            gen_fsm:sync_send_event(Pid, {read, {read_fail, nothing}}, infinity))
    end.

read_success_test(Pid) ->
    fun() ->
        ?assertEqual({ok, 2},
            gen_fsm:sync_send_event(Pid, {read, {counter, riak_dt_gcounter}}, infinity)),
        ?assertEqual({ok, [a]},
            gen_fsm:sync_send_event(Pid, {read, {set, riak_dt_gset}}, infinity)),
        ?assertEqual({ok, mock_value},
            gen_fsm:sync_send_event(Pid, {read, {mock_type, mock_partition_fsm}}, infinity)),
        ?assertMatch({ok, _}, gen_fsm:sync_send_event(Pid, {prepare, empty}, infinity))
    end.

downstream_fail_test(Pid) ->
    fun() ->
        ?assertEqual({error, mock_downstream_fail},
            gen_fsm:sync_send_event(Pid, {update, {downstream_fail, nothing, nothing}}, infinity))
    end.


get_snapshot_time_test() ->
    {ok, SnapshotTime} = get_snapshot_time(),
    ?assertMatch([{mock_dc, _}], dict:to_list(SnapshotTime)).

wait_for_clock_test() ->
    {ok, SnapshotTime} = wait_for_clock(vectorclock:from_list([{mock_dc, 10}])),
    ?assertMatch([{mock_dc, _}], dict:to_list(SnapshotTime)),
    VecClock = clocksi_vnode:now_microsec(dc_utilities:now()),
    {ok, SnapshotTime2} = wait_for_clock(vectorclock:from_list([{mock_dc, VecClock}])),
    ?assertMatch([{mock_dc, _}], dict:to_list(SnapshotTime2)).


-endif.
<|MERGE_RESOLUTION|>--- conflicted
+++ resolved
@@ -48,15 +48,10 @@
 
 
 %% API
-<<<<<<< HEAD
--export([start_link/3,
-	 start_link/2,
-	 start_link/1]).
-=======
 -export([start_link/2,
          start_link/1,
-         start_link/3]).
->>>>>>> a8c63768
+         start_link/3,
+	 start_link/4]).
 
 %% Callbacks
 -export([init/1,
@@ -68,13 +63,9 @@
     stop/1]).
 
 %% States
-<<<<<<< HEAD
--export([create_transaction_record/4,
+-export([create_transaction_record/5,
     start_tx/2,
     init_state/3,
-=======
--export([create_transaction_record/2,
->>>>>>> a8c63768
     perform_update/4,
     perform_read/4,
     execute_op/3,
@@ -98,30 +89,22 @@
 %%% API
 %%%===================================================================
 
-start_link(From, Clientclock, StayAlive) ->
+start_link(From, Clientclock, UpdateClock, StayAlive) ->
     case StayAlive of
 	true ->
-	    gen_fsm:start_link({local, generate_name(From)}, ?MODULE, [From, Clientclock, StayAlive], []);
+	    gen_fsm:start_link({local, generate_name(From)}, ?MODULE, [From, Clientclock, UpdateClock, StayAlive], []);
 	false ->
-	    gen_fsm:start_link(?MODULE, [From, Clientclock, StayAlive], [])
+	    gen_fsm:start_link(?MODULE, [From, Clientclock, UpdateClock, StayAlive], [])
     end.
 
 start_link(From, Clientclock) ->
-<<<<<<< HEAD
-    start_link(From, Clientclock, false).
+    start_link(From, Clientclock, update_clock).
+
+start_link(From,Clientclock,UpdateClock) ->
+    start_link(From,Clientclock,UpdateClock,false).
 
 start_link(From) ->
     start_link(From, ignore).
-
-=======
-    gen_fsm:start_link(?MODULE, [From, Clientclock, update_clock], []).
-
-start_link(From) ->
-    gen_fsm:start_link(?MODULE, [From, ignore, update_clock], []).
-
-start_link(From, Clientclock, no_update_clock) ->
-    gen_fsm:start_link(?MODULE, [From, Clientclock, no_update_clock], []).
->>>>>>> a8c63768
 
 finish_op(From, Key, Result) ->
     gen_fsm:send_event(From, {Key, Result}).
@@ -133,9 +116,8 @@
 %%%===================================================================
 
 %% @doc Initialize the state.
-<<<<<<< HEAD
-init([From, ClientClock, StayAlive]) ->
-    {ok, execute_op, start_tx_internal(From, ClientClock, init_state(StayAlive, false, false))}.
+init([From, ClientClock, UpdateClock, StayAlive]) ->
+    {ok, execute_op, start_tx_internal(From, ClientClock, UpdateClock, init_state(StayAlive, false, false))}.
 
 init_state(StayAlive, FullCommit, IsStatic) ->
     #tx_coord_state{
@@ -153,39 +135,17 @@
 generate_name(From) ->
     list_to_atom(pid_to_list(From) ++ "interactive_cord").
 
-start_tx({start_tx, From, ClientClock}, SD0) ->
-    {next_state, execute_op, start_tx_internal(From, ClientClock, SD0)}.
-
-start_tx_internal(From, ClientClock, SD = #tx_coord_state{stay_alive = StayAlive}) ->
-    {Transaction, TransactionId} = create_transaction_record(ClientClock, StayAlive, From, false),
-=======
-%%      From - Pid of process to which reply is send
-%%      ClientClock - the last clock seen by the client
-%%      UpdateClock - whether snapshot time must be updated to the latest
-%%                    stable time or use the clientclock as it is (This is
-%%                    used for GR protocol)
-init([From, ClientClock, UpdateClock]) ->
-    {Transaction, TransactionId} = create_transaction_record(ClientClock, UpdateClock),
-    SD = #tx_coord_state{
-        transaction = Transaction,
-        updated_partitions = [],
-        prepare_time = 0,
-        full_commit = false,
-        is_static = false
-    },
->>>>>>> a8c63768
+start_tx({start_tx, From, ClientClock, UpdateClock}, SD0) ->
+    {next_state, execute_op, start_tx_internal(From, ClientClock, UpdateClock, SD0)}.
+
+start_tx_internal(From, ClientClock, UpdateClock, SD = #tx_coord_state{stay_alive = StayAlive}) ->
+    {Transaction, TransactionId} = create_transaction_record(ClientClock, UpdateClock, StayAlive, From, false),
     From ! {ok, TransactionId},
     SD#tx_coord_state{transaction=Transaction}.
 
-<<<<<<< HEAD
--spec create_transaction_record(snapshot_time() | ignore, boolean(), pid(), boolean()) -> {tx(), txid()}.
-create_transaction_record(ClientClock, StayAlive, From, IsStatic) ->
-=======
--spec create_transaction_record(snapshot_time() | ignore,
-                                update_clock | no_update_clock)
-                               -> {tx(), txid()}.
-create_transaction_record(ClientClock, UpdateClock) ->
->>>>>>> a8c63768
+-spec create_transaction_record(snapshot_time() | ignore, update_clock | no_update_clock,
+				boolean(), pid(), boolean()) -> {tx(), txid()}.
+create_transaction_record(ClientClock, UpdateClock, StayAlive, From, IsStatic) ->
     %% Seed the random because you pick a random read server, this is stored in the process state
     _Res = random:seed(dc_utilities:now()),
     {ok, SnapshotTime} = case ClientClock of
@@ -224,11 +184,7 @@
 %%      transaction fsm and directly in the calling thread.
 -spec perform_singleitem_read(key(), type()) -> {ok, val(), snapshot_time()} | {error, reason()}.
 perform_singleitem_read(Key, Type) ->
-<<<<<<< HEAD
-    {Transaction, _TransactionId} = create_transaction_record(ignore, false, undefined, true),
-=======
-    {Transaction, _TransactionId} = create_transaction_record(ignore, update_clock),
->>>>>>> a8c63768
+    {Transaction, _TransactionId} = create_transaction_record(ignore, update_clock, false, undefined, true),
     Preflist = log_utilities:get_preflist_from_key(Key),
     IndexNode = hd(Preflist),
     case clocksi_readitem_fsm:read_data_item(IndexNode, Key, Type, Transaction) of
@@ -247,11 +203,7 @@
 %%      because the update/prepare/commit are all done at one time
 -spec perform_singleitem_update(key(), type(), {op(), term()}) -> {ok, {txid(), [], snapshot_time()}} | {error, term()}.
 perform_singleitem_update(Key, Type, Params) ->
-<<<<<<< HEAD
-    {Transaction, _TransactionId} = create_transaction_record(ignore, false, undefined, true),
-=======
-    {Transaction, _TransactionId} = create_transaction_record(ignore, update_clock),
->>>>>>> a8c63768
+    {Transaction, _TransactionId} = create_transaction_record(ignore, update_clock, false, undefined, true),
     Preflist = log_utilities:get_preflist_from_key(Key),
     IndexNode = hd(Preflist),
     case ?CLOCKSI_DOWNSTREAM:generate_downstream_op(Transaction, IndexNode, Key, Type, Params, []) of
