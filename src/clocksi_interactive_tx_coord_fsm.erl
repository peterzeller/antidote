%% -------------------------------------------------------------------
%%
%% Copyright (c) 2014 SyncFree Consortium.  All Rights Reserved.
%%
%% This file is provided to you under the Apache License,
%% Version 2.0 (the "License"); you may not use this file
%% except in compliance with the License.  You may obtain
%% a copy of the License at
%%
%%   http://www.apache.org/licenses/LICENSE-2.0
%%
%% Unless required by applicable law or agreed to in writing,
%% software distributed under the License is distributed on an
%% "AS IS" BASIS, WITHOUT WARRANTIES OR CONDITIONS OF ANY
%% KIND, either express or implied.  See the License for the
%% specific language governing permissions and limitations
%% under the License.
%%
%% -------------------------------------------------------------------
%% @doc The coordinator for a given Clock SI interactive transaction.
%%      It handles the state of the tx and executes the operations sequentially
%%      by sending each operation to the responsible clockSI_vnode of the
%%      involved key. when a tx is finalized (committed or aborted, the fsm
%%      also finishes.

-module(clocksi_interactive_tx_coord_fsm).

-behavior(gen_fsm).

-include("floppy.hrl").

%% API
-export([start_link/2, start_link/1]).

%% Callbacks
-export([init/1, code_change/4, handle_event/3, handle_info/3,
         handle_sync_event/4, terminate/3]).

%% States
-export([execute_op/3, finish_op/3, prepare/2,
         receive_prepared/2, committing/3, receive_committed/2, abort/2,
         reply_to_client/2]).

%%---------------------------------------------------------------------
%% @doc Data Type: state
%% where:
%%    from: the pid of the calling process.
%%    txid: transaction id handled by this fsm, as defined in src/floppy.hrl.
%%    updated_partitions: the partitions where update operations take place.
%%    num_to_ack: when sending prepare_commit,
%%                number of partitions that have acked.
%%    prepare_time: transaction prepare time.
%%    commit_time: transaction commit time.
%%    state: state of the transaction: {active|prepared|committing|committed}
%%----------------------------------------------------------------------
-record(state, {
          from,
          transaction :: #transaction{},
          updated_partitions :: list(),
          num_to_ack :: integer(),
          prepare_time :: integer(),
          commit_time :: integer(),
          state:: atom()}).

%%%===================================================================
%%% API
%%%===================================================================

start_link(From, Clientclock) ->
    gen_fsm:start_link(?MODULE, [From, Clientclock], []).

start_link(From) ->
    gen_fsm:start_link(?MODULE, [From, ignore], []).

finish_op(From, Key,Result) ->
    gen_fsm:send_event(From, {Key, Result}).

%%%===================================================================
%%% States
%%%===================================================================

%% @doc Initialize the state.
<<<<<<< HEAD
init([From, ClientClock]) ->
    {ok, SnapshotTime} = case ClientClock of
        ignore ->
            get_snapshot_time();
        _ ->
            get_snapshot_time(ClientClock)
    end,
    DcId = dc_utilities:get_my_dc_id(),
    {ok, LocalClock} = vectorclock:get_clock_of_dc(DcId, SnapshotTime),
    TransactionId = #tx_id{snapshot_time=LocalClock, server_pid=self()},
    Transaction = #transaction{snapshot_time=LocalClock,
                               vec_snapshot_time=SnapshotTime,
                               txn_id=TransactionId},
=======
init([From, Clientclock]) ->
    {ok, SnapshotTime} = case Clientclock of
                            ignore -> get_snapshot_time();
                            _ -> get_snapshot_time(Clientclock)
                        end,
    TxId=#tx_id{snapshot_time=SnapshotTime, server_pid=self()},
    {ok, Vec_clock} = vectorclock:get_clock_node(node()),
    Dc_id = dc_utilities:get_my_dc_id(),
    Vec_snapshot_time = dict:update(Dc_id,
                                    fun (_Old) -> SnapshotTime end,
                                    SnapshotTime,
                                    Vec_clock),
    Transaction = #transaction{snapshot_time = SnapshotTime,
                               vec_snapshot_time = Vec_snapshot_time,
                               txn_id = TxId},
>>>>>>> 3897eaec
    SD = #state{
            transaction = Transaction,
            updated_partitions=[],
            prepare_time=0
           },
    From ! {ok, TransactionId},
    {ok, execute_op, SD}.

%% @doc Contact the leader computed in the prepare state for it to execute the
%%      operation, wait for it to finish (synchronous) and go to the prepareOP
%%       to execute the next operation.
execute_op({Op_type, Args}, Sender,
           SD0=#state{transaction=Transaction, from=_From,
                      updated_partitions=Updated_partitions}) ->
    case Op_type of
        prepare ->
            {next_state, prepare, SD0#state{from=Sender}, 0};
        read ->
            {Key, Type}=Args,
<<<<<<< HEAD
            lager:info("ClockSI-Interactive-Coord: PID ~w ~n ", [self()]),
            lager:info("ClockSI-Interactive-Coord: Op ~w ~n ", [Args]),
            lager:info("ClockSI-Interactive-Coord: Sender ~w ~n ", [Sender]),
            lager:info("ClockSI-Interactive-Coord: getting leader for Key ~w",
                       [Key]),
=======
>>>>>>> 3897eaec
            Preflist = log_utilities:get_preflist_from_key(Key),
            IndexNode = hd(Preflist),
            case clocksi_vnode:read_data_item(IndexNode, Transaction,
                                              Key, Type) of
                error ->
                    {reply, error, abort, SD0};
                {error, _Reason} ->
                    {next_state, abort, SD0};
                {ok, Snapshot} ->
                    ReadResult = Type:value(Snapshot),
                    {reply, {ok, ReadResult}, execute_op, SD0}
            end;
        update ->
            {Key, Type, Param}=Args,
<<<<<<< HEAD
            lager:info("ClockSI-Interactive-Coord: PID ~w ~n ", [self()]),
            lager:info("ClockSI-Interactive-Coord: Op ~w ~n ", [Args]),
            lager:info("ClockSI-Interactive-Coord: Sender ~w ~n ", [Sender]),
            lager:info("ClockSI-Interactive-Coord: From ~w ~n ", [From]),
            lager:info("ClockSI-Interactive-Coord: Snapshot ~w ~n ", [Transaction]),
            lager:info("ClockSI-Interactive-Coord: getting leader for Key ~w ",
                       [Key]),
=======
>>>>>>> 3897eaec
            Preflist = log_utilities:get_preflist_from_key(Key),
            IndexNode = hd(Preflist),
            case generate_downstream_op(Transaction, IndexNode, Key, Type, Param) of
                {ok, DownstreamRecord} ->
                    case clocksi_vnode:update_data_item(IndexNode, Transaction,
                                                Key, Type, DownstreamRecord) of
                        ok ->
                            case lists:member(IndexNode, Updated_partitions) of
                                false ->
                                    New_updated_partitions=
                                        lists:append(Updated_partitions, [IndexNode]),
                                    {reply, ok, execute_op,
                                    SD0#state
                                    {updated_partitions= New_updated_partitions}};
                                true->
                                    {reply, ok, execute_op, SD0}
                            end;
                        error ->
                            {reply, error, abort, SD0}
                    end;
                {error, _} ->
                    {reply, error, abort, SD0}
            end
    end.


%% @doc a message from a client wanting to start committing the tx.
%%      this state sends a prepare message to all updated partitions and goes
%%      to the "receive_prepared"state.
prepare(timeout, SD0=#state{
                        transaction = Transaction,
                        updated_partitions=Updated_partitions, from=From}) ->
    case length(Updated_partitions) of
        0->
            Snapshot_time=Transaction#transaction.snapshot_time,
            gen_fsm:reply(From, {ok, Snapshot_time}),
            {next_state, committing,
             SD0#state{state=committing, commit_time=Snapshot_time}};
        _->
            clocksi_vnode:prepare(Updated_partitions, Transaction),
            Num_to_ack=length(Updated_partitions),
            {next_state, receive_prepared,
             SD0#state{num_to_ack=Num_to_ack, state=prepared}}
    end.

%% @doc in this state, the fsm waits for prepare_time from each updated
%%      partitions in order to compute the final tx timestamp (the maximum
%%      of the received prepare_time).
receive_prepared({prepared, ReceivedPrepareTime},
                 S0=#state{num_to_ack= NumToAck,
                           from= From, prepare_time=PrepareTime}) ->
    MaxPrepareTime = max(PrepareTime, ReceivedPrepareTime),
    case NumToAck of 1 ->
            lager:info("ClockSI: Commiting at Commit time: ~p",
                       [MaxPrepareTime]),
            gen_fsm:reply(From, {ok, MaxPrepareTime}),
            {next_state, committing,
             S0#state{prepare_time=MaxPrepareTime,
                      commit_time=MaxPrepareTime, state=committing}};
        _ ->
            lager:info("ClockSI: Keep collecting prepare replies."),
            {next_state, receive_prepared,
             S0#state{num_to_ack= NumToAck-1, prepare_time=MaxPrepareTime}}
    end;

receive_prepared(abort, S0) ->
    lager:info("ClockSI: Got reply to abort."),
    {next_state, abort, S0, 0};

receive_prepared(timeout, S0) ->
    lager:info("ClockSI: Did not receive all replies in time, aborting..."),
    {next_state, abort, S0 ,0}.

%% @doc after receiving all prepare_times, send the commit message to all
%%       updated partitions, and go to the "receive_committed" state.
committing(commit, Sender, SD0=#state{transaction = Transaction,
                                      updated_partitions=Updated_partitions,
                                      commit_time=Commit_time}) ->
    NumToAck=length(Updated_partitions),
    case NumToAck of
        0 ->
            {next_state, reply_to_client,
             SD0#state{state=committed, from=Sender},0};
        _ ->
            clocksi_vnode:commit(Updated_partitions, Transaction, Commit_time),
            {next_state, receive_committed,
             SD0#state{num_to_ack=NumToAck, from=Sender, state=committing}}
    end.


%% @doc the fsm waits for acks indicating that each partition has successfully
%%	committed the tx and finishes operation.
%%      Should we retry sending the committed message if we don't receive a
%%      reply from every partition?
%%      What delivery guarantees does sending messages provide?
receive_committed(committed, S0=#state{num_to_ack= NumToAck}) ->
    case NumToAck of
        1 ->
            lager:info("ClockSI: Finished collecting commit acks. Tx committed succesfully.~n"),
            {next_state, reply_to_client, S0#state{state=committed}, 0};
        _ ->
            lager:info("ClockSI: Keep collecting commit replies~n"),
            {next_state, receive_committed, S0#state{num_to_ack= NumToAck-1}}
    end.

%% @doc when an updated partition does not pass the certification check,
%%      the transaction aborts.
abort(timeout, SD0=#state{transaction = Transaction,
                          updated_partitions=UpdatedPartitions}) ->
    lager:info("ClockSI-coord-fsm: aborting..."),
    clocksi_vnode:abort(UpdatedPartitions, Transaction),
    lager:info("ClockSI-coord-fsm: sent abort command to partitions..."),
    {next_state, reply_to_client, SD0#state{state=aborted},0};

abort(abort, SD0=#state{transaction = Transaction,
                        updated_partitions=UpdatedPartitions}) ->
    lager:info("ClockSI-coord-fsm: received abort command, aborting..."),
    clocksi_vnode:abort(UpdatedPartitions, Transaction),
    lager:info("ClockSI-coord-fsm: sent abort command to partitions..."),
    {next_state, reply_to_client, SD0#state{state=aborted},0}.

%% @doc when the transaction has committed or aborted,
%%       a reply is sent to the client that started the transaction.
reply_to_client(timeout, SD=#state{from=From, transaction=Transaction,
                                   state=TxState, commit_time=CommitTime}) ->
    lager:info("ClockSI-coord-fsm: Replying ~w to ~w", [TxState, From]),
    TxId = Transaction#transaction.txn_id,
    DcId = dc_utilities:get_my_dc_id(),
    CausalClock = vectorclock:set_clock_of_dc(
                    DcId, CommitTime, Transaction#transaction.vec_snapshot_time),
    _ = case TxState of
        committed ->
            Reply = {ok, {TxId, CausalClock}},
            gen_fsm:reply(From,Reply);
        aborted->
            gen_fsm:reply(From,{aborted, TxId});
        Reason->
            gen_fsm:reply(From,{TxId, Reason})
    end,
    {stop, normal, SD}.



%% =============================================================================

handle_info(_Info, _StateName, StateData) ->
    {stop,badmsg,StateData}.

handle_event(_Event, _StateName, StateData) ->
    {stop,badmsg,StateData}.

handle_sync_event(_Event, _From, _StateName, StateData) ->
    {stop,badmsg,StateData}.

code_change(_OldVsn, StateName, State, _Extra) -> {ok, StateName, State}.

terminate(_Reason, _SN, _SD) ->
    ok.

%%%===================================================================
%%% Internal Functions
%%%===================================================================

%%@doc Set the transaction Snapshot Time to the maximum value of:
%%     1.ClientClock, which is the last clock of the system the client
%%       starting this transaction has seen, and
%%     2.machine's local time, as returned by erlang:now().
-spec get_snapshot_time(ClientClock :: vectorclock:vectorclock())
                       -> {ok, vectorclock:vectorclock()} | {error,term()}.
get_snapshot_time(ClientClock) ->
<<<<<<< HEAD
    wait_for_clock(ClientClock).
=======
    Now=clocksi_vnode: now_milisec(erlang:now()),
    SnapshotTime = case (ClientClock > Now) of
                    true->
                        ClientClock + ?MIN;
                    false ->
                        Now
    end,
    {ok, SnapshotTime}.
>>>>>>> 3897eaec

-spec get_snapshot_time() -> {ok, vectorclock:vectorclock()} | {error, term()}.
get_snapshot_time() ->
    Now = clocksi_vnode:now_milisec(erlang:now()),
<<<<<<< HEAD
    case vectorclock:get_stable_snapshot() of
        {ok, VecSnapshotTime} ->
            DcId = dc_utilities:get_my_dc_id(),
            SnapshotTime = dict:update(DcId,
                                       fun (_Old) -> Now end,
                                       Now, VecSnapshotTime),
            {ok, SnapshotTime};
        {error, Reason} ->
            {error, Reason}
    end.

-spec wait_for_clock(Clock :: vectorclock:vectorclock()) ->
                           {ok, vectorclock:vectorclock()} | {error, term()}.
wait_for_clock(Clock) ->
   case get_snapshot_time() of
       {ok, VecSnapshotTime} ->
           case vectorclock:ge(VecSnapshotTime, Clock) of
               true ->
                   %% No need to wait
                   {ok, VecSnapshotTime};
               false ->
                   %% wait for snapshot time to catch up with Client Clock
                   timer:sleep(100),
                   wait_for_clock(Clock)
           end;
       {error, Reason} ->
          {error, Reason}
  end.

generate_downstream_op(Txn, IndexNode, Key, Type, Param) ->
    clocksi_downstream:generate_downstream_op(Txn, IndexNode, Key, Type, Param).
=======
    Snapshot_time  = Now - ?DELTA,
    {ok, Snapshot_time}.

-spec generate_downstream_op(#transaction{}, index_node(), key(), type(), op()) 
                            -> {ok, #clocksi_payload{}} | {error, atom()}.
generate_downstream_op(Txn, IndexNode, Key, Type, Param) ->
    TxnId = Txn#transaction.txn_id,
    Snapshot_time=Txn#transaction.vec_snapshot_time,
    Record = #clocksi_payload{key = Key, type = Type,
                                op_param = Param,
                                snapshot_time = Snapshot_time,
                                txid = TxnId},
    clocksi_downstream:generate_downstream_op(Txn, IndexNode, Record).
>>>>>>> 3897eaec
<|MERGE_RESOLUTION|>--- conflicted
+++ resolved
@@ -80,7 +80,6 @@
 %%%===================================================================
 
 %% @doc Initialize the state.
-<<<<<<< HEAD
 init([From, ClientClock]) ->
     {ok, SnapshotTime} = case ClientClock of
         ignore ->
@@ -94,23 +93,6 @@
     Transaction = #transaction{snapshot_time=LocalClock,
                                vec_snapshot_time=SnapshotTime,
                                txn_id=TransactionId},
-=======
-init([From, Clientclock]) ->
-    {ok, SnapshotTime} = case Clientclock of
-                            ignore -> get_snapshot_time();
-                            _ -> get_snapshot_time(Clientclock)
-                        end,
-    TxId=#tx_id{snapshot_time=SnapshotTime, server_pid=self()},
-    {ok, Vec_clock} = vectorclock:get_clock_node(node()),
-    Dc_id = dc_utilities:get_my_dc_id(),
-    Vec_snapshot_time = dict:update(Dc_id,
-                                    fun (_Old) -> SnapshotTime end,
-                                    SnapshotTime,
-                                    Vec_clock),
-    Transaction = #transaction{snapshot_time = SnapshotTime,
-                               vec_snapshot_time = Vec_snapshot_time,
-                               txn_id = TxId},
->>>>>>> 3897eaec
     SD = #state{
             transaction = Transaction,
             updated_partitions=[],
@@ -130,14 +112,6 @@
             {next_state, prepare, SD0#state{from=Sender}, 0};
         read ->
             {Key, Type}=Args,
-<<<<<<< HEAD
-            lager:info("ClockSI-Interactive-Coord: PID ~w ~n ", [self()]),
-            lager:info("ClockSI-Interactive-Coord: Op ~w ~n ", [Args]),
-            lager:info("ClockSI-Interactive-Coord: Sender ~w ~n ", [Sender]),
-            lager:info("ClockSI-Interactive-Coord: getting leader for Key ~w",
-                       [Key]),
-=======
->>>>>>> 3897eaec
             Preflist = log_utilities:get_preflist_from_key(Key),
             IndexNode = hd(Preflist),
             case clocksi_vnode:read_data_item(IndexNode, Transaction,
@@ -152,16 +126,6 @@
             end;
         update ->
             {Key, Type, Param}=Args,
-<<<<<<< HEAD
-            lager:info("ClockSI-Interactive-Coord: PID ~w ~n ", [self()]),
-            lager:info("ClockSI-Interactive-Coord: Op ~w ~n ", [Args]),
-            lager:info("ClockSI-Interactive-Coord: Sender ~w ~n ", [Sender]),
-            lager:info("ClockSI-Interactive-Coord: From ~w ~n ", [From]),
-            lager:info("ClockSI-Interactive-Coord: Snapshot ~w ~n ", [Transaction]),
-            lager:info("ClockSI-Interactive-Coord: getting leader for Key ~w ",
-                       [Key]),
-=======
->>>>>>> 3897eaec
             Preflist = log_utilities:get_preflist_from_key(Key),
             IndexNode = hd(Preflist),
             case generate_downstream_op(Transaction, IndexNode, Key, Type, Param) of
@@ -332,23 +296,11 @@
 -spec get_snapshot_time(ClientClock :: vectorclock:vectorclock())
                        -> {ok, vectorclock:vectorclock()} | {error,term()}.
 get_snapshot_time(ClientClock) ->
-<<<<<<< HEAD
     wait_for_clock(ClientClock).
-=======
-    Now=clocksi_vnode: now_milisec(erlang:now()),
-    SnapshotTime = case (ClientClock > Now) of
-                    true->
-                        ClientClock + ?MIN;
-                    false ->
-                        Now
-    end,
-    {ok, SnapshotTime}.
->>>>>>> 3897eaec
 
 -spec get_snapshot_time() -> {ok, vectorclock:vectorclock()} | {error, term()}.
 get_snapshot_time() ->
     Now = clocksi_vnode:now_milisec(erlang:now()),
-<<<<<<< HEAD
     case vectorclock:get_stable_snapshot() of
         {ok, VecSnapshotTime} ->
             DcId = dc_utilities:get_my_dc_id(),
@@ -379,19 +331,4 @@
   end.
 
 generate_downstream_op(Txn, IndexNode, Key, Type, Param) ->
-    clocksi_downstream:generate_downstream_op(Txn, IndexNode, Key, Type, Param).
-=======
-    Snapshot_time  = Now - ?DELTA,
-    {ok, Snapshot_time}.
-
--spec generate_downstream_op(#transaction{}, index_node(), key(), type(), op()) 
-                            -> {ok, #clocksi_payload{}} | {error, atom()}.
-generate_downstream_op(Txn, IndexNode, Key, Type, Param) ->
-    TxnId = Txn#transaction.txn_id,
-    Snapshot_time=Txn#transaction.vec_snapshot_time,
-    Record = #clocksi_payload{key = Key, type = Type,
-                                op_param = Param,
-                                snapshot_time = Snapshot_time,
-                                txid = TxnId},
-    clocksi_downstream:generate_downstream_op(Txn, IndexNode, Record).
->>>>>>> 3897eaec
+    clocksi_downstream:generate_downstream_op(Txn, IndexNode, Key, Type, Param).