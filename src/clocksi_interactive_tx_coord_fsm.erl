--- conflicted
+++ resolved
@@ -325,7 +325,6 @@
 
 -spec get_snapshot_time(ClientClock :: vectorclock:vectorclock(), term())
                        -> {ok, vectorclock:vectorclock()} | {error,term()}.
-<<<<<<< HEAD
 get_snapshot_time(ClientClock, externalTransaction) ->
     vectorclock:wait_for_clock(ClientClock),
     get_snapshot_time(ClientClock, localTransaction);
@@ -354,42 +353,3 @@
 
 generate_downstream_op(Txn, Key, Type, Param, WriteSet) ->
     clocksi_downstream:generate_downstream_op(Txn, Key, Type, Param, WriteSet, local).
-=======
-get_snapshot_time(ClientClock) ->
-    wait_for_clock(ClientClock).
-
--spec get_snapshot_time() -> {ok, vectorclock:vectorclock()} | {error, term()}.
-get_snapshot_time() ->
-    Now = clocksi_vnode:now_microsec(erlang:now()),
-    case vectorclock:get_stable_snapshot() of
-        {ok, VecSnapshotTime} ->
-            DcId = dc_utilities:get_my_dc_id(),
-            SnapshotTime = dict:update(DcId,
-                                       fun (_Old) -> Now end,
-                                       Now, VecSnapshotTime),
-            {ok, SnapshotTime};
-        {error, Reason} ->
-            {error, Reason}
-    end.
-
--spec wait_for_clock(Clock :: vectorclock:vectorclock()) ->
-                           {ok, vectorclock:vectorclock()} | {error, term()}.
-wait_for_clock(Clock) ->
-   case get_snapshot_time() of
-       {ok, VecSnapshotTime} ->
-           case vectorclock:ge(VecSnapshotTime, Clock) of
-               true ->
-                   %% No need to wait
-                   {ok, VecSnapshotTime};
-               false ->
-                   %% wait for snapshot time to catch up with Client Clock
-                   timer:sleep(10),
-                   wait_for_clock(Clock)
-           end;
-       {error, Reason} ->
-          {error, Reason}
-  end.
-
-generate_downstream_op(Txn, IndexNode, Key, Type, Param) ->
-    clocksi_downstream:generate_downstream_op(Txn, IndexNode, Key, Type, Param).
->>>>>>> dafbc505
