--- conflicted
+++ resolved
@@ -162,11 +162,7 @@
 		end
 	end, 
     {next_state, prepareOp, SD1, 0}.
-<<<<<<< HEAD
-    
-=======
-
->>>>>>> 2d06042b
+
 %%	when the tx updates multiple partitions, a two phase commit protocol is started.
 %%	the prepare_2PC state sends a prepare message to all updated partitions and goes
 %%	to the "receive_prepared"state. 
