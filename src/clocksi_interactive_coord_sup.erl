--- conflicted
+++ resolved
@@ -34,11 +34,7 @@
 -include("antidote.hrl").
 
 -export([start_fsm/0,
-<<<<<<< HEAD
-    start_link/0]).
-=======
          start_link/0]).
->>>>>>> b668558e
 
 -export([init/1]).
 
