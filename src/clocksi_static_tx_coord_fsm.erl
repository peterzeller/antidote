%% -------------------------------------------------------------------
%%
%% Copyright (c) 2014 SyncFree Consortium.  All Rights Reserved.
%%
%% This file is provided to you under the Apache License,
%% Version 2.0 (the "License"); you may not use this file
%% except in compliance with the License.  You may obtain
%% a copy of the License at
%%
%%   http://www.apache.org/licenses/LICENSE-2.0
%%
%% Unless required by applicable law or agreed to in writing,
%% software distributed under the License is distributed on an
%% "AS IS" BASIS, WITHOUT WARRANTIES OR CONDITIONS OF ANY
%% KIND, either express or implied.  See the License for the
%% specific language governing permissions and limitations
%% under the License.
%%
%% -------------------------------------------------------------------
%% @doc The coordinator for a given Clock SI static transaction.
%%      It handles the state of the tx and executes the operations sequentially
%%      by sending each operation to the responsible clockSI_vnode of the
%%      involved key. When a tx is finalized (committed or aborted), the fsm
%%      also finishes.

-module(clocksi_static_tx_coord_fsm).

-behavior(gen_fsm).

-include("antidote.hrl").

%% API
-export([start_link/3,
         start_link/2]).

%% Callbacks
-export([init/1, code_change/4, handle_event/3, handle_info/3,
         handle_sync_event/4, terminate/3]).

%% States
-export([execute_batch_ops/2]).

%%---------------------------------------------------------------------
%% @doc Data Type: state
%% where:
%%    from: the pid of the calling process.
%%    state: state of the transaction: {active|prepared|committing|committed}
%%----------------------------------------------------------------------
-record(state, {
          from :: pid(),
          tx_id :: txid(),
          tx_coord_pid :: pid(),
          operations :: list(),
          state:: atom()}).

%%%===================================================================
%%% API
%%%===================================================================

start_link(From, ClientClock, Operations) ->
    gen_fsm:start_link(?MODULE, [From, ClientClock, Operations], []).

start_link(From, Operations) ->
    gen_fsm:start_link(?MODULE, [From, ignore, Operations], []).


%%%===================================================================
%%% States
%%%===================================================================

%% @doc Initialize the state.
init([From, ClientClock, Operations]) ->
    {ok, _Pid} = case ClientClock of
                     ignore ->
                         clocksi_interactive_tx_coord_sup:start_fsm([self()]);
                     _ ->
                         clocksi_interactive_tx_coord_sup:start_fsm([self(), ClientClock])
                 end,
    receive
        {ok, TxId} ->
            {_, _, TxCoordPid} = TxId,
            {ok, execute_batch_ops, #state{tx_id=TxId, tx_coord_pid = TxCoordPid,
                                           from = From, operations = Operations}, 0}
    after
        10000 ->
            lager:error("Tx was not started!"),
            gen_fsm:reply(From, {error, timeout}),
            {stop, normal, #state{}}
    end.

%% @doc Contact the leader computed in the prepare state for it to execute the
%%      operation, wait for it to finish (synchronous) and go to the prepareOP
%%       to execute the next operation.
execute_batch_ops(timeout, SD=#state{from = From,
                                     tx_id = TxId,
                                     tx_coord_pid = TxCoordPid,
                                     operations = Operations}) ->
    ExecuteOp = fun (Operation, Acc) ->
    					case Acc of 
						{error, Reason} ->
							{error, Reason};
						_ ->
							case Operation of
								{update, Key, Type, OpParams} ->
									case gen_fsm:sync_send_event(TxCoordPid, {update, {Key, Type, OpParams}}, infinity) of
									ok ->
										Acc;
									{error, Reason} ->
										{error, Reason}
									end;
								{read, Key, Type} ->
									case gen_fsm:sync_send_event(TxCoordPid, {read, {Key, Type}}, infinity) of
									{ok, Value} ->
										Acc++[Value];
									{error, Reason} ->
										{error, Reason}
									end
							end
						end
                end,
    ReadSet = lists:foldl(ExecuteOp, [], Operations),
<<<<<<< HEAD
    case gen_fsm:sync_send_event(TxCoordPid, {prepare, empty}, infinity) of
        {ok, {TxId, CommitTime}} ->
            From ! {ok, {TxId, ReadSet, CommitTime}},
            {stop, normal, SD};
        _ ->
            From ! {error, commit_fail},
            {stop, normal, SD}
    end.
=======
    case ReadSet of 
	{error, Reason} ->
		From ! {error, Reason},
		{stop, normal, SD};
	_ ->
		case gen_fsm:sync_send_event(TxCoordPid, {prepare, empty}, infinity) of
		{ok, _} ->
			case gen_fsm:sync_send_event(TxCoordPid, commit, infinity) of
				{ok, {TxId, CommitTime}} ->
					From ! {ok, {TxId, ReadSet, CommitTime}},
					{stop, normal, SD};
				_ ->
					From ! {error, commit_fail},
					{stop, normal, SD}
			end;
		{aborted, TxId} ->
			From ! {error, {aborted, TxId}},
			{stop, normal, SD}
		end
	end.
	
>>>>>>> 32cad965


%% =============================================================================

handle_info(_Info, _StateName, StateData) ->
    {stop, badmsg, StateData}.

handle_event(_Event, _StateName, StateData) ->
    {stop, badmsg, StateData}.

handle_sync_event(_Event, _From, _StateName, StateData) ->
    {stop, badmsg, StateData}.

code_change(_OldVsn, StateName, State, _Extra) -> {ok, StateName, State}.

terminate(_Reason, _SN, _SD) ->
    ok.<|MERGE_RESOLUTION|>--- conflicted
+++ resolved
@@ -119,38 +119,20 @@
 						end
                 end,
     ReadSet = lists:foldl(ExecuteOp, [], Operations),
-<<<<<<< HEAD
-    case gen_fsm:sync_send_event(TxCoordPid, {prepare, empty}, infinity) of
-        {ok, {TxId, CommitTime}} ->
-            From ! {ok, {TxId, ReadSet, CommitTime}},
-            {stop, normal, SD};
-        _ ->
-            From ! {error, commit_fail},
-            {stop, normal, SD}
-    end.
-=======
     case ReadSet of 
 	{error, Reason} ->
 		From ! {error, Reason},
 		{stop, normal, SD};
 	_ ->
-		case gen_fsm:sync_send_event(TxCoordPid, {prepare, empty}, infinity) of
-		{ok, _} ->
-			case gen_fsm:sync_send_event(TxCoordPid, commit, infinity) of
-				{ok, {TxId, CommitTime}} ->
-					From ! {ok, {TxId, ReadSet, CommitTime}},
-					{stop, normal, SD};
-				_ ->
-					From ! {error, commit_fail},
-					{stop, normal, SD}
-			end;
-		{aborted, TxId} ->
-			From ! {error, {aborted, TxId}},
-			{stop, normal, SD}
-		end
+        case gen_fsm:sync_send_event(TxCoordPid, {prepare, empty}, infinity) of
+            {ok, {TxId, CommitTime}} ->
+                From ! {ok, {TxId, ReadSet, CommitTime}},
+                {stop, normal, SD};
+            _ ->
+                From ! {error, commit_fail},
+                {stop, normal, SD}
+        end
 	end.
-	
->>>>>>> 32cad965
 
 
 %% =============================================================================
