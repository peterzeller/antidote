--- conflicted
+++ resolved
@@ -111,8 +111,6 @@
             false ->
                 dict:new()
         end,
-<<<<<<< HEAD
-=======
     try
 	%% Instead of just storing the time in the state data, also store it in riak core
 	%% meta-data.  The reason for this is so that when starting a new transaction, the
@@ -126,7 +124,6 @@
 	_:Reason ->
 	    lager:error("Exception caught ~p! ",[Reason])
     end,
->>>>>>> e7afa800
     {noreply, State#currentclock{
       stable_snapshot=Stable_snapshot, num_p = NumPartitions}};
 
