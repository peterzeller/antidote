%% -------------------------------------------------------------------
%%
%% Copyright (c) 2014 SyncFree Consortium.  All Rights Reserved.
%%
%% This file is provided to you under the Apache License,
%% Version 2.0 (the "License"); you may not use this file
%% except in compliance with the License.  You may obtain
%% a copy of the License at
%%
%%   http://www.apache.org/licenses/LICENSE-2.0
%%
%% Unless required by applicable law or agreed to in writing,
%% software distributed under the License is distributed on an
%% "AS IS" BASIS, WITHOUT WARRANTIES OR CONDITIONS OF ANY
%% KIND, either express or implied.  See the License for the
%% specific language governing permissions and limitations
%% under the License.
%%
%% -------------------------------------------------------------------

%% @doc This vnode is responsible for receiving updates from remote DCs and 
%% applying to local partition in causal order

-module(inter_dc_recvr_vnode).
-behaviour(riak_core_vnode).
-include("inter_dc_repl.hrl").
-include("antidote.hrl").

-export([start_vnode/1,
         %%API begin
         store_updates/1,
         %%API end
         init/1,
         terminate/2,
         handle_command/3,
         is_empty/1,
         delete/1,
         handle_handoff_command/3,
         handoff_starting/2,
         handoff_cancelled/1,
         handoff_finished/2,
         handle_handoff_data/2,
         encode_handoff_item/2,
         handle_coverage/4,
         handle_exit/3]).

start_vnode(I) ->
    riak_core_vnode_master:get_vnode_pid(I, ?MODULE).

%% public API

%% @doc store_updates: sends the updates from remote DC to corresponding
%%  partition's vnode. Input is a list of transactions from remote DC.
-spec store_updates(Transactions::[clocksi_transaction_reader:transaction()])
                   -> ok.
store_updates(Transactions) ->
    lists:foreach(fun start_store_update/1,Transactions).


start_store_update(Transaction) ->
    {Txid,Committime,ST,Ops} = Transaction,
    Operation = hd(Ops),
    Logrecord = Operation#operation.payload,
    %%Payload = Logrecord#log_record.op_payload,
    Op_type = Logrecord#log_record.op_type,
    case Op_type of
        noop ->
	    lager:error("Recieved a noop message: ~p", [Transaction]);
	safe_update ->
	    %% TODO: Before calling update_safe_clock,
	    %% should wait until all updates up to this time have been processed locally
	    %% (they all have been recieved, but not yet processed yet) otherwise some new
	    %% transactions might be blocked temporarily
	    {Dc, Ts} = Committime,
	    {ok, _} = vectorclock:update_safe_clock_local(Dc, Ts);
        _ ->
	    {SeparatedTransactions, FinalOps} =
		lists:foldl(fun(Op1,{DictNodeKey,ListXtraOps}) ->
				    case Op1#operation.payload#log_record.op_payload of
					{K1,_,_} ->
					    case replication_check:is_replicated_here(K1) of
						true ->
						    NewDictNodeKey = dict:append(hd(log_utilities:get_preflist_from_key(K1)),
										 Op1,DictNodeKey);
						_ ->
						    NewDictNodeKey = DictNodeKey end,
					    NewListXtraOps = ListXtraOps;
					_ ->
					    NewDictNodeKey = DictNodeKey,
					    NewListXtraOps = lists:append(ListXtraOps, [Op1])
				    end,
				    {NewDictNodeKey,NewListXtraOps} end,
			    {dict:new(),[]}, Ops),
	    %% Fix this: because sends a store_update per op, should instead send a message per partition
	    WaitCount = dict:fold(fun(Node,Op2,Count) ->
					  %% Maybe should only run this once???
					  %% store_update(Node,{Txid,Committime,ST,lists:append(Op2,FinalOps)}),
					  riak_core_vnode_master:command(Node,{process_queue,
									       {Txid,Committime,ST,lists:append(Op2,FinalOps)}, self()},
									 inter_dc_recvr_vnode_master),
					  Count + 1
				  end, 0, SeparatedTransactions),
	    receive_loop(WaitCount,self())
    end,
    ok.

%% Helper function
receive_loop(0,_MyPid) ->
    ok;
receive_loop(Count,MyPid) ->
    receive
	{MyPid, done_process} ->
	    ok
    end,
    receive_loop(Count - 1,MyPid).
    

%% store_update(Node, Transaction) ->
%%     riak_core_vnode_master:sync_command(Node,
%%                                         {store_update, Transaction},
%%                                         inter_dc_recvr_vnode_master).

%% riak_core_vnode call backs
init([Partition]) ->
    StateFile = string:concat(integer_to_list(Partition), "replstate"),
    Path = filename:join(
             app_helper:get_env(riak_core, platform_data_dir), StateFile),
    case dets:open_file(StateFile, [{file, Path}, {type, set}]) of
        {ok, StateStore} ->
            case dets:lookup(StateStore, recvr_state) of
                %%If file already exists read previous state from it.
                [{recvr_state, State}] ->
                    {ok, State};
                [] ->
                    {ok, State } = inter_dc_repl_update:init_state(Partition),
                    {ok, State#recvr_state{statestore = StateStore}};
                Error -> Error
            end;
        {error, Reason} ->
            {error, Reason}
    end.

%% process one replication request from other Dc. Update is put in a queue for each DC.
%% Updates are expected to recieve in causal order.
%% handle_command({store_update, Transaction}, _Sender, State) ->
%%     {ok, NewState} = inter_dc_repl_update:enqueue_update(
%%                        Transaction, State),
%%     ok = dets:insert(State#recvr_state.statestore, {recvr_state, NewState}),
%%     {reply, ok, NewState};

handle_command({process_queue, Transaction, From}, _Sender, State) ->
    {ok, NewState} = inter_dc_repl_update:enqueue_update(
                       Transaction, State),
<<<<<<< HEAD
    %%ok = dets:insert(State#recvr_state.statestore, {recvr_state, NewState}),
    {ok, NewState2} = inter_dc_repl_update:process_queue(NewState),
    ok = dets:insert(State#recvr_state.statestore, {recvr_state, NewState2}),
    From ! {From, done_process},
    {noreply, NewState2};

handle_command({process_queue}, _Sender, State) ->
    {ok, NewState2} = inter_dc_repl_update:process_queue(State),
    ok = dets:insert(State#recvr_state.statestore, {recvr_state, NewState2}),
    {noreply, NewState2}.

=======
    %% Dets shouldnt be used
    %% ok = dets:insert(State#recvr_state.statestore, {recvr_state, NewState}),
    {reply, ok, NewState};

handle_command({process_queue}, _Sender, State) ->
    {ok, NewState} = inter_dc_repl_update:process_queue(State),
    %% Dets shouldn't be used
    %% ok = dets:insert(State#recvr_state.statestore, {recvr_state, NewState}),
    {noreply, NewState}.
>>>>>>> 444ab185

handle_handoff_command(_Message, _Sender, State) ->
    {noreply, State}.

handoff_starting(_TargetNode, State) ->
    {true, State}.

handoff_cancelled(State) ->
    {ok, State}.

handoff_finished(_TargetNode, State) ->
    {ok, State}.

handle_handoff_data(_Data, State) ->
    {reply, ok, State}.

encode_handoff_item(_ObjectName, _ObjectValue) ->
    <<>>.

is_empty(State) ->
    {true, State}.

delete(State) ->
    {ok, State}.

handle_coverage(_Req, _KeySpaces, _Sender, State) ->
    {stop, not_implemented, State}.

handle_exit(_Pid, _Reason, State) ->
    {noreply, State}.

terminate(_Reason, _State = #recvr_state{partition=Partition}) ->
    meta_data_sender:remove_partition(Partition),
    ok.<|MERGE_RESOLUTION|>--- conflicted
+++ resolved
@@ -151,29 +151,17 @@
 handle_command({process_queue, Transaction, From}, _Sender, State) ->
     {ok, NewState} = inter_dc_repl_update:enqueue_update(
                        Transaction, State),
-<<<<<<< HEAD
     %%ok = dets:insert(State#recvr_state.statestore, {recvr_state, NewState}),
     {ok, NewState2} = inter_dc_repl_update:process_queue(NewState),
-    ok = dets:insert(State#recvr_state.statestore, {recvr_state, NewState2}),
+    %ok = dets:insert(State#recvr_state.statestore, {recvr_state, NewState2}),
+    %% should probably remove this, and do groups of transactions instead of one at a time
     From ! {From, done_process},
-    {noreply, NewState2};
-
-handle_command({process_queue}, _Sender, State) ->
-    {ok, NewState2} = inter_dc_repl_update:process_queue(State),
-    ok = dets:insert(State#recvr_state.statestore, {recvr_state, NewState2}),
     {noreply, NewState2}.
 
-=======
-    %% Dets shouldnt be used
-    %% ok = dets:insert(State#recvr_state.statestore, {recvr_state, NewState}),
-    {reply, ok, NewState};
-
-handle_command({process_queue}, _Sender, State) ->
-    {ok, NewState} = inter_dc_repl_update:process_queue(State),
-    %% Dets shouldn't be used
-    %% ok = dets:insert(State#recvr_state.statestore, {recvr_state, NewState}),
-    {noreply, NewState}.
->>>>>>> 444ab185
+%% handle_command({process_queue}, _Sender, State) ->
+%%     {ok, NewState2} = inter_dc_repl_update:process_queue(State),
+%%     %ok = dets:insert(State#recvr_state.statestore, {recvr_state, NewState2}),
+%%     {noreply, NewState2}.
 
 handle_handoff_command(_Message, _Sender, State) ->
     {noreply, State}.
