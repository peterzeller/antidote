%% -------------------------------------------------------------------
%%
%% Copyright (c) 2014 SyncFree Consortium.  All Rights Reserved.
%%
%% This file is provided to you under the Apache License,
%% Version 2.0 (the "License"); you may not use this file
%% except in compliance with the License.  You may obtain
%% a copy of the License at
%%
%%   http://www.apache.org/licenses/LICENSE-2.0
%%
%% Unless required by applicable law or agreed to in writing,
%% software distributed under the License is distributed on an
%% "AS IS" BASIS, WITHOUT WARRANTIES OR CONDITIONS OF ANY
%% KIND, either express or implied.  See the License for the
%% specific language governing permissions and limitations
%% under the License.
%%
%% -------------------------------------------------------------------

%% This vnode receives all transactions happening at remote DCs,
%% in commit order for each DC and with no missing operations
%% (ensured by interDC). The goal of this module is to ensure
%% that transactions are committed when their causal dependencies
%% are satisfied.

-module(inter_dc_dep_vnode).
-behaviour(riak_core_vnode).
-include("antidote.hrl").
-include("inter_dc_repl.hrl").

%% API
-export([
  handle_transaction/1,
  set_dependency_clock/2]).

%% VNode methods
-export([
  init/1,
  start_vnode/1,
  handle_command/3,
  handle_coverage/4,
  handle_exit/3,
  handoff_starting/2,
  handoff_cancelled/1,
  handoff_finished/2,
  handle_handoff_command/3,
  handle_handoff_data/2,
  encode_handoff_item/2,
  is_empty/1,
  terminate/2,
  delete/1]).

%% VNode state
-record(state, {
  partition :: partition_id(),
  queues :: dict(), %% DCID -> queue()
  vectorclock :: vectorclock(),
  last_updated :: non_neg_integer(),
  drop_ping :: boolean()
}).

%%%% API --------------------------------------------------------------------+

%% Passes the received transaction to the dependency buffer.
%% At this point no message can be lost (the transport layer must ensure all transactions are delivered reliably).
-spec handle_transaction(#interdc_txn{}) -> ok.
handle_transaction(Txn=#interdc_txn{partition = P}) -> dc_utilities:call_local_vnode_sync(P, inter_dc_dep_vnode_master, {txn, Txn}).

%% After restarting from failure, load the vectorclock of the max times of all the updates received from other DCs
%% Otherwise new updates from other DCs will be blocked
-spec set_dependency_clock(partition_id(), vectorclock()) -> ok.
set_dependency_clock(Partition, Vector) -> dc_utilities:call_local_vnode_sync(Partition, inter_dc_dep_vnode_master, {set_dependency_clock, Vector}).

%%%% VNode methods ----------------------------------------------------------+

-spec init([partition_id()]) -> {ok, #state{}}.
init([Partition]) ->
  StableSnapshot = vectorclock:new(),
  {ok, #state{partition = Partition, queues = dict:new(), vectorclock = StableSnapshot, last_updated = 0, drop_ping = false}}.

start_vnode(I) -> riak_core_vnode_master:get_vnode_pid(I, ?MODULE).

%% Check the content of each queue, try to apply as many elements as possible.
%% If any element was successfully pushed from any queue, repeat the process.
-spec process_all_queues(#state{}) -> #state{}.
process_all_queues(State = #state{queues = Queues}) ->
  DCIDs = dict:fetch_keys(Queues),
  {NewState, NumUpdated} = lists:foldl(fun process_queue/2, {State, 0}, DCIDs),
  case NumUpdated of
    0 -> NewState;
    _ -> process_all_queues(NewState)
  end.

%% Tries to process as many elements in the queue as possible.
%% Returns the new state and the number of processed elements
process_queue(DCID, {State, Acc}) ->
  Queue = dict:fetch(DCID, State#state.queues),
  case queue:peek(Queue) of
    empty -> {State, Acc};
    {value, Txn} ->
      {NewState, Success} = try_store(State, Txn),
      case Success of
        false -> {NewState, Acc};
        true -> process_queue(DCID, {pop_txn(NewState, DCID), Acc + 1}) %% remove the just-applied txn and retry
    end
  end.

%% Store the heartbeat message.
%% This is not a true transaction, so its dependencies are always satisfied.
-spec try_store(#state{}, #interdc_txn{}) -> {#state{}, boolean()}.
try_store(State=#state{drop_ping = true}, #interdc_txn{log_records = []}) ->
    {State, true};
try_store(State, #interdc_txn{dcid = DCID, timestamp = Timestamp, log_records = []}) ->
    {update_clock(State, DCID, Timestamp), true};

%% Store the normal transaction
try_store(State, Txn=#interdc_txn{dcid = DCID, partition = Partition, timestamp = Timestamp, log_records = Ops}) ->
  %% The transactions are delivered reliably and in order, so the entry for originating DC is irrelevant.
  %% Therefore, we remove it prior to further checks.
  Dependencies = vectorclock:set_clock_of_dc(DCID, 0, Txn#interdc_txn.causal_dependencies),
  CurrentClock = vectorclock:set_clock_of_dc(DCID, 0, get_partition_clock(State)),

  %% Check if the current clock is greater than or equal to the dependency vector
  case vectorclock:ge(CurrentClock, Dependencies) of

    %% If not, the transaction will not be stored right now.
    %% Still need to update the timestamp for that DC, up to 1 less than the
    %% value of the commit time, because updates from other DCs might depend
    %% on a time up to this
    false ->
<<<<<<< HEAD
%%      lager:info("could not store trasaction yet: ~n~p",[Txn]),
      {update_clock(State, DCID, Timestamp-1), false};
    %% If so, store the transaction
    true ->
%%      lager:info("stored remote trasaction : ~n~p",[Txn]),
=======
      lager:info("could not store trasaction yet: ~n~p",[Txn]),
      {update_clock(State, DCID, Timestamp-1), false};
    %% If so, store the transaction
    true ->
      lager:info("stored remote trasaction : ~n~p",[Txn]),
>>>>>>> 4c00e13e
      %% Put the operations in the log
      {ok, _} = logging_vnode:append_group({Partition,node()},
        [Partition], Ops, false),

      %% Update the materializer (send only the update operations)
      ClockSiOps = updates_to_operation_payloads(Txn),
<<<<<<< HEAD
%%      lager:info("got this operations from tx: : ~n~p",[ClockSiOps]),
=======
      lager:info("got this operations from tx: : ~n~p",[ClockSiOps]),
>>>>>>> 4c00e13e

%%      Todo: fix this dirty patch
      {ok, Protocol} = application:get_env(antidote, txn_prot),
      Transaction = #transaction{
        transactional_protocol = Protocol},
      ok = lists:foreach(fun(Op) -> materializer_vnode:update(Op#operation_payload.key, Op, Transaction) end, ClockSiOps),
      {update_clock(State, DCID, Timestamp), true}
  end.

handle_command({set_dependency_clock, Vector}, _Sender, State) ->
    {reply, ok, State#state{vectorclock = Vector}};
    
handle_command({txn, Txn}, _Sender, State) ->
    NewState = process_all_queues(push_txn(State, Txn)),
    {reply, ok, NewState};

%% Tells the vnode to drop ping messages or not
%% Used for debugging
handle_command({drop_ping, DropPing}, _Sender, State) ->
    {reply, ok, State#state{drop_ping = DropPing}}.

handle_coverage(_Req, _KeySpaces, _Sender, State) -> {stop, not_implemented, State}.
handle_exit(_Pid, _Reason, State) -> {noreply, State}.
handoff_starting(_TargetNode, State) -> {true, State}.
handoff_cancelled(State) -> {ok, State}.
handoff_finished(_TargetNode, State) -> {ok, State}.
handle_handoff_command(_Message, _Sender, State) -> {noreply, State}.
handle_handoff_data(_Data, State) -> {reply, ok, State}.
encode_handoff_item(_ObjectName, _ObjectValue) -> <<>>.
is_empty(State) -> {true, State}.
terminate(_Reason, _ModState) -> ok.
delete(State) -> {ok, State}.

%%%% Utilities --------------------------------------------------------------+

%% Push the transaction to an appropriate queue inside the state.
-spec push_txn(#state{}, #interdc_txn{}) -> #state{}.
push_txn(State = #state{queues = Queues}, Txn = #interdc_txn{dcid = DCID}) ->
  DCID = Txn#interdc_txn.dcid,
  Queue = case dict:find(DCID, Queues) of
    {ok, Q} -> Q;
    error -> queue:new()
  end,
  NewQueue = queue:in(Txn, Queue),
  State#state{queues = dict:store(DCID, NewQueue, Queues)}.

%% Remove one transaction from the chosen queue in the state.
pop_txn(State = #state{queues = Queues}, DCID) ->
  Queue = dict:fetch(DCID, Queues),
  NewQueue = queue:drop(Queue),
  State#state{queues = dict:store(DCID, NewQueue, Queues)}.

%% Update the clock value associated with the given DCID from the perspective of this partition.
-spec update_clock(#state{}, dcid(), non_neg_integer()) -> #state{}.
update_clock(State = #state{last_updated = LastUpdated}, DCID, Timestamp) ->
  %% Should we decrement the timestamp value by 1?
  NewClock = vectorclock:set_clock_of_dc(DCID, Timestamp, State#state.vectorclock),

  %% Check if the stable snapshot should be refreshed.
  %% It's an optimization that reduces communication overhead during intensive updates at remote DCs.
  %% This assumes that heartbeats/updates arrive on a regular basis,
  %% and that there is always the next one arriving shortly.
  %% This causes the stable_snapshot to tick more slowly, which is an expected behaviour.
  Now = dc_utilities:now_millisec(),
  NewLastUpdated = case Now > LastUpdated + ?VECTORCLOCK_UPDATE_PERIOD of
    %% Stable snapshot was not updated for the defined period of time.
    %% Push the changes and update the last_updated parameter to the current timestamp.
    %% WARNING: this update must push the whole contents of the partition vectorclock,
    %% not just the current DCID/Timestamp pair in the arguments.
    %% Failure to do so may lead to a deadlock during the connection phase.
    true ->

      %% Update the stable snapshot NEW way (as in Tyler's weak_meta_data branch)
      ok = meta_data_sender:put_meta_dict(stable, State#state.partition, vectorclock:to_dict(NewClock)),

      Now;
    %% Stable snapshot was recently updated, no need to do so.
    false -> LastUpdated
  end,

  State#state{vectorclock = NewClock, last_updated = NewLastUpdated}.

%% Get the current vectorclock from the perspective of this partition, with the updated entry for current DC.
-spec get_partition_clock(#state{}) -> vectorclock().
get_partition_clock(State) ->
  %% Return the vectorclock associated with the current state, but update the local entry with the current timestamp
  vectorclock:set_clock_of_dc(dc_meta_data_utilities:get_my_dc_id(), dc_utilities:now_microsec(), State#state.vectorclock).

%% Utility function: converts the transaction to a list of clocksi_payload ops.
-spec updates_to_operation_payloads(#interdc_txn{}) -> list(operation_payload()).
updates_to_operation_payloads(Txn = #interdc_txn{dcid = DCID, timestamp = CommitTime, causal_dependencies = CausalDependencies}) ->
  lists:map(fun(#log_record{log_operation = LogRecord}) ->
    #update_log_payload{key = Key, type = Type, op = Op} = LogRecord#log_operation.log_payload,
    #operation_payload{
      key = Key,
      type = Type,
      op_param = Op,
      snapshot_vc = CausalDependencies,
      dependency_vc = CausalDependencies,
      dc_and_commit_time = {DCID, CommitTime}
        
        %% ALE PREV CODE
        %% txid =  LogRecord#log_record.tx_id
    }
  end, inter_dc_txn:ops_by_type(Txn, update)).<|MERGE_RESOLUTION|>--- conflicted
+++ resolved
@@ -129,30 +129,18 @@
     %% value of the commit time, because updates from other DCs might depend
     %% on a time up to this
     false ->
-<<<<<<< HEAD
 %%      lager:info("could not store trasaction yet: ~n~p",[Txn]),
       {update_clock(State, DCID, Timestamp-1), false};
     %% If so, store the transaction
     true ->
 %%      lager:info("stored remote trasaction : ~n~p",[Txn]),
-=======
-      lager:info("could not store trasaction yet: ~n~p",[Txn]),
-      {update_clock(State, DCID, Timestamp-1), false};
-    %% If so, store the transaction
-    true ->
-      lager:info("stored remote trasaction : ~n~p",[Txn]),
->>>>>>> 4c00e13e
       %% Put the operations in the log
       {ok, _} = logging_vnode:append_group({Partition,node()},
-        [Partition], Ops, false),
+					   [Partition], Ops, false),
 
       %% Update the materializer (send only the update operations)
       ClockSiOps = updates_to_operation_payloads(Txn),
-<<<<<<< HEAD
 %%      lager:info("got this operations from tx: : ~n~p",[ClockSiOps]),
-=======
-      lager:info("got this operations from tx: : ~n~p",[ClockSiOps]),
->>>>>>> 4c00e13e
 
 %%      Todo: fix this dirty patch
       {ok, Protocol} = application:get_env(antidote, txn_prot),
@@ -226,7 +214,7 @@
     true ->
 
       %% Update the stable snapshot NEW way (as in Tyler's weak_meta_data branch)
-      ok = meta_data_sender:put_meta_dict(stable, State#state.partition, vectorclock:to_dict(NewClock)),
+      ok = meta_data_sender:put_meta_dict(stable, State#state.partition, NewClock),
 
       Now;
     %% Stable snapshot was recently updated, no need to do so.
