%% -------------------------------------------------------------------
%%
%% Copyright (c) 2014 SyncFree Consortium.  All Rights Reserved.
%%
%% This file is provided to you under the Apache License,
%% Version 2.0 (the "License"); you may not use this file
%% except in compliance with the License.  You may obtain
%% a copy of the License at
%%
%%   http://www.apache.org/licenses/LICENSE-2.0
%%
%% Unless required by applicable law or agreed to in writing,
%% software distributed under the License is distributed on an
%% "AS IS" BASIS, WITHOUT WARRANTIES OR CONDITIONS OF ANY
%% KIND, either express or implied.  See the License for the
%% specific language governing permissions and limitations
%% under the License.
%%
%% -------------------------------------------------------------------

%% @doc : This vnode is responsible for sending transaction committed in local
%%  DCs to remote DCs in commit-time order

-module(inter_dc_repl_vnode).
-behaviour(riak_core_vnode).
-include("antidote.hrl").

-export([start_vnode/1,
         init/1,
         terminate/2,
         handle_command/3,
         is_empty/1,
         delete/1,
         handle_handoff_command/3,
         handoff_starting/2,
         handoff_cancelled/1,
         handoff_finished/2,
         handle_handoff_data/2,
         encode_handoff_item/2,
         handle_coverage/4,
         handle_exit/3]).

-record(state, {partition,
                dcid,
                last_op,
                reader}).

<<<<<<< HEAD
%% REPL_PERIOD: Frequency of checking new transactions and sending to other DC
-define(REPL_PERIOD, 500).

=======
>>>>>>> 444ab185
start_vnode(I) ->
    {ok, Pid} = riak_core_vnode_master:get_vnode_pid(I, ?MODULE),
    %% Starts replication process by sending a trigger message
    riak_core_vnode:send_command(Pid, trigger),
    {ok, Pid}.

%% riak_core_vnode call backs
init([Partition]) ->
    DcId = dc_utilities:get_my_dc_id(),
    {ok, Reader} = clocksi_transaction_reader:init(Partition, DcId),
    {ok, #state{partition=Partition,
                dcid=DcId,
		last_op=empty,
                reader = Reader}}.

handle_command(trigger, _Sender, State=#state{partition=Partition,
                                              reader=Reader}) ->
    DCList = inter_dc_manager:get_dcs(),
    NewState = case DCList of
		   [] -> State;
		   DCList ->
		       {NewReaderState, DictTransactionsDcs, StableTime} =
			   clocksi_transaction_reader:get_next_transactions(Reader),
		       NewReader = case dict:size(DictTransactionsDcs) of
				       0 ->
					   %% have to send safe time
					   %% lager:info("stable time: ~p", [StableTime]),
					   DCs = inter_dc_manager:get_dcs(),
					   lists:foldl(fun({DcAddress,Port},_Acc) ->
							       vectorclock:update_sent_clock(
								 {DcAddress,Port}, Partition, StableTime)
						       end,
						       0, DCs),
					   NewReaderState;
				       _ ->
					   case inter_dc_communication_sender:propagate_sync(
						  DictTransactionsDcs, StableTime, Partition) of
					       ok ->
						   DCs = inter_dc_manager:get_dcs(),
						   lists:foldl(fun({DcAddress,Port},_Acc) ->
								       vectorclock:update_sent_clock(
									 {DcAddress,Port}, Partition, StableTime)
							       end,
							       0, DCs),
						   NewReaderState;
					       _ ->
						   lager:error("UnnnnnnnnnnnnnnnnnnnSuccessful send"),
						   Reader
					   end
				   end,
		       State#state{reader=NewReader}
	       end,
    timer:sleep(?REPL_PERIOD),
<<<<<<< HEAD
=======
    {ok, DCs} = inter_dc_manager:get_dcs(),
    NewState =
	case DCs of
	    [] -> State;
	    DCs ->
		{NewReaderState, Transactions} =
		    clocksi_transaction_reader:get_next_transactions(Reader),
		NewReader =
		    case Transactions of
			[] ->
			    %% Send heartbeat
			    Heartbeat = [#operation
					 {payload =
					      #log_record{op_type=noop, op_payload = Partition}
					 }],
			    DcId = dc_utilities:get_my_dc_id(),
			    %% {ok, Clock} = vectorclock:get_clock(Partition),
			    Clock = meta_data_sender:get_meta_dict(Partition),
			    Time = clocksi_transaction_reader:get_prev_stable_time(NewReaderState),
			    TxId = 0,
			    %% Receiving DC treats hearbeat like a transaction
			    %% So wrap heartbeat in a transaction structure
			    Transaction = {TxId, {DcId, Time}, Clock, Heartbeat},
			    inter_dc_communication_sender:propagate_sync(
			      {replicate, [Transaction]}, DCs),
			    NewReaderState;
			[_H|_T] ->
			    %% lager:info("Sending transactions ~p to ~p", [length(Transactions), DCs]),
			    ok = inter_dc_communication_sender:propagate_sync(
				   {replicate, Transactions}, DCs),
			    NewReaderState
		    end,
		State#state{reader=NewReader}
	end,
>>>>>>> 444ab185
    riak_core_vnode:send_command(self(), trigger),
    {noreply,NewState}.

    
handle_handoff_command(_Message, _Sender, State) ->
    {noreply, State}.

handoff_starting(_TargetNode, State) ->
    {true, State}.

handoff_cancelled(State) ->
    {ok, State}.

handoff_finished(_TargetNode, State) ->
    {ok, State}.

handle_handoff_data(_Data, State) ->
    {reply, ok, State}.

encode_handoff_item(_ObjectName, _ObjectValue) ->
    <<>>.

is_empty(State) ->
    {true, State}.

delete(State) ->
    {ok, State}.

handle_coverage(_Req, _KeySpaces, _Sender, State) ->
    {stop, not_implemented, State}.

handle_exit(_Pid, _Reason, State) ->
    {noreply, State}.

terminate(_Reason, _State) ->
    ok.<|MERGE_RESOLUTION|>--- conflicted
+++ resolved
@@ -45,12 +45,6 @@
                 last_op,
                 reader}).
 
-<<<<<<< HEAD
-%% REPL_PERIOD: Frequency of checking new transactions and sending to other DC
--define(REPL_PERIOD, 500).
-
-=======
->>>>>>> 444ab185
 start_vnode(I) ->
     {ok, Pid} = riak_core_vnode_master:get_vnode_pid(I, ?MODULE),
     %% Starts replication process by sending a trigger message
@@ -97,6 +91,7 @@
 							       0, DCs),
 						   NewReaderState;
 					       _ ->
+						   %% Here will resend all transactions, but should only resend failed ones
 						   lager:error("UnnnnnnnnnnnnnnnnnnnSuccessful send"),
 						   Reader
 					   end
@@ -104,43 +99,6 @@
 		       State#state{reader=NewReader}
 	       end,
     timer:sleep(?REPL_PERIOD),
-<<<<<<< HEAD
-=======
-    {ok, DCs} = inter_dc_manager:get_dcs(),
-    NewState =
-	case DCs of
-	    [] -> State;
-	    DCs ->
-		{NewReaderState, Transactions} =
-		    clocksi_transaction_reader:get_next_transactions(Reader),
-		NewReader =
-		    case Transactions of
-			[] ->
-			    %% Send heartbeat
-			    Heartbeat = [#operation
-					 {payload =
-					      #log_record{op_type=noop, op_payload = Partition}
-					 }],
-			    DcId = dc_utilities:get_my_dc_id(),
-			    %% {ok, Clock} = vectorclock:get_clock(Partition),
-			    Clock = meta_data_sender:get_meta_dict(Partition),
-			    Time = clocksi_transaction_reader:get_prev_stable_time(NewReaderState),
-			    TxId = 0,
-			    %% Receiving DC treats hearbeat like a transaction
-			    %% So wrap heartbeat in a transaction structure
-			    Transaction = {TxId, {DcId, Time}, Clock, Heartbeat},
-			    inter_dc_communication_sender:propagate_sync(
-			      {replicate, [Transaction]}, DCs),
-			    NewReaderState;
-			[_H|_T] ->
-			    %% lager:info("Sending transactions ~p to ~p", [length(Transactions), DCs]),
-			    ok = inter_dc_communication_sender:propagate_sync(
-				   {replicate, Transactions}, DCs),
-			    NewReaderState
-		    end,
-		State#state{reader=NewReader}
-	end,
->>>>>>> 444ab185
     riak_core_vnode:send_command(self(), trigger),
     {noreply,NewState}.
 
