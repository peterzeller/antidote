--- conflicted
+++ resolved
@@ -94,7 +94,7 @@
                                              Dc, DcQ, Ts, StateData ) ;
                        true ->
                             %% TODO: Not right way check duplicates
-                            lager:info("Duplicate request"),
+                            lager:info("Duplicate request, ~p, lastCTS ~p", [Transaction,LastCTS]),
                             {ok, NewState} = finish_update_dc(
                                                Dc, DcQ, CTS, StateData),
                             %%Duplicate request, drop from queue
@@ -180,12 +180,8 @@
             %%TODO add error handling if append failed
             {ok, NewState} = finish_update_dc(
                                Dc, DcQ, Ts, StateData),
-<<<<<<< HEAD
-            %%{ok, _} = vectorclock:update_clock(Partition, Dc, Ts),
+            %%{ok} = vectorclock:update_clock(Partition, Dc, Ts),
 	    %% Why is a stable snapshot calculated here??
-=======
-            ok = vectorclock:update_clock(Partition, Dc, Ts),
->>>>>>> dafbc505
             riak_core_vnode_master:command(
               {Partition,node()}, calculate_stable_snapshot,
               vectorclock_vnode_master),
