%% -------------------------------------------------------------------
%%
%% Copyright (c) 2014 SyncFree Consortium.  All Rights Reserved.
%%
%% This file is provided to you under the Apache License,
%% Version 2.0 (the "License"); you may not use this file
%% except in compliance with the License.  You may obtain
%% a copy of the License at
%%
%%   http://www.apache.org/licenses/LICENSE-2.0
%%
%% Unless required by applicable law or agreed to in writing,
%% software distributed under the License is distributed on an
%% "AS IS" BASIS, WITHOUT WARRANTIES OR CONDITIONS OF ANY
%% KIND, either express or implied.  See the License for the
%% specific language governing permissions and limitations
%% under the License.
%%
%% -------------------------------------------------------------------
-module(clocksi_materializer).
-include("floppy.hrl").

-ifdef(TEST).
-include_lib("eunit/include/eunit.hrl").
-endif.

-export([get_snapshot/3,
         get_snapshot/4,
         update_snapshot/4,
         update_snapshot_eager/3]).

%% @doc Creates an empty CRDT
%%      Input: Type: The type of CRDT to create
%%      Output: The newly created CRDT
-spec create_snapshot(Type::atom()) -> term().
create_snapshot(Type) ->
    Type:new().
    
    
%% @doc Calls the internal function update_snapshot/5, with no TxId.
-spec update_snapshot(Type::atom(), Snapshot::term(),
                      SnapshotTime::vectorclock:vectorclock(),
                      Ops::[#clocksi_payload{}]) -> term().
update_snapshot(_, Snapshot, _SnapshotTime, []) ->
    {ok, Snapshot};   
update_snapshot(Type, Snapshot, SnapshotTime, [Op|Rest]) ->
	update_snapshot(Type, Snapshot, SnapshotTime, [Op|Rest], ignore).
	

%% @doc Applies the operation of a list to a CRDT. Only the
%%      operations with smaller timestamp than the specified
%%      are considered. Newer ooperations are discarded.
%%      Input:	Type: The type of CRDT to create
%%      Snapshot: Current state of the CRDT
%%      SnapshotTime: Threshold for the operations to be applied.
%%      Ops: The list of operations to apply in causal order
%%      Output: The CRDT after appliying the operations
-spec update_snapshot(Type::atom(), Snapshot::term(),
                      SnapshotTime::vectorclock:vectorclock(),
                      Ops::[#clocksi_payload{}], TxId::term()) -> term().
update_snapshot(_, Snapshot, _SnapshotTime, [], _TxId) ->
    {ok, Snapshot};
    
update_snapshot(Type, Snapshot, SnapshotTime, [Op|Rest], TxId) ->
<<<<<<< HEAD
    lager:info("Operation: ~p", [Op]),
=======
>>>>>>> b403c068
    Type = Op#clocksi_payload.type,
    case (is_op_in_snapshot(Op#clocksi_payload.commit_time, SnapshotTime)
          or (TxId =:= Op#clocksi_payload.txid)) of
        true ->
            lager:info("Applying operation: ~p",
                       [Op#clocksi_payload.commit_time]),
            case Op#clocksi_payload.op_param of
                {merge, State} ->
                    NewSnapshot = Type:merge(Snapshot, State),
                    update_snapshot(Type,
                                    NewSnapshot,
                                    SnapshotTime,
                                    Rest,
                                    TxId);
                {Update, Actor} ->
                    case Type:update(Update, Actor, Snapshot) of
                        {ok, NewSnapshot} ->
                            update_snapshot(Type,
                                            NewSnapshot,
                                            SnapshotTime,
                                            Rest,
                                            TxId);
                        {error, Reason} ->
                            {error, Reason}
                    end
            end;
        false ->
            lager:info("Operation ~p exists in snapshot.",
                       [Op#clocksi_payload.commit_time]),
            update_snapshot(Type, Snapshot, SnapshotTime, Rest, TxId)
    end.

%% @doc Check whether an udpate is included in a snapshot
%%      Input: Dc = Datacenter Id
%%             CommitTime = local commit time of this update at DC
%%             SnapshotTime = Orddict of [{Dc, Ts}]
%%      Outptut: true or false
-spec is_op_in_snapshot({Dc::term(),CommitTime::non_neg_integer()},
                        SnapshotTime::vectorclock:vectorclock()) -> boolean().
is_op_in_snapshot({Dc, CommitTime}, SnapshotTime) ->
    case vectorclock:get_clock_of_dc(Dc, SnapshotTime) of
        {ok, Ts} ->
            lager:info("CommitTime: ~p SnapshotTime: ~p Result: ~p",
                       [CommitTime, Ts, CommitTime =< Ts]),
            CommitTime =< Ts;
        error  ->
            false
    end.

update_snapshot_eager(_, Snapshot, []) ->
    Snapshot;
update_snapshot_eager(Type, Snapshot, [Op|Rest]) ->
    {OpParam, Actor} = Op,
    {ok, NewSnapshot} = Type:update(OpParam, Actor, Snapshot),
    update_snapshot_eager(Type, NewSnapshot, Rest).

%% @doc Materialize a CRDT from its logged operations.
%%      - First creates an empty CRDT
%%      - Second apply the corresponding logged operations
%%      - Finally, transform the CRDT state into its value.
%%      Input:  Type: The type of the CRDT
%%      SnapshotTime: Threshold for the operations to be applied.
%%      Ops: The list of operations to apply
%%      Output: The value of the CRDT after appliying the operations
-spec get_snapshot(type(), vectorclock:vectorclock(),
                   [#clocksi_payload{}]) -> {ok, term()} | {error, atom()}.
get_snapshot(Type, SnapshotTime, Ops) ->
    Init = create_snapshot(Type),
    update_snapshot(Type, Init, SnapshotTime, Ops, ignore).

-spec get_snapshot(type(), vectorclock:vectorclock(),
                   [#clocksi_payload{}], #tx_id{}) -> {ok, term()} | {error, atom()}.
get_snapshot(Type, SnapshotTime, Ops, TxId) ->
    Init = create_snapshot(Type),
    update_snapshot(Type, Init, SnapshotTime, Ops, TxId).

-ifdef(TEST).

materializer_clocksi_test()->
    GCounter = create_snapshot(riak_dt_gcounter),
    ?assertEqual(0,riak_dt_gcounter:value(GCounter)),
    Op1 = #clocksi_payload{key = abc, type = riak_dt_gcounter,
                           op_param = {{increment,2}, actor1},
                           commit_time = {1, 1}, txid = 1},
    Op2 = #clocksi_payload{key = abc, type = riak_dt_gcounter,
                           op_param = {{increment,1}, actor1},
                           commit_time = {1, 2}, txid = 2},
    Op3 = #clocksi_payload{key = abc, type = riak_dt_gcounter,
                           op_param = {{increment,1}, actor1},
                           commit_time = {1, 3}, txid = 3},
    Op4 = #clocksi_payload{key = abc, type = riak_dt_gcounter,
                           op_param = {{increment,2}, actor1},
                           commit_time = {1, 4}, txid = 4},

    Ops = [Op1,Op2,Op3,Op4],
    {ok, GCounter2} = update_snapshot(riak_dt_gcounter,
                                      GCounter, vectorclock:from_list([{1,3}]),
                                      Ops, ignore),
    ?assertEqual(4,riak_dt_gcounter:value(GCounter2)),
    {ok, Gcounter3} = get_snapshot(riak_dt_gcounter,
                                   vectorclock:from_list([{1,4}]),Ops),
    ?assertEqual(6,riak_dt_gcounter:value(Gcounter3)).

-endif.<|MERGE_RESOLUTION|>--- conflicted
+++ resolved
@@ -62,10 +62,6 @@
     {ok, Snapshot};
     
 update_snapshot(Type, Snapshot, SnapshotTime, [Op|Rest], TxId) ->
-<<<<<<< HEAD
-    lager:info("Operation: ~p", [Op]),
-=======
->>>>>>> b403c068
     Type = Op#clocksi_payload.type,
     case (is_op_in_snapshot(Op#clocksi_payload.commit_time, SnapshotTime)
           or (TxId =:= Op#clocksi_payload.txid)) of
