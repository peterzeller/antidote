%% -------------------------------------------------------------------
%%
%% Copyright (c) 2014 SyncFree Consortium.  All Rights Reserved.
%%
%% This file is provided to you under the Apache License,
%% Version 2.0 (the "License"); you may not use this file
%% except in compliance with the License.  You may obtain
%% a copy of the License at
%%
%%   http://www.apache.org/licenses/LICENSE-2.0
%%
%% Unless required by applicable law or agreed to in writing,
%% software distributed under the License is distributed on an
%% "AS IS" BASIS, WITHOUT WARRANTIES OR CONDITIONS OF ANY
%% KIND, either express or implied.  See the License for the
%% specific language governing permissions and limitations
%% under the License.
%%
%% -------------------------------------------------------------------
-module(clocksi_vnode).
-behaviour(riak_core_vnode).

-include("antidote.hrl").
-include_lib("eunit/include/eunit.hrl").

-export([start_vnode/1,
	 read_data_item/5,
	 get_cache_name/2,
	 get_active_txns_key/3,
	 get_active_txns/2,
	 get_active_txns_call/1,
         prepare/2,
         commit/3,
         single_commit/2,
         single_commit_sync/2,
         abort/2,
         now_microsec/1,
         init/1,
         terminate/2,
         handle_command/3,
         is_empty/1,
         delete/1,
	 check_tables_ready/0,
         handle_handoff_command/3,
         handoff_starting/2,
         handoff_cancelled/1,
         handoff_finished/2,
         handle_handoff_data/2,
         encode_handoff_item/2,
         handle_coverage/4,
         handle_exit/3]).

-ignore_xref([start_vnode/1]).

%%---------------------------------------------------------------------
%% @doc Data Type: state
%%      where:
%%          partition: the partition that the vnode is responsible for.
%%          prepared_tx: a list of prepared transactions.
%%          committed_tx: a list of committed transactions.
%%          active_txs_per_key: a list of the active transactions that
%%              have updated a key (but not yet finished).
%%          downstream_set: a list of the downstream operations that the
%%              transactions generate.
%%          write_set: a list of the write sets that the transactions
%%              generate.
%%----------------------------------------------------------------------
-record(state, {partition :: partition_id(),
                prepared_tx :: cache_id(),
                committed_tx :: cache_id(),
                active_txs_per_key :: cache_id(),
		read_servers :: non_neg_integer()}).

%%%===================================================================
%%% API
%%%===================================================================

start_vnode(I) ->
    riak_core_vnode_master:get_vnode_pid(I, ?MODULE).

%% @doc Sends a read request to the Node that is responsible for the Key
%%      this does not actually touch the vnode, instead reads directly
%%      from the ets table to allow for concurrency
read_data_item(Node, TxId, Key, Type, Updates) ->
    case clocksi_readitem_fsm:read_data_item(Node,Key,Type,TxId) of
        {ok, Snapshot} ->
	    Updates2=filter_updates_per_key(Updates, Key),
	    Snapshot2=clocksi_materializer:materialize_eager
			(Type, Snapshot, Updates2),
	    {ok, Snapshot2};
	Other ->
	    Other
    end.

get_active_txns_call(Partition) ->
    riak_core_vnode_master:sync_command({Partition,node()},
					{get_active_txns},
					clocksi_vnode_master,
					infinity).

%% @doc Return active transactions in prepare state with their preparetime for a given key
%% should be run from same physical node
get_active_txns_key(Key,Partition,TableName) ->
    case ets:info(TableName) of 
	undefined ->
	    riak_core_vnode_master:sync_command({Partition,node()},
						{get_active_txns, Key},
						clocksi_vnode_master,
						infinity);
	_ ->
	    get_active_txns_key_internal(Key,TableName)
    end.

get_active_txns_key_internal(Key, TableName) ->
    ActiveTxs = case ets:lookup(TableName, Key) of
		    [] ->
			[];
		    [{Key, List}] ->
			List
		end,
    {ok, ActiveTxs}.


%% @doc Return active transactions in prepare state with their preparetime for all keys for this partition
%% should be run from same physical node
get_active_txns(Partition,TableName) ->
    case ets:info(TableName) of 
	undefined ->
	    riak_core_vnode_master:sync_command({Partition,node()},
						{get_active_txns},
						clocksi_vnode_master,
						infinity);
	_ ->
	    get_active_txns_internal(TableName)
    end.
	    
get_active_txns_internal(TableName) ->
    ActiveTxs = case ets:tab2list(TableName) of
		    [] ->
			[];
		    [{Key1, List1}|Rest1] ->
			lists:foldl(fun({_Key,List},Acc) ->
					    case List of
						[] ->
						    Acc;
						_ ->
						    List ++ Acc
					    end
				    end,
				    [],[{Key1,List1}|Rest1])
		end,
    {ok, ActiveTxs}.

%% @doc Sends a prepare request to a Node involved in a tx identified by TxId
prepare(ListofNodes, TxId) ->
    lists:foldl(fun({Node,WriteSet},_Acc) ->
			riak_core_vnode_master:command(Node,
						       {prepare, TxId,WriteSet},
						       {fsm, undefined, self()},
						       ?CLOCKSI_MASTER)
		end, ok, ListofNodes).


%% @doc Sends prepare+commit to a single partition
%%      Called by a Tx coordinator when the tx only
%%      affects one partition
single_commit([{Node,WriteSet}], TxId) ->
    riak_core_vnode_master:command(Node,
                                   {single_commit, TxId,WriteSet},
                                   {fsm, undefined, self()},
                                   ?CLOCKSI_MASTER).


single_commit_sync([{Node,WriteSet}], TxId) ->
    riak_core_vnode_master:sync_command(Node,
					{single_commit, TxId,WriteSet},
					?CLOCKSI_MASTER).


%% @doc Sends a commit request to a Node involved in a tx identified by TxId
commit(ListofNodes, TxId, CommitTime) ->
    lists:foldl(fun({Node,WriteSet},_Acc) ->
			riak_core_vnode_master:command(Node,
						       {commit, TxId, CommitTime, WriteSet},
						       {fsm, undefined, self()},
						       ?CLOCKSI_MASTER)
		end, ok, ListofNodes).

%% @doc Sends a commit request to a Node involved in a tx identified by TxId
abort(ListofNodes, TxId) ->
    lists:foldl(fun({Node,WriteSet},_Acc) ->
			riak_core_vnode_master:command(Node,
						       {abort, TxId, WriteSet},
						       {fsm, undefined, self()},
						       ?CLOCKSI_MASTER)
		end, ok, ListofNodes).


get_cache_name(Partition,Base) ->
    list_to_atom(atom_to_list(node()) ++ atom_to_list(Base) ++ "-" ++ integer_to_list(Partition)).


%% @doc Initializes all data structures that vnode needs to track information
%%      the transactions it participates on.
init([Partition]) ->
    PreparedTx = open_table(Partition),
    CommittedTx = ets:new(committed_tx,[set]),
    ActiveTxsPerKey = ets:new(active_txs_per_key,[bag]),
    Num = clocksi_readitem_fsm:start_read_servers(Partition,?READ_CONCURRENCY),
    {ok, #state{partition=Partition,
                prepared_tx=PreparedTx,
                committed_tx=CommittedTx,
                active_txs_per_key=ActiveTxsPerKey,
		read_servers=Num}}.


%% @doc The table holding the prepared transactions is shared with concurrent
%%      readers, so they can safely check if a key they are reading is being updated.
%%      This function checks whether or not all tables have been intialized or not yet.
%%      Returns true if the have, false otherwise.
check_tables_ready() ->
    {ok, CHBin} = riak_core_ring_manager:get_chash_bin(),
    PartitionList = chashbin:to_list(CHBin),
    check_table_ready(PartitionList).


check_table_ready([]) ->
    true;
check_table_ready([{Partition,Node}|Rest]) ->
    Result = riak_core_vnode_master:sync_command({Partition,Node},
						 {check_tables_ready},
						 ?CLOCKSI_MASTER,
						 infinity),
    case Result of
	true ->
	    check_table_ready(Rest);
	false ->
	    false
    end.


open_table(Partition) ->
    ets:new(get_cache_name(Partition,prepared),
	    [set,protected,named_table,?TABLE_CONCURRENCY]).

loop_until_started(_Partition,0) ->
    0;
loop_until_started(Partition,Num) ->
    Ret = clocksi_readitem_fsm:start_read_servers(Partition,Num),
    loop_until_started(Partition,Ret).


handle_command({check_tables_ready},_Sender,SD0=#state{partition=Partition}) ->
    Result = case ets:info(get_cache_name(Partition,prepared)) of
		 undefined ->
		     false;
		 _ ->
		     true
	     end,
    {reply, Result, SD0};
    
handle_command({check_servers_ready},_Sender,SD0=#state{partition=Partition,read_servers=Serv}) ->
    loop_until_started(Partition,Serv),
    Node = node(),
    Result = clocksi_readitem_fsm:check_partition_ready(Node,Partition,?READ_CONCURRENCY),
    {reply, Result, SD0};

handle_command({prepare, Transaction, WriteSet}, _Sender,
               State = #state{partition=_Partition,
                              committed_tx=CommittedTx,
                              active_txs_per_key=ActiveTxPerKey,
                              prepared_tx=PreparedTx
			     }) ->
    PrepareTime = now_microsec(erlang:now()),
    {Result, NewPrepare} = prepare(Transaction, WriteSet, CommittedTx, ActiveTxPerKey, PreparedTx, PrepareTime),
    case Result of
        {ok, _} ->
            {reply, {prepared, NewPrepare}, State};
        {error, timeout} ->
            {reply, {error, timeout}, State};
        {error, no_updates} ->
            {reply, {error, no_tx_record}, State};
        {error, write_conflict} ->
            {reply, abort, State}
    end;

%% @doc This is the only partition being updated by a transaction,
%%      thus this function performs both the prepare and commit for the
%%      coordinator that sent the request.
handle_command({single_commit, Transaction, WriteSet}, _Sender,
               State = #state{partition=_Partition,
                              committed_tx=CommittedTx,
                              active_txs_per_key=ActiveTxPerKey,
                              prepared_tx=PreparedTx
			     }) ->
    PrepareTime = now_microsec(erlang:now()),
    {Result,NewPrepare} = prepare(Transaction, WriteSet, CommittedTx, ActiveTxPerKey, PreparedTx, PrepareTime),
    case Result of
        {ok, _} ->
            ResultCommit = commit(Transaction, NewPrepare, WriteSet, CommittedTx, State),
            case ResultCommit of
                {ok, committed} ->
                    {reply, {committed, NewPrepare}, State};
                {error, materializer_failure} ->
                    {reply, {error, materializer_failure}, State};
                {error, timeout} ->
                    {reply, {error, timeout}, State};
                {error, no_updates} ->
                    {reply, no_tx_record, State}
            end;
        {error, timeout} ->
            {reply, {error, timeout}, State};
        {error, no_updates} ->
            {reply, {error, no_tx_record}, State};
        {error, write_conflict} ->
            {reply, abort, State}
    end;


%% TODO: sending empty writeset to clocksi_downstream_generatro
%% Just a workaround, need to delete downstream_generator_vnode
%% eventually.
handle_command({commit, Transaction, TxCommitTime, Updates}, _Sender,
               #state{partition=_Partition,
                      committed_tx=CommittedTx
                      } = State) ->
    Result = commit(Transaction, TxCommitTime, Updates, CommittedTx, State),
    case Result of
        {ok, committed} ->
            {reply, committed, State};
        {error, materializer_failure} ->
            {reply, {error, materializer_failure}, State};
        {error, timeout} ->
            {reply, {error, timeout}, State};
        {error, no_updates} ->
            {reply, no_tx_record, State}
    end;

handle_command({abort, Transaction, Updates}, _Sender,
               #state{partition=_Partition} = State) ->
    TxId = Transaction#transaction.txn_id,
    case Updates of
    [{Key, _Type, {_Op, _Actor}} | _Rest] -> 
            LogId = log_utilities:get_logid_from_key(Key),
            [Node] = log_utilities:get_preflist_from_key(Key),
            Result = logging_vnode:append(Node,LogId,{TxId, aborted}),
            case Result of
                {ok, _} ->
                    clean_and_notify(TxId, Updates, State);
                {error, timeout} ->
                    clean_and_notify(TxId, Updates, State)
            end,
            {reply, ack_abort, State};
        _ ->
            {reply, {error, no_tx_record}, State}
    end;

%% handle_command({start_read_servers}, _Sender,
%%                #state{partition=Partition} = State) ->
%%     clocksi_readitem_fsm:stop_read_servers(Partition,?READ_CONCURRENCY),
%%     Num = clocksi_readitem_fsm:start_read_servers(Partition,?READ_CONCURRENCY),
%%     {reply, ok, State#state{read_servers=Num}};

handle_command({get_active_txns}, _Sender,
	       #state{partition=Partition} = State) ->
    {reply, get_active_txns_internal(get_cache_name(Partition,prepared)), State};

handle_command({get_active_txns, Key}, _Sender,
	       #state{partition=Partition} = State) ->
    {reply, get_active_txns_key_internal(get_cache_name(Partition,prepared), Key), State};


handle_command(_Message, _Sender, State) ->
    {noreply, State}.

handle_handoff_command(_Message, _Sender, State) ->
    {noreply, State}.

handoff_starting(_TargetNode, State) ->
    {true, State}.

handoff_cancelled(State) ->
    {ok, State}.

handoff_finished(_TargetNode, State) ->
    {ok, State}.

handle_handoff_data(_Data, State) ->
    {reply, ok, State}.

encode_handoff_item(StatName, Val) ->
    term_to_binary({StatName,Val}).

is_empty(State) ->
    {true,State}.

delete(State) ->
    {ok, State}.

handle_coverage(_Req, _KeySpaces, _Sender, State) ->
    {stop, not_implemented, State}.

handle_exit(_Pid, _Reason, State) ->
    {noreply, State}.

terminate(_Reason, #state{partition=Partition} = _State) ->
    try
	ets:delete(get_cache_name(Partition,prepared))
    catch
	_:Reason ->
	    lager:error("Error closing table ~p", [Reason])
    end,
    clocksi_readitem_fsm:stop_read_servers(Partition,?READ_CONCURRENCY),    
    ok.

%%%===================================================================
%%% Internal Functions
%%%===================================================================

prepare(Transaction, TxWriteSet, CommittedTx, ActiveTxPerKey, PreparedTx, PrepareTime)->
    TxId = Transaction#transaction.txn_id,
    case certification_check(TxId, TxWriteSet, CommittedTx, ActiveTxPerKey) of
        true ->
            case TxWriteSet of 
                [{Key, Type, {Op, Actor}} | Rest] -> 
<<<<<<< HEAD
		    %% true = ets:insert(ActiveTxPerKey, {Key, Type, TxId}),
=======
		    case ?CERT of
			true ->
			    true = ets:insert(ActiveTxPerKey, {Key, Type, TxId});
			false ->
			    ok
		    end,
>>>>>>> 1110e745
		    PrepDict = set_prepared(PreparedTx,[{Key, Type, {Op, Actor}} | Rest],TxId,PrepareTime,dict:new()),
		    NewPrepare = now_microsec(erlang:now()),
		    ok = reset_prepared(PreparedTx,[{Key, Type, {Op, Actor}} | Rest],TxId,NewPrepare,PrepDict),
		    LogRecord = #log_record{tx_id=TxId,
					    op_type=prepare,
					    op_payload=NewPrepare},
                    LogId = log_utilities:get_logid_from_key(Key),
                    [Node] = log_utilities:get_preflist_from_key(Key),
                    Result = logging_vnode:append(Node,LogId,LogRecord),
		    {Result, NewPrepare};
		_ ->
		    {{error, no_updates},0}
	    end
	    %% false ->
	    %%     {{error, write_conflict},0}
    end.


set_prepared(_PreparedTx,[],_TxId,_Time,Acc) ->
    Acc;
set_prepared(PreparedTx,[{Key, _Type, {_Op, _Actor}} | Rest],TxId,Time,Acc) ->
    ActiveTxs = case ets:lookup(PreparedTx, Key) of
		    [] ->
			[];
		    [{Key, List}] ->
			List
		end,
    case lists:keymember(TxId, 1, ActiveTxs) of
	true ->
	    set_prepared(PreparedTx,Rest,TxId,Time,Acc);
	false ->	
	    true = ets:insert(PreparedTx, {Key, [{TxId, Time}|ActiveTxs]}),
	    set_prepared(PreparedTx,Rest,TxId,Time,dict:append_list(Key,ActiveTxs,Acc))
    end.

reset_prepared(_PreparedTx,[],_TxId,_Time,_ActiveTxs) ->
    ok;
reset_prepared(PreparedTx,[{Key, _Type, {_Op, _Actor}} | Rest],TxId,Time,ActiveTxs) ->
    %% Could do this more efficiently in case of multiple updates to the same key
    true = ets:insert(PreparedTx, {Key, [{TxId, Time}|dict:fetch(Key,ActiveTxs)]}), 
    reset_prepared(PreparedTx,Rest,TxId,Time,ActiveTxs).

<<<<<<< HEAD

commit(Transaction, TxCommitTime, Updates, _CommittedTx, State)->
=======
commit(Transaction, TxCommitTime, Updates, CommittedTx, State)->
>>>>>>> 1110e745
    TxId = Transaction#transaction.txn_id,
    DcId = dc_utilities:get_my_dc_id(),
    LogRecord=#log_record{tx_id=TxId,
                          op_type=commit,
                          op_payload={{DcId, TxCommitTime},
                                      Transaction#transaction.vec_snapshot_time}},
    case Updates of
        [{Key, _Type, {_Op, _Param}} | _Rest] -> 
<<<<<<< HEAD
	    %% true = ets:insert(CommittedTx, {TxId, TxCommitTime}),
=======
	    case ?CERT of
		true ->
		    true = ets:insert(CommittedTx, {TxId, TxCommitTime});
		false ->
		    ok
	    end,
>>>>>>> 1110e745
            LogId = log_utilities:get_logid_from_key(Key),
            [Node] = log_utilities:get_preflist_from_key(Key),
            case logging_vnode:append_commit(Node,LogId,LogRecord) of
                {ok, _} ->
                    case update_materializer(Updates, Transaction, TxCommitTime) of
                        ok ->
                            ok = clean_and_notify(TxId,Updates,State),
                            {ok, committed};
                        error ->
                            {error, materializer_failure}
                    end;
                {error, timeout} ->
                    {error, timeout}
            end;
        _ -> 
            {error, no_updates}
    end.

%% @doc clean_and_notify:
%%      This function is used for cleanning the state a transaction
%%      stores in the vnode while it is being procesed. Once a
%%      transaction commits or aborts, it is necessary to:
%%      1. notify all read_fsms that are waiting for this transaction to finish
%%      2. clean the state of the transaction. Namely:
%%      a. ActiteTxsPerKey,
%%      b. PreparedTx
%%
clean_and_notify(TxId, Updates, #state{active_txs_per_key=_ActiveTxsPerKey,
				       prepared_tx=PreparedTx}) ->
    ok = clean_prepared(PreparedTx,Updates,TxId).

clean_prepared(_PreparedTx,[],_TxId) ->
    ok;
clean_prepared(PreparedTx,[{Key, _Type, {_Op, _Actor}} | Rest],TxId) ->
    ActiveTxs = case ets:lookup(PreparedTx, Key) of
		    [] ->
			[];
		    [{Key,List}] ->
			List
		end,
    NewActive = lists:keydelete(TxId,1,ActiveTxs),
    true = case NewActive of
	       [] ->
		   ets:delete(PreparedTx, Key);
	       _ ->
		   ets:insert(PreparedTx, {Key, NewActive})
	   end,
    clean_prepared(PreparedTx,Rest,TxId).

%% @doc converts a tuple {MegaSecs,Secs,MicroSecs} into microseconds
now_microsec({MegaSecs, Secs, MicroSecs}) ->
    (MegaSecs * 1000000 + Secs) * 1000000 + MicroSecs.

-ifdef(NO_CERT).

certification_check(_, _, _, _) ->
    true.

-else.

%% @doc Performs a certification check when a transaction wants to move
%%      to the prepared state.
certification_check(_, [], _, _) ->
    true;
<<<<<<< HEAD
certification_check(_TxId, [_H|_T], _CommittedTx, _ActiveTxPerKey) ->
    true.
=======
certification_check(TxId, [H|T], CommittedTx, ActiveTxPerKey) ->
    {Key, _Type, _} = H,
    TxsPerKey = ets:lookup(ActiveTxPerKey, Key),
    case check_keylog(TxId, TxsPerKey, CommittedTx) of
        true ->
            false;
        false ->
            certification_check(TxId, T, CommittedTx, ActiveTxPerKey)
    end.

check_keylog(_, [], _) ->
    false;
check_keylog(TxId, [H|T], CommittedTx)->
    {_Key, _Type, ThisTxId}=H,
    case ThisTxId > TxId of
        true ->
            CommitInfo = ets:lookup(CommittedTx, ThisTxId),
            case CommitInfo of
                [{_, _CommitTime}] ->
                    true;
                [] ->
                    check_keylog(TxId, T, CommittedTx)
            end;
        false ->
            check_keylog(TxId, T, CommittedTx)
    end.
-endif.
>>>>>>> 1110e745

-spec update_materializer(DownstreamOps :: [{key(),type(),op()}],
                          Transaction::tx(),TxCommitTime:: {term(), term()}) ->
                                 ok | error.
update_materializer(DownstreamOps, Transaction, TxCommitTime) ->
    DcId = dc_utilities:get_my_dc_id(),
    UpdateFunction = fun ({Key, Type, Op}, AccIn) ->
                             CommittedDownstreamOp =
                                 #clocksi_payload{
                                    key = Key,
                                    type = Type,
                                    op_param = Op,
                                    snapshot_time = Transaction#transaction.vec_snapshot_time,
                                    commit_time = {DcId, TxCommitTime},
                                    txid = Transaction#transaction.txn_id},
                             AccIn++[materializer_vnode:update(Key, CommittedDownstreamOp)]
                     end,
    Results = lists:foldl(UpdateFunction, [], DownstreamOps),
    Failures = lists:filter(fun(Elem) -> Elem /= ok end, Results),
    case length(Failures) of
        0 ->
            ok;
        _ ->
            error
    end.

%% Internal functions
filter_updates_per_key(Updates, Key) ->
    FilterMapFun = fun ({KeyPrime, _Type, Op}) ->
        case KeyPrime == Key of
            true  -> {true, Op};
            false -> false
        end
    end,
    lists:filtermap(FilterMapFun, Updates).


-ifdef(TEST).

%% @doc Testing filter_updates_per_key.
filter_updates_per_key_test()->
    Op1 = {update, {{increment,1}, actor1}},
    Op2 = {update, {{increment,2}, actor1}},
    Op3 = {update, {{increment,3}, actor1}},
    Op4 = {update, {{increment,4}, actor1}},

    ClockSIOp1 = {a, crdt_pncounter, Op1},
    ClockSIOp2 = {b, crdt_pncounter, Op2},
    ClockSIOp3 = {c, crdt_pncounter, Op3},
    ClockSIOp4 = {a, crdt_pncounter, Op4},

    ?assertEqual([Op1, Op4], 
        filter_updates_per_key([ClockSIOp1, ClockSIOp2, ClockSIOp3, ClockSIOp4], a)).

-endif.<|MERGE_RESOLUTION|>--- conflicted
+++ resolved
@@ -423,16 +423,12 @@
         true ->
             case TxWriteSet of 
                 [{Key, Type, {Op, Actor}} | Rest] -> 
-<<<<<<< HEAD
-		    %% true = ets:insert(ActiveTxPerKey, {Key, Type, TxId}),
-=======
 		    case ?CERT of
 			true ->
 			    true = ets:insert(ActiveTxPerKey, {Key, Type, TxId});
 			false ->
 			    ok
 		    end,
->>>>>>> 1110e745
 		    PrepDict = set_prepared(PreparedTx,[{Key, Type, {Op, Actor}} | Rest],TxId,PrepareTime,dict:new()),
 		    NewPrepare = now_microsec(erlang:now()),
 		    ok = reset_prepared(PreparedTx,[{Key, Type, {Op, Actor}} | Rest],TxId,NewPrepare,PrepDict),
@@ -475,12 +471,7 @@
     true = ets:insert(PreparedTx, {Key, [{TxId, Time}|dict:fetch(Key,ActiveTxs)]}), 
     reset_prepared(PreparedTx,Rest,TxId,Time,ActiveTxs).
 
-<<<<<<< HEAD
-
-commit(Transaction, TxCommitTime, Updates, _CommittedTx, State)->
-=======
 commit(Transaction, TxCommitTime, Updates, CommittedTx, State)->
->>>>>>> 1110e745
     TxId = Transaction#transaction.txn_id,
     DcId = dc_utilities:get_my_dc_id(),
     LogRecord=#log_record{tx_id=TxId,
@@ -489,16 +480,12 @@
                                       Transaction#transaction.vec_snapshot_time}},
     case Updates of
         [{Key, _Type, {_Op, _Param}} | _Rest] -> 
-<<<<<<< HEAD
-	    %% true = ets:insert(CommittedTx, {TxId, TxCommitTime}),
-=======
 	    case ?CERT of
 		true ->
 		    true = ets:insert(CommittedTx, {TxId, TxCommitTime});
 		false ->
 		    ok
 	    end,
->>>>>>> 1110e745
             LogId = log_utilities:get_logid_from_key(Key),
             [Node] = log_utilities:get_preflist_from_key(Key),
             case logging_vnode:append_commit(Node,LogId,LogRecord) of
@@ -563,10 +550,6 @@
 %%      to the prepared state.
 certification_check(_, [], _, _) ->
     true;
-<<<<<<< HEAD
-certification_check(_TxId, [_H|_T], _CommittedTx, _ActiveTxPerKey) ->
-    true.
-=======
 certification_check(TxId, [H|T], CommittedTx, ActiveTxPerKey) ->
     {Key, _Type, _} = H,
     TxsPerKey = ets:lookup(ActiveTxPerKey, Key),
@@ -594,7 +577,6 @@
             check_keylog(TxId, T, CommittedTx)
     end.
 -endif.
->>>>>>> 1110e745
 
 -spec update_materializer(DownstreamOps :: [{key(),type(),op()}],
                           Transaction::tx(),TxCommitTime:: {term(), term()}) ->
