--- conflicted
+++ resolved
@@ -131,25 +131,10 @@
 %% @doc Initializes all data structures that vnode needs to track information
 %%      the transactions it participates on.
 init([Partition]) ->
-<<<<<<< HEAD
     PreparedTx = open_table(Partition),
     CommittedTx = ets:new(committed_tx,[set]),
     ActiveTxsPerKey = ets:new(active_txs_per_key,[bag]),
     clocksi_readitem_fsm:start_read_servers(Partition),
-=======
-    PreparedTx = ets:new(list_to_atom(atom_to_list(prepared_tx) ++
-                                          integer_to_list(Partition)),
-                         [set]),
-    CommittedTx = ets:new(list_to_atom(atom_to_list(committed_tx) ++
-                                           integer_to_list(Partition)),
-                          [set]),
-    ActiveTxsPerKey = ets:new(list_to_atom(atom_to_list(active_txs_per_key)
-                                           ++ integer_to_list(Partition)),
-                              [bag]),
-    WriteSet = ets:new(list_to_atom(atom_to_list(write_set) ++
-                                        integer_to_list(Partition)),
-                       [duplicate_bag, {write_concurrency, true}]),
->>>>>>> eb4cf8bc
     {ok, #state{partition=Partition,
                 prepared_tx=PreparedTx,
                 committed_tx=CommittedTx,
@@ -225,9 +210,8 @@
                State = #state{partition=_Partition,
                               committed_tx=CommittedTx,
                               active_txs_per_key=ActiveTxPerKey,
-<<<<<<< HEAD
                               prepared_tx=PreparedTx
-                              }) ->
+			     }) ->
     PrepareTime = now_microsec(erlang:now()),
     {Result,NewPrepare} = prepare(Transaction, WriteSet, CommittedTx, ActiveTxPerKey, PreparedTx, PrepareTime),
     case Result of
@@ -242,33 +226,6 @@
                     {reply, {error, timeout}, State};
                 {error, no_updates} ->
                     {reply, no_tx_record, State}
-=======
-                              prepared_tx=PreparedTx,
-                              write_set=WriteSet}) ->
-    TxId = Transaction#transaction.txn_id,
-    TxWriteSet = ets:lookup(WriteSet, TxId),
-    case certification_check(TxId, TxWriteSet, CommittedTx, ActiveTxPerKey) of
-        true ->
-            PrepareTime = now_microsec(erlang:now()),
-            LogRecord = #log_record{tx_id=TxId,
-                                    op_type=prepare,
-                                    op_payload=PrepareTime},
-            Updates = ets:lookup(WriteSet, TxId),
-            case Updates of 
-                [{_, {Key, _Type, {_Op, _Actor}}} | _Rest] -> 
-		    ok = set_prepared(PreparedTx,Updates,TxId,PrepareTime),
-                    LogId = log_utilities:get_logid_from_key(Key),
-                    [Node] = log_utilities:get_preflist_from_key(Key),
-                    Result = logging_vnode:append(Node,LogId,LogRecord),
-                    case Result of
-                        {ok, _} ->
-                            {reply, {prepared, PrepareTime}, State};
-                        {error, timeout} ->
-                            {reply, {error, timeout}, State}
-                    end;
-                _ -> 
-                    {reply, {error, no_tx_record}, State}
->>>>>>> eb4cf8bc
             end;
         {error, timeout} ->
             {reply, {error, timeout}, State};
@@ -284,7 +241,6 @@
 %% eventually.
 handle_command({commit, Transaction, TxCommitTime, Updates}, _Sender,
                #state{partition=_Partition,
-<<<<<<< HEAD
                       committed_tx=CommittedTx
                       } = State) ->
     Result = commit(Transaction, TxCommitTime, Updates, CommittedTx, State),
@@ -297,36 +253,6 @@
             {reply, {error, timeout}, State};
         {error, no_updates} ->
             {reply, no_tx_record, State}
-=======
-                      committed_tx=CommittedTx,
-                      write_set=WriteSet} = State) ->
-    TxId = Transaction#transaction.txn_id,
-    DcId = dc_utilities:get_my_dc_id(),
-    LogRecord=#log_record{tx_id=TxId,
-                          op_type=commit,
-                          op_payload={{DcId, TxCommitTime},
-                                      Transaction#transaction.vec_snapshot_time}},
-    Updates = ets:lookup(WriteSet, TxId),
-    case Updates of
-        [{_, {Key, _Type, {_Op, _Param}}} | _Rest] -> 
-            LogId = log_utilities:get_logid_from_key(Key),
-            [Node] = log_utilities:get_preflist_from_key(Key),
-            case logging_vnode:append(Node,LogId,LogRecord) of
-                {ok, _} ->
-                    true = ets:insert(CommittedTx, {TxId, TxCommitTime}),
-                    case update_materializer(Updates, Transaction, TxCommitTime) of
-                        ok ->
-                            clean_and_notify(TxId, Updates, State),
-                            {reply, committed, State};
-                        error ->
-                            {reply, {error, materializer_failure}, State}
-                    end;
-                {error, timeout} ->
-                    {reply, {error, timeout}, State}
-            end;
-        _ -> 
-            {reply, {error, no_tx_record}, State}
->>>>>>> eb4cf8bc
     end;
 
 handle_command({abort, Transaction, Updates}, _Sender,
@@ -348,8 +274,6 @@
             {reply, {error, no_tx_record}, State}
     end;
 
-<<<<<<< HEAD
-=======
 %% @doc Return active transactions in prepare state with their preparetime for a given key
 handle_command({get_active_txns, Key}, _Sender,
                #state{prepared_tx=Prepared, partition=_Partition} = State) ->
@@ -362,7 +286,6 @@
     {reply, {ok, ActiveTxs}, State};
 
 
->>>>>>> eb4cf8bc
 %% @doc Return active transactions in prepare state with their preparetime for all keys for this partition
 handle_command({get_active_txns}, _Sender,
                #state{prepared_tx=Prepared, partition=_Partition} = State) ->
@@ -382,14 +305,11 @@
     		end,
     {reply, {ok, ActiveTxs}, State};
 
-<<<<<<< HEAD
 handle_command({start_read_servers}, _Sender,
                #state{partition=Partition} = State) ->
     clocksi_readitem_fsm:stop_read_servers(Partition),
     clocksi_readitem_fsm:start_read_servers(Partition),
     {reply, ok, State};
-=======
->>>>>>> eb4cf8bc
 
 handle_command(_Message, _Sender, State) ->
     {noreply, State}.
@@ -504,9 +424,6 @@
             {error, no_updates}
     end.
 
-
-
-
 %% @doc clean_and_notify:
 %%      This function is used for cleanning the state a transaction
 %%      stores in the vnode while it is being procesed. Once a
@@ -517,29 +434,12 @@
 %%      b. PreparedTx
 %%
 clean_and_notify(TxId, Updates, #state{active_txs_per_key=_ActiveTxsPerKey,
-<<<<<<< HEAD
-			      prepared_tx=PreparedTx}) ->
+				       prepared_tx=PreparedTx}) ->
     ok = clean_prepared(PreparedTx,Updates,TxId).
 
 clean_prepared(_PreparedTx,[],_TxId) ->
     ok;
 clean_prepared(PreparedTx,[{Key, _Type, {_Op, _Actor}} | Rest],TxId) ->
-    [{Key,ActiveTxs}] = ets:lookup(PreparedTx, Key),
-    NewActive = lists:keydelete(TxId,1,ActiveTxs),
-    true = ets:insert(PreparedTx, {Key, NewActive}),
-    clean_prepared(PreparedTx,Rest,TxId).
-
-
-=======
-                                    prepared_tx=PreparedTx,
-                                    write_set=WriteSet}) ->
-    ok = clean_prepared(PreparedTx,Updates,TxId),
-    true = ets:delete(WriteSet, TxId).
->>>>>>> eb4cf8bc
-
-clean_prepared(_PreparedTx,[],_TxId) ->
-    ok;
-clean_prepared(PreparedTx,[{_, {Key, _Type, {_Op, _Actor}}} | Rest],TxId) ->
     ActiveTxs = case ets:lookup(PreparedTx, Key) of
 		    [] ->
 			[];
@@ -554,20 +454,6 @@
 		   ets:insert(PreparedTx, {Key, NewActive})
 	   end,
     clean_prepared(PreparedTx,Rest,TxId).
-
-
-set_prepared(_PreparedTx,[],_TxId,_Time) ->
-    ok;
-set_prepared(PreparedTx,[{_,{Key, _Type, {_Op, _Actor}}} | Rest],TxId,Time) ->
-    ActiveTxs = case ets:lookup(PreparedTx, Key) of
-		    [] ->
-			[];
-		    [{Key, List}] ->
-			List
-		end,
-    true = ets:insert(PreparedTx, {Key, [{TxId, Time}|ActiveTxs]}),
-    set_prepared(PreparedTx,Rest,TxId,Time).
-
 
 %% @doc converts a tuple {MegaSecs,Secs,MicroSecs} into microseconds
 now_microsec({MegaSecs, Secs, MicroSecs}) ->
