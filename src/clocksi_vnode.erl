--- conflicted
+++ resolved
@@ -24,7 +24,6 @@
 -include_lib("eunit/include/eunit.hrl").
 
 -export([start_vnode/1,
-<<<<<<< HEAD
          read_data_item/6,
 	 read_data_item_external/5,
 	 read_data_item/7,
@@ -52,32 +51,6 @@
          encode_handoff_item/2,
          handle_coverage/4,
          handle_exit/3]).
-=======
-    read_data_item/5,
-    get_cache_name/2,
-    get_active_txns_key/3,
-    get_active_txns/2,
-    prepare/2,
-    commit/3,
-    single_commit/2,
-    single_commit_sync/2,
-    abort/2,
-    now_microsec/1,
-    init/1,
-    terminate/2,
-    handle_command/3,
-    is_empty/1,
-    delete/1,
-    check_tables_ready/0,
-    handle_handoff_command/3,
-    handoff_starting/2,
-    handoff_cancelled/1,
-    handoff_finished/2,
-    handle_handoff_data/2,
-    encode_handoff_item/2,
-    handle_coverage/4,
-    handle_exit/3]).
->>>>>>> 7a0f59fe
 
 -ignore_xref([start_vnode/1]).
 
@@ -110,7 +83,6 @@
 %% @doc Sends a read request to the Node that is responsible for the Key
 %%      this does not actually touch the vnode, instead reads directly
 %%      from the ets table to allow for concurrency
-<<<<<<< HEAD
 read_data_item(Node, TxId, Key, Type, Updates, ExternalSnapshots, IsLocal) ->
     Result = case lists:keyfind(Key, 1, ExternalSnapshots) of
 		 {Key, Snapshot} ->
@@ -142,21 +114,6 @@
 read_data_item_external(Node, TxId, Key, Type, Updates) ->
     read_data_item(Node,TxId,Key,Type,Updates,[],external).
 
-
-
-=======
-read_data_item(Node, TxId, Key, Type, Updates) ->
-    case clocksi_readitem_fsm:read_data_item(Node, Key, Type, TxId) of
-        {ok, Snapshot} ->
-            Updates2 = filter_updates_per_key(Updates, Key),
-            Snapshot2 = clocksi_materializer:materialize_eager
-            (Type, Snapshot, Updates2),
-            {ok, Snapshot2};
-        {error, Reason} ->
-            {error, Reason}
-    end.
-
->>>>>>> 7a0f59fe
 %% @doc Return active transactions in prepare state with their preparetime for a given key
 %% should be run from same physical node
 get_active_txns_key(Key, Partition, TableName) ->
@@ -373,15 +330,9 @@
 %% Just a workaround, need to delete downstream_generator_vnode
 %% eventually.
 handle_command({commit, Transaction, TxCommitTime, Updates}, _Sender,
-<<<<<<< HEAD
                #state{partition=_Partition,
                       committed_tx=CommittedTx
 		     } = State) ->
-=======
-    #state{partition = _Partition,
-        committed_tx = CommittedTx
-    } = State) ->
->>>>>>> 7a0f59fe
     Result = commit(Transaction, TxCommitTime, Updates, CommittedTx, State),
     case Result of
         {ok, committed} ->
@@ -398,11 +349,7 @@
     #state{partition = _Partition} = State) ->
     TxId = Transaction#transaction.txn_id,
     case Updates of
-<<<<<<< HEAD
 	[{_Rep, Key, _Type, {_Op, _Actor}} | _Rest] -> 
-=======
-        [{Key, _Type, {_Op, _Actor}} | _Rest] ->
->>>>>>> 7a0f59fe
             LogId = log_utilities:get_logid_from_key(Key),
             [Node] = log_utilities:get_preflist_from_key(Key),
             Result = logging_vnode:append(Node, LogId, {TxId, aborted}),
@@ -424,7 +371,6 @@
 %%     {reply, ok, State#state{read_servers=Num}};
 
 handle_command({get_active_txns}, _Sender,
-<<<<<<< HEAD
 	       #state{partition=Partition} = State) ->
     {reply, get_active_txns_internal(get_cache_name(Partition,prepared)), State};
 
@@ -432,12 +378,6 @@
 	       #state{partition=Partition} = State) ->
     {reply, get_active_txns_key_internal(get_cache_name(Partition,prepared), Key), State};
 
-
-=======
-    #state{partition = Partition} = State) ->
-    {reply, get_active_txns_internal(Partition), State};
-
->>>>>>> 7a0f59fe
 handle_command(_Message, _Sender, State) ->
     {noreply, State}.
 
@@ -489,15 +429,8 @@
     TxId = Transaction#transaction.txn_id,
     case certification_check(TxId, TxWriteSet, CommittedTx, PreparedTx) of
         true ->
-<<<<<<< HEAD
             case TxWriteSet of 
-                [{_Replicated, Key, Type, {_Op, _Actor}} | _Rest] -> 
-		    case ?CERT of
-			true ->
-			    true = ets:insert(ActiveTxPerKey, {Key, Type, TxId});
-			false ->
-			    ok
-		    end,
+                [{_Replicated, Key, _Type, {_Op, _Actor}} | _Rest] -> 
 		    PrepDict = set_prepared(PreparedTx,TxWriteSet,TxId,PrepareTime,dict:new()),
 		    NewPrepare = now_microsec(erlang:now()),
 		    ok = reset_prepared(PreparedTx,TxWriteSet,TxId,NewPrepare,PrepDict),
@@ -512,38 +445,14 @@
 		    {Result, NewPrepare};
 		_ ->
 		    {{error, no_updates},0}
-	    end
-	    %% false ->
-	    %%     {{error, write_conflict},0}
+	    end;
+	false ->
+	    {{error, write_conflict},0}
     end.
 
 set_prepared(_PreparedTx,[],_TxId,_Time,Acc) ->
     Acc;
 set_prepared(PreparedTx,[{_Rep, Key, _Type, {_Op, _Actor}} | Rest],TxId,Time,Acc) ->
-=======
-            case TxWriteSet of
-                [{Key, _, {_Op, _Actor}} | _] ->
-                    Dict = set_prepared(PreparedTx, TxWriteSet, TxId, PrepareTime, dict:new()),
-                    NewPrepare = now_microsec(erlang:now()),
-                    ok = reset_prepared(PreparedTx, TxWriteSet, TxId, NewPrepare, Dict),
-                    LogRecord = #log_record{tx_id = TxId,
-                        op_type = prepare,
-                        op_payload = NewPrepare},
-                    LogId = log_utilities:get_logid_from_key(Key),
-                    [Node] = log_utilities:get_preflist_from_key(Key),
-                    Result = logging_vnode:append(Node, LogId, LogRecord),
-                    {Result, NewPrepare};
-                _ ->
-                    {{error, no_updates}, 0}
-            end;
-        false ->
-            {{error, write_conflict}, 0}
-    end.
-
-set_prepared(_PreparedTx, [], _TxId, _Time, Acc) ->
-    Acc;
-set_prepared(PreparedTx, [{Key, _Type, {_Op, _Actor}} | Rest], TxId, Time, Acc) ->
->>>>>>> 7a0f59fe
     ActiveTxs = case ets:lookup(PreparedTx, Key) of
                     [] ->
                         [];
@@ -560,20 +469,12 @@
 
 reset_prepared(_PreparedTx, [], _TxId, _Time, _ActiveTxs) ->
     ok;
-<<<<<<< HEAD
 reset_prepared(PreparedTx,[{_Rep, Key, _Type, {_Op, _Actor}} | Rest],TxId,Time,ActiveTxs) ->
-=======
-reset_prepared(PreparedTx, [{Key, _Type, {_Op, _Actor}} | Rest], TxId, Time, ActiveTxs) ->
->>>>>>> 7a0f59fe
     %% Could do this more efficiently in case of multiple updates to the same key
     true = ets:insert(PreparedTx, {Key, [{TxId, Time} | dict:fetch(Key, ActiveTxs)]}),
     reset_prepared(PreparedTx, Rest, TxId, Time, ActiveTxs).
 
-<<<<<<< HEAD
-commit(Transaction, TxCommitTime, Updates, CommittedTx, State)->
-=======
 commit(Transaction, TxCommitTime, Updates, CommittedTx, State) ->
->>>>>>> 7a0f59fe
     TxId = Transaction#transaction.txn_id,
     DcId = dc_utilities:get_my_dc_id(),
     LogRecord = #log_record{tx_id = TxId,
@@ -581,19 +482,14 @@
         op_payload = {{DcId, TxCommitTime},
             Transaction#transaction.vec_snapshot_time}},
     case Updates of
-<<<<<<< HEAD
         [{_Rep, Key, _Type, {_Op, _Param}} | _Rest] -> 
 	    case ?CERT of
 		true ->
-		    true = ets:insert(CommittedTx, {TxId, TxCommitTime});
+		    lists:foreach(fun({_, K, _, _}) -> true = ets:insert(CommittedTx, {K, TxCommitTime}) end,
+				  Updates);
 		false ->
 		    ok
 	    end,
-=======
-        [{Key, _Type, {_Op, _Param}} | _Rest] ->
-            lists:foreach(fun({K, _, _}) -> true = ets:insert(CommittedTx, {K, TxCommitTime}) end,
-                        Updates),
->>>>>>> 7a0f59fe
             LogId = log_utilities:get_logid_from_key(Key),
             [Node] = log_utilities:get_preflist_from_key(Key),
             case logging_vnode:append_commit(Node, LogId, LogRecord) of
@@ -641,11 +537,7 @@
 
 clean_prepared(_PreparedTx, [], _TxId) ->
     ok;
-<<<<<<< HEAD
 clean_prepared(PreparedTx,[{_Rep, Key, _Type, {_Op, _Actor}} | Rest],TxId) ->
-=======
-clean_prepared(PreparedTx, [{Key, _Type, {_Op, _Actor}} | Rest], TxId) ->
->>>>>>> 7a0f59fe
     ActiveTxs = case ets:lookup(PreparedTx, Key) of
                     [] ->
                         [];
@@ -678,7 +570,7 @@
     true;
 certification_check(TxId, [H | T], CommittedTx, PreparedTx) ->
     SnapshotTime = TxId#tx_id.snapshot_time,
-    {Key, _, _} = H,
+    {_, Key, _, _} = H,
     case ets:lookup(CommittedTx, Key) of
         [{Key, CommitTime}] ->
             case CommitTime > SnapshotTime of
@@ -716,7 +608,6 @@
     ok | error.
 update_materializer(DownstreamOps, Transaction, TxCommitTime) ->
     DcId = dc_utilities:get_my_dc_id(),
-<<<<<<< HEAD
     UpdateFunction = fun ({Rep, Key, Type, Op}, AccIn) ->
 			     case Rep of
 				 isReplicated ->
@@ -745,19 +636,6 @@
 			     %% AccIn++[materializer_vnode:update(Key, CommittedDownstreamOp,
 			     %% 				       replication_check:is_replicated_here(Key))]
 		     end,
-=======
-    UpdateFunction = fun({Key, Type, Op}, AccIn) ->
-        CommittedDownstreamOp =
-            #clocksi_payload{
-                key = Key,
-                type = Type,
-                op_param = Op,
-                snapshot_time = Transaction#transaction.vec_snapshot_time,
-                commit_time = {DcId, TxCommitTime},
-                txid = Transaction#transaction.txn_id},
-        AccIn ++ [materializer_vnode:update(Key, CommittedDownstreamOp)]
-    end,
->>>>>>> 7a0f59fe
     Results = lists:foldl(UpdateFunction, [], DownstreamOps),
     Failures = lists:filter(fun(Elem) -> Elem /= ok end, Results),
     case length(Failures) of
