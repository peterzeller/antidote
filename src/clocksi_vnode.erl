%% -------------------------------------------------------------------
%%
%% Copyright (c) 2014 SyncFree Consortium.  All Rights Reserved.
%%
%% This file is provided to you under the Apache License,
%% Version 2.0 (the "License"); you may not use this file
%% except in compliance with the License.  You may obtain
%% a copy of the License at
%%
%%   http://www.apache.org/licenses/LICENSE-2.0
%%
%% Unless required by applicable law or agreed to in writing,
%% software distributed under the License is distributed on an
%% "AS IS" BASIS, WITHOUT WARRANTIES OR CONDITIONS OF ANY
%% KIND, either express or implied.  See the License for the
%% specific language governing permissions and limitations
%% under the License.
%%
%% -------------------------------------------------------------------
-module(clocksi_vnode).
-behaviour(riak_core_vnode).

-include("antidote.hrl").
-include_lib("eunit/include/eunit.hrl").

-export([start_vnode/1,
<<<<<<< HEAD
         read_data_item/6,
	 read_data_item_external/5,
	 read_data_item/7,
=======
	 read_data_item/5,
	 get_cache_name/2,
	 get_active_txns_key/3,
	 get_active_txns/2,
>>>>>>> 444ab185
         prepare/2,
         commit/3,
         single_commit/2,
         single_commit_sync/2,
         abort/2,
         now_microsec/1,
         init/1,
         terminate/2,
         handle_command/3,
         is_empty/1,
         delete/1,
	 check_tables_ready/0,
         handle_handoff_command/3,
         handoff_starting/2,
         handoff_cancelled/1,
         handoff_finished/2,
         handle_handoff_data/2,
         encode_handoff_item/2,
         handle_coverage/4,
         handle_exit/3]).

-ignore_xref([start_vnode/1]).

%%---------------------------------------------------------------------
%% @doc Data Type: state
%%      where:
%%          partition: the partition that the vnode is responsible for.
%%          prepared_tx: a list of prepared transactions.
%%          committed_tx: a list of committed transactions.
%%          active_txs_per_key: a list of the active transactions that
%%              have updated a key (but not yet finished).
%%          downstream_set: a list of the downstream operations that the
%%              transactions generate.
%%          write_set: a list of the write sets that the transactions
%%              generate.
%%----------------------------------------------------------------------
<<<<<<< HEAD
-record(state, {partition,
                prepared_tx,
                committed_tx,
                active_txs_per_key}).
=======
-record(state, {partition :: partition_id(),
                prepared_tx :: cache_id(),
                committed_tx :: cache_id(),
                active_txs_per_key :: cache_id(),
		read_servers :: non_neg_integer()}).
>>>>>>> 444ab185

%%%===================================================================
%%% API
%%%===================================================================

start_vnode(I) ->
    riak_core_vnode_master:get_vnode_pid(I, ?MODULE).

%% @doc Sends a read request to the Node that is responsible for the Key
<<<<<<< HEAD
read_data_item(_Node, TxId, Key, Type, WriteSet, ExternalSnapshots) ->
    read_data_item(TxId,Key,Type,local,self(), WriteSet,ExternalSnapshots).


read_data_item_external(_Node, TxId, Key, Type, WriteSet) ->
    read_data_item(TxId,Key,Type,external,self(),WriteSet,[]).


read_data_item(Txn, Key, Type, IsLocal, Sender, WriteSet, ExternalSnapshots) ->
    case lists:keyfind(Key, 1, ExternalSnapshots) of
	{Key, Snapshot} ->
	    Updates2=clocksi_readitem_fsm:write_set_to_updates(Txn,WriteSet,Key,ExternalSnapshots),
	    Snapshot2=clocksi_materializer:materialize_eager
			(Type, Snapshot, Updates2),
	    {ok, Snapshot2, internal};
	false ->
	    {ok, Pid} = clocksi_readitem_fsm:start_link(self(), Sender, Txn,
							Key, Type, WriteSet, IsLocal,
							replication_check:is_replicated_here(Key)),
	    receive
		{Pid, Value} ->
		    Value
	    end
    end.    
=======
%%      this does not actually touch the vnode, instead reads directly
%%      from the ets table to allow for concurrency
read_data_item(Node, TxId, Key, Type, Updates) ->
    case clocksi_readitem_fsm:read_data_item(Node,Key,Type,TxId) of
        {ok, Snapshot} ->
	    Updates2=filter_updates_per_key(Updates, Key),
	    Snapshot2=clocksi_materializer:materialize_eager
			(Type, Snapshot, Updates2),
	    {ok, Snapshot2};
	Other ->
	    Other
    end.


%% @doc Return active transactions in prepare state with their preparetime for a given key
%% should be run from same physical node
get_active_txns_key(Key,Partition,TableName) ->
    case ets:info(TableName) of 
	undefined ->
	    riak_core_vnode_master:sync_command({Partition,node()},
						{get_active_txns, Key},
						clocksi_vnode_master,
						infinity);
	_ ->
	    get_active_txns_key_internal(Key,TableName)
    end.

get_active_txns_key_internal(Key, TableName) ->
    ActiveTxs = case ets:lookup(TableName, Key) of
		    [] ->
			[];
		    [{Key, List}] ->
			List
		end,
    {ok, ActiveTxs}.


%% @doc Return active transactions in prepare state with their preparetime for all keys for this partition
%% should be run from same physical node
get_active_txns(Partition,TableName) ->
    case ets:info(TableName) of 
	undefined ->
	    riak_core_vnode_master:sync_command({Partition,node()},
						{get_active_txns},
						clocksi_vnode_master,
						infinity);
	_ ->
	    get_active_txns_internal(TableName)
    end.
	    
get_active_txns_internal(TableName) ->
    ActiveTxs = case ets:tab2list(TableName) of
		    [] ->
			[];
		    [{Key1, List1}|Rest1] ->
			lists:foldl(fun({_Key,List},Acc) ->
					    case List of
						[] ->
						    Acc;
						_ ->
						    List ++ Acc
					    end
				    end,
				    [],[{Key1,List1}|Rest1])
		end,
    {ok, ActiveTxs}.
>>>>>>> 444ab185

%% @doc Sends a prepare request to a Node involved in a tx identified by TxId
prepare(ListofNodes, TxId) ->
    lists:foldl(fun({Node,WriteSet},_Acc) ->
			riak_core_vnode_master:command(Node,
						       {prepare, TxId,WriteSet},
						       {fsm, undefined, self()},
						       ?CLOCKSI_MASTER)
<<<<<<< HEAD
		end, 0, ListofNodes).
=======
		end, ok, ListofNodes).


%% @doc Sends prepare+commit to a single partition
%%      Called by a Tx coordinator when the tx only
%%      affects one partition
single_commit([{Node,WriteSet}], TxId) ->
    riak_core_vnode_master:command(Node,
                                   {single_commit, TxId,WriteSet},
                                   {fsm, undefined, self()},
                                   ?CLOCKSI_MASTER).
>>>>>>> 444ab185


single_commit_sync([{Node,WriteSet}], TxId) ->
    riak_core_vnode_master:sync_command(Node,
					{single_commit, TxId,WriteSet},
					?CLOCKSI_MASTER).


%% @doc Sends a commit request to a Node involved in a tx identified by TxId
commit(ListofNodes, TxId, CommitTime) ->
    lists:foldl(fun({Node,WriteSet},_Acc) ->
			riak_core_vnode_master:command(Node,
						       {commit, TxId, CommitTime, WriteSet},
						       {fsm, undefined, self()},
						       ?CLOCKSI_MASTER)
<<<<<<< HEAD
		end, 0, ListofNodes).
=======
		end, ok, ListofNodes).
>>>>>>> 444ab185

%% @doc Sends a commit request to a Node involved in a tx identified by TxId
abort(ListofNodes, TxId) ->
    lists:foldl(fun({Node,WriteSet},_Acc) ->
			riak_core_vnode_master:command(Node,
						       {abort, TxId, WriteSet},
						       {fsm, undefined, self()},
						       ?CLOCKSI_MASTER)
<<<<<<< HEAD
		end, 0, ListofNodes).
=======
		end, ok, ListofNodes).


get_cache_name(Partition,Base) ->
    list_to_atom(atom_to_list(node()) ++ atom_to_list(Base) ++ "-" ++ integer_to_list(Partition)).

>>>>>>> 444ab185

%% @doc Initializes all data structures that vnode needs to track information
%%      the transactions it participates on.
init([Partition]) ->
<<<<<<< HEAD
    PreparedTx = ets:new(list_to_atom(atom_to_list(prepared_tx) ++
                                          integer_to_list(Partition)),
                         [set, {write_concurrency, true}]),
    CommittedTx = ets:new(list_to_atom(atom_to_list(committed_tx) ++
                                           integer_to_list(Partition)),
                          [set, {write_concurrency, true}]),
    ActiveTxsPerKey = ets:new(list_to_atom(atom_to_list(active_txs_per_key)
                                           ++ integer_to_list(Partition)),
                              [bag, {write_concurrency, true}]),
    {ok, #state{partition=Partition,
                prepared_tx=PreparedTx,
                committed_tx=CommittedTx,
                active_txs_per_key=ActiveTxsPerKey}}.


handle_command({prepare, Transaction, TxWriteSet}, _Sender,
               State = #state{partition=_Partition,
                              committed_tx=CommittedTx,
                              active_txs_per_key=ActiveTxPerKey,
                              prepared_tx=PreparedTx}) ->
    %% TODO, not waiting in updates anymore, need to wait here?
    TxId = Transaction#transaction.txn_id,
    case certification_check(TxId, TxWriteSet, CommittedTx, ActiveTxPerKey) of
        true ->
	    lists:foldl(fun({_Replicated,Key1,Type1,_Op}, _Acc) ->
				true = ets:insert(ActiveTxPerKey, {Key1, Type1, TxId})
			end, 0, TxWriteSet),
	    PrepareTime = vectorclock:now_microsec(erlang:now()),
            LogRecord = #log_record{tx_id=TxId,
                                    op_type=prepare,
                                    op_payload=PrepareTime},
            true = ets:insert(PreparedTx, {active, {TxId, PrepareTime}}),
	    Updates = TxWriteSet,
            case Updates of 
                [{_Rep, Key, _Type, {_Op, _Actor}} | _Rest] -> 
                    LogId = log_utilities:get_logid_from_key(Key),
                    [Node] = log_utilities:get_preflist_from_key(Key),
		    NewUpdates = write_set_to_logrecord(TxId,Updates),
                    Result = logging_vnode:append_group(Node,LogId,NewUpdates ++ [LogRecord]),
                    case Result of
                        {ok, _} ->
                            {reply, {prepared, PrepareTime}, State};
                        {error, timeout} ->
                            {reply, {error, timeout}, State}
                    end;
                _ -> 
                    {reply, {error, no_tx_record}, State}
=======
    PreparedTx = open_table(Partition),
    CommittedTx = ets:new(committed_tx,[set]),
    ActiveTxsPerKey = ets:new(active_txs_per_key,[bag]),
    Num = clocksi_readitem_fsm:start_read_servers(Partition,?READ_CONCURRENCY),
    {ok, #state{partition=Partition,
                prepared_tx=PreparedTx,
                committed_tx=CommittedTx,
                active_txs_per_key=ActiveTxsPerKey,
		read_servers=Num}}.


%% @doc The table holding the prepared transactions is shared with concurrent
%%      readers, so they can safely check if a key they are reading is being updated.
%%      This function checks whether or not all tables have been intialized or not yet.
%%      Returns true if the have, false otherwise.
check_tables_ready() ->
    {ok, CHBin} = riak_core_ring_manager:get_chash_bin(),
    PartitionList = chashbin:to_list(CHBin),
    check_table_ready(PartitionList).


check_table_ready([]) ->
    true;
check_table_ready([{Partition,Node}|Rest]) ->
    Result = riak_core_vnode_master:sync_command({Partition,Node},
						 {check_tables_ready},
						 ?CLOCKSI_MASTER,
						 infinity),
    case Result of
	true ->
	    check_table_ready(Rest);
	false ->
	    false
    end.


open_table(Partition) ->
    ets:new(get_cache_name(Partition,prepared),
	    [set,protected,named_table,?TABLE_CONCURRENCY]).

loop_until_started(_Partition,0) ->
    0;
loop_until_started(Partition,Num) ->
    Ret = clocksi_readitem_fsm:start_read_servers(Partition,Num),
    loop_until_started(Partition,Ret).


handle_command({check_tables_ready},_Sender,SD0=#state{partition=Partition}) ->
    Result = case ets:info(get_cache_name(Partition,prepared)) of
		 undefined ->
		     false;
		 _ ->
		     true
	     end,
    {reply, Result, SD0};
    
handle_command({check_servers_ready},_Sender,SD0=#state{partition=Partition,read_servers=Serv}) ->
    loop_until_started(Partition,Serv),
    Node = node(),
    Result = clocksi_readitem_fsm:check_partition_ready(Node,Partition,?READ_CONCURRENCY),
    {reply, Result, SD0};

handle_command({prepare, Transaction, WriteSet}, _Sender,
               State = #state{partition=_Partition,
                              committed_tx=CommittedTx,
                              active_txs_per_key=ActiveTxPerKey,
                              prepared_tx=PreparedTx
			     }) ->
    PrepareTime = now_microsec(erlang:now()),
    {Result, NewPrepare} = prepare(Transaction, WriteSet, CommittedTx, ActiveTxPerKey, PreparedTx, PrepareTime),
    case Result of
        {ok, _} ->
            {reply, {prepared, NewPrepare}, State};
        {error, timeout} ->
            {reply, {error, timeout}, State};
        {error, no_updates} ->
            {reply, {error, no_tx_record}, State};
        {error, write_conflict} ->
            {reply, abort, State}
    end;

%% @doc This is the only partition being updated by a transaction,
%%      thus this function performs both the prepare and commit for the
%%      coordinator that sent the request.
handle_command({single_commit, Transaction, WriteSet}, _Sender,
               State = #state{partition=_Partition,
                              committed_tx=CommittedTx,
                              active_txs_per_key=ActiveTxPerKey,
                              prepared_tx=PreparedTx
			     }) ->
    PrepareTime = now_microsec(erlang:now()),
    {Result,NewPrepare} = prepare(Transaction, WriteSet, CommittedTx, ActiveTxPerKey, PreparedTx, PrepareTime),
    case Result of
        {ok, _} ->
            ResultCommit = commit(Transaction, NewPrepare, WriteSet, CommittedTx, State),
            case ResultCommit of
                {ok, committed} ->
                    {reply, {committed, NewPrepare}, State};
                {error, materializer_failure} ->
                    {reply, {error, materializer_failure}, State};
                {error, timeout} ->
                    {reply, {error, timeout}, State};
                {error, no_updates} ->
                    {reply, no_tx_record, State}
>>>>>>> 444ab185
            end;
        {error, timeout} ->
            {reply, {error, timeout}, State};
        {error, no_updates} ->
            {reply, {error, no_tx_record}, State};
        {error, write_conflict} ->
            {reply, abort, State}
    end;


%% TODO: sending empty writeset to clocksi_downstream_generatro
%% Just a workaround, need to delete downstream_generator_vnode
%% eventually.
handle_command({commit, Transaction, TxCommitTime, Updates}, _Sender,
               #state{partition=_Partition,
<<<<<<< HEAD
                      committed_tx=CommittedTx} = State) ->
    TxId = Transaction#transaction.txn_id,
    DcId = dc_utilities:get_my_dc_id(),
    LogRecord=#log_record{tx_id=TxId,
                          op_type=commit,
                          op_payload={{DcId, TxCommitTime},
                                      Transaction#transaction.vec_snapshot_time}},
    case Updates of
        [{_Rep, Key, _Type, {_Op, _Param}} | _Rest] -> 
            LogId = log_utilities:get_logid_from_key(Key),
            [Node] = log_utilities:get_preflist_from_key(Key),
            case logging_vnode:append(Node,LogId,LogRecord) of
                {ok, _} ->
                    true = ets:insert(CommittedTx, {TxId, TxCommitTime}),
                    case update_materializer(Updates, Transaction, TxCommitTime) of
                        ok ->
                            clean_and_notify(TxId, Key, State),
                            {reply, committed, State};
                        error ->
                            {reply, {error, materializer_failure}, State}
                    end;
                {error, timeout} ->
                    {reply, {error, timeout}, State}
            end;
        _ -> 
            {reply, {error, no_tx_record}, State}
=======
                      committed_tx=CommittedTx
                      } = State) ->
    Result = commit(Transaction, TxCommitTime, Updates, CommittedTx, State),
    case Result of
        {ok, committed} ->
            {reply, committed, State};
        {error, materializer_failure} ->
            {reply, {error, materializer_failure}, State};
        {error, timeout} ->
            {reply, {error, timeout}, State};
        {error, no_updates} ->
            {reply, no_tx_record, State}
>>>>>>> 444ab185
    end;

handle_command({abort, Transaction, Updates}, _Sender,
               #state{partition=_Partition} = State) ->
    TxId = Transaction#transaction.txn_id,
<<<<<<< HEAD
    %% Updates = ets:lookup(WriteSet, TxId),
=======
>>>>>>> 444ab185
    case Updates of
    [{Key, _Type, {_Op, _Actor}} | _Rest] -> 
            LogId = log_utilities:get_logid_from_key(Key),
            [Node] = log_utilities:get_preflist_from_key(Key),
            Result = logging_vnode:append(Node,LogId,{TxId, aborted}),
            case Result of
                {ok, _} ->
                    clean_and_notify(TxId, Updates, State);
                {error, timeout} ->
                    clean_and_notify(TxId, Updates, State)
            end,
            {reply, ack_abort, State};
        _ ->
            {reply, {error, no_tx_record}, State}
    end;

%% handle_command({start_read_servers}, _Sender,
%%                #state{partition=Partition} = State) ->
%%     clocksi_readitem_fsm:stop_read_servers(Partition,?READ_CONCURRENCY),
%%     Num = clocksi_readitem_fsm:start_read_servers(Partition,?READ_CONCURRENCY),
%%     {reply, ok, State#state{read_servers=Num}};

handle_command({get_active_txns}, _Sender,
	       #state{partition=Partition} = State) ->
    {reply, get_active_txns_internal(Partition), State};

handle_command({get_active_txns, Key}, _Sender,
	       #state{partition=Partition} = State) ->
    {reply, get_active_txns_key_internal(Partition, Key), State};


handle_command(_Message, _Sender, State) ->
    {noreply, State}.

handle_handoff_command(_Message, _Sender, State) ->
    {noreply, State}.

handoff_starting(_TargetNode, State) ->
    {true, State}.

handoff_cancelled(State) ->
    {ok, State}.

handoff_finished(_TargetNode, State) ->
    {ok, State}.

handle_handoff_data(_Data, State) ->
    {reply, ok, State}.

encode_handoff_item(StatName, Val) ->
    term_to_binary({StatName,Val}).

is_empty(State) ->
    {true,State}.

delete(State) ->
    {ok, State}.

handle_coverage(_Req, _KeySpaces, _Sender, State) ->
    {stop, not_implemented, State}.

handle_exit(_Pid, _Reason, State) ->
    {noreply, State}.

terminate(_Reason, #state{partition=Partition} = _State) ->
    try
	ets:delete(get_cache_name(Partition,prepared))
    catch
	_:Reason ->
	    lager:error("Error closing table ~p", [Reason])
    end,
    clocksi_readitem_fsm:stop_read_servers(Partition,?READ_CONCURRENCY),    
    ok.

%%%===================================================================
%%% Internal Functions
%%%===================================================================

prepare(Transaction, TxWriteSet, CommittedTx, ActiveTxPerKey, PreparedTx, PrepareTime)->
    TxId = Transaction#transaction.txn_id,
    case certification_check(TxId, TxWriteSet, CommittedTx, ActiveTxPerKey) of
        true ->
            case TxWriteSet of 
                [{Key, Type, {Op, Actor}} | Rest] -> 
		    %% true = ets:insert(ActiveTxPerKey, {Key, Type, TxId}),
		    PrepDict = set_prepared(PreparedTx,[{Key, Type, {Op, Actor}} | Rest],TxId,PrepareTime,dict:new()),
		    NewPrepare = now_microsec(erlang:now()),
		    ok = reset_prepared(PreparedTx,[{Key, Type, {Op, Actor}} | Rest],TxId,NewPrepare,PrepDict),
		    LogRecord = #log_record{tx_id=TxId,
					    op_type=prepare,
					    op_payload=NewPrepare},
                    LogId = log_utilities:get_logid_from_key(Key),
                    [Node] = log_utilities:get_preflist_from_key(Key),
                    Result = logging_vnode:append(Node,LogId,LogRecord),
		    {Result, NewPrepare};
		_ ->
		    {{error, no_updates},0}
	    end;
	false ->
	    {{error, write_conflict},0}
    end.


set_prepared(_PreparedTx,[],_TxId,_Time,Acc) ->
    Acc;
set_prepared(PreparedTx,[{Key, _Type, {_Op, _Actor}} | Rest],TxId,Time,Acc) ->
    ActiveTxs = case ets:lookup(PreparedTx, Key) of
		    [] ->
			[];
		    [{Key, List}] ->
			List
		end,
    case lists:keymember(TxId, 1, ActiveTxs) of
	true ->
	    set_prepared(PreparedTx,Rest,TxId,Time,Acc);
	false ->	
	    true = ets:insert(PreparedTx, {Key, [{TxId, Time}|ActiveTxs]}),
	    set_prepared(PreparedTx,Rest,TxId,Time,dict:append_list(Key,ActiveTxs,Acc))
    end.

reset_prepared(_PreparedTx,[],_TxId,_Time,_ActiveTxs) ->
    ok;
reset_prepared(PreparedTx,[{Key, _Type, {_Op, _Actor}} | Rest],TxId,Time,ActiveTxs) ->
    %% Could do this more efficiently in case of multiple updates to the same key
    true = ets:insert(PreparedTx, {Key, [{TxId, Time}|dict:fetch(Key,ActiveTxs)]}), 
    reset_prepared(PreparedTx,Rest,TxId,Time,ActiveTxs).


commit(Transaction, TxCommitTime, Updates, _CommittedTx, State)->
    TxId = Transaction#transaction.txn_id,
    DcId = dc_utilities:get_my_dc_id(),
    LogRecord=#log_record{tx_id=TxId,
                          op_type=commit,
                          op_payload={{DcId, TxCommitTime},
                                      Transaction#transaction.vec_snapshot_time}},
    case Updates of
        [{Key, _Type, {_Op, _Param}} | _Rest] -> 
	    %% true = ets:insert(CommittedTx, {TxId, TxCommitTime}),
            LogId = log_utilities:get_logid_from_key(Key),
            [Node] = log_utilities:get_preflist_from_key(Key),
            case logging_vnode:append_commit(Node,LogId,LogRecord) of
                {ok, _} ->
                    case update_materializer(Updates, Transaction, TxCommitTime) of
                        ok ->
                            ok = clean_and_notify(TxId,Updates,State),
                            {ok, committed};
                        error ->
                            {error, materializer_failure}
                    end;
                {error, timeout} ->
                    {error, timeout}
            end;
        _ -> 
            {error, no_updates}
    end.

%% @doc clean_and_notify:
%%      This function is used for cleanning the state a transaction
%%      stores in the vnode while it is being procesed. Once a
%%      transaction commits or aborts, it is necessary to:
%%      1. notify all read_fsms that are waiting for this transaction to finish
%%      2. clean the state of the transaction. Namely:
%%      a. ActiteTxsPerKey,
%%      b. PreparedTx
%%
<<<<<<< HEAD
clean_and_notify(TxId, _Key, #state{active_txs_per_key=_ActiveTxsPerKey,
                                    prepared_tx=PreparedTx}) ->
    true = ets:match_delete(PreparedTx, {active, {TxId, '_'}}).
=======
clean_and_notify(TxId, Updates, #state{active_txs_per_key=_ActiveTxsPerKey,
				       prepared_tx=PreparedTx}) ->
    ok = clean_prepared(PreparedTx,Updates,TxId).

clean_prepared(_PreparedTx,[],_TxId) ->
    ok;
clean_prepared(PreparedTx,[{Key, _Type, {_Op, _Actor}} | Rest],TxId) ->
    ActiveTxs = case ets:lookup(PreparedTx, Key) of
		    [] ->
			[];
		    [{Key,List}] ->
			List
		end,
    NewActive = lists:keydelete(TxId,1,ActiveTxs),
    true = case NewActive of
	       [] ->
		   ets:delete(PreparedTx, Key);
	       _ ->
		   ets:insert(PreparedTx, {Key, NewActive})
	   end,
    clean_prepared(PreparedTx,Rest,TxId).
>>>>>>> 444ab185

%% @doc converts a tuple {MegaSecs,Secs,MicroSecs} into microseconds
now_microsec({MegaSecs, Secs, MicroSecs}) ->
    (MegaSecs * 1000000 + Secs) * 1000000 + MicroSecs.

%% @doc Performs a certification check when a transaction wants to move
%%      to the prepared state.
<<<<<<< HEAD
certification_check(_, _, _, _) ->
    true.
%% certification_check(TxId, [H|T], CommittedTx, ActiveTxPerKey) ->
%%     {_Replicated, Key, _Type, _} = H,
%%     TxsPerKey = ets:lookup(ActiveTxPerKey, Key),
%%     case check_keylog(TxId, TxsPerKey, CommittedTx) of
%%         true ->
%%             false;
%%         false ->
%%             certification_check(TxId, T, CommittedTx, ActiveTxPerKey)
%%     end.

%% check_keylog(_, [], _) ->
%%     false;
%% check_keylog(TxId, [H|T], CommittedTx)->
%%     {_Key, _Type, ThisTxId}=H,
%%     case ThisTxId > TxId of
%%         true ->
%%             CommitInfo = ets:lookup(CommittedTx, ThisTxId),
%%             case CommitInfo of
%%                 [{_, _CommitTime}] ->
%%                     true;
%%                 [] ->
%%                     check_keylog(TxId, T, CommittedTx)
%%             end;
%%         false ->
%%             check_keylog(TxId, T, CommittedTx)
%%     end.

-spec update_materializer(DownstreamOps :: [{term(),key(),type(),op()}],
=======
certification_check(_, [], _, _) ->
    true;
certification_check(_TxId, [_H|_T], _CommittedTx, _ActiveTxPerKey) ->
    true.

-spec update_materializer(DownstreamOps :: [{key(),type(),op()}],
>>>>>>> 444ab185
                          Transaction::tx(),TxCommitTime:: {term(), term()}) ->
                                 ok | error.
update_materializer(DownstreamOps, Transaction, TxCommitTime) ->
    DcId = dc_utilities:get_my_dc_id(),
<<<<<<< HEAD
    UpdateFunction = fun ({Rep, Key, Type, Op}, AccIn) ->
			     CommittedDownstreamOp = case Rep of
							 isReplicated ->
							     #clocksi_payload{
								key = Key,
								type = Type,
								op_param = Op,
								op_generate = downstream,
								snapshot_time = Transaction#transaction.vec_snapshot_time,
								commit_time = {DcId, TxCommitTime},
								txid = Transaction#transaction.txn_id};
							 notReplicated ->
								 #clocksi_payload{
								    key = Key,
								    type = Type,
								    op_param = Op,
								    op_generate = upstream,
								    snapshot_time = Transaction#transaction.vec_snapshot_time,
								    commit_time = {DcId, TxCommitTime},
								    txid = Transaction#transaction.txn_id}
						     end,
			     AccIn++[materializer_vnode:update(Key, CommittedDownstreamOp,
							       replication_check:is_replicated_here(Key))]
		     end,
=======
    UpdateFunction = fun ({Key, Type, Op}, AccIn) ->
                             CommittedDownstreamOp =
                                 #clocksi_payload{
                                    key = Key,
                                    type = Type,
                                    op_param = Op,
                                    snapshot_time = Transaction#transaction.vec_snapshot_time,
                                    commit_time = {DcId, TxCommitTime},
                                    txid = Transaction#transaction.txn_id},
                             AccIn++[materializer_vnode:update(Key, CommittedDownstreamOp)]
                     end,
>>>>>>> 444ab185
    Results = lists:foldl(UpdateFunction, [], DownstreamOps),
    Failures = lists:filter(fun(Elem) -> Elem /= ok end, Results),
    case length(Failures) of
        0 ->
            ok;
        _ ->
            error
    end.

<<<<<<< HEAD
write_set_to_logrecord(TxId, WriteSet) ->
    lists:foldl(fun({Replicated, Key,Type,Op}, Acc) ->
			case Replicated of
			    isReplicated ->
				OpType=update;
			    notReplicated ->
				OpType=nonRepUpdate
			end,
			Acc ++ [#log_record{tx_id=TxId, op_type=OpType,
					    op_payload={Key, Type, Op}}]
		   end,[],WriteSet).
=======
%% Internal functions
filter_updates_per_key(Updates, Key) ->
    FilterMapFun = fun ({KeyPrime, _Type, Op}) ->
        case KeyPrime == Key of
            true  -> {true, Op};
            false -> false
        end
    end,
    lists:filtermap(FilterMapFun, Updates).


-ifdef(TEST).

%% @doc Testing filter_updates_per_key.
filter_updates_per_key_test()->
    Op1 = {update, {{increment,1}, actor1}},
    Op2 = {update, {{increment,2}, actor1}},
    Op3 = {update, {{increment,3}, actor1}},
    Op4 = {update, {{increment,4}, actor1}},

    ClockSIOp1 = {a, crdt_pncounter, Op1},
    ClockSIOp2 = {b, crdt_pncounter, Op2},
    ClockSIOp3 = {c, crdt_pncounter, Op3},
    ClockSIOp4 = {a, crdt_pncounter, Op4},

    ?assertEqual([Op1, Op4], 
        filter_updates_per_key([ClockSIOp1, ClockSIOp2, ClockSIOp3, ClockSIOp4], a)).

-endif.
>>>>>>> 444ab185
<|MERGE_RESOLUTION|>--- conflicted
+++ resolved
@@ -24,16 +24,12 @@
 -include_lib("eunit/include/eunit.hrl").
 
 -export([start_vnode/1,
-<<<<<<< HEAD
          read_data_item/6,
 	 read_data_item_external/5,
 	 read_data_item/7,
-=======
-	 read_data_item/5,
 	 get_cache_name/2,
 	 get_active_txns_key/3,
 	 get_active_txns/2,
->>>>>>> 444ab185
          prepare/2,
          commit/3,
          single_commit/2,
@@ -70,18 +66,11 @@
 %%          write_set: a list of the write sets that the transactions
 %%              generate.
 %%----------------------------------------------------------------------
-<<<<<<< HEAD
--record(state, {partition,
-                prepared_tx,
-                committed_tx,
-                active_txs_per_key}).
-=======
 -record(state, {partition :: partition_id(),
                 prepared_tx :: cache_id(),
                 committed_tx :: cache_id(),
                 active_txs_per_key :: cache_id(),
 		read_servers :: non_neg_integer()}).
->>>>>>> 444ab185
 
 %%%===================================================================
 %%% API
@@ -91,44 +80,34 @@
     riak_core_vnode_master:get_vnode_pid(I, ?MODULE).
 
 %% @doc Sends a read request to the Node that is responsible for the Key
-<<<<<<< HEAD
-read_data_item(_Node, TxId, Key, Type, WriteSet, ExternalSnapshots) ->
-    read_data_item(TxId,Key,Type,local,self(), WriteSet,ExternalSnapshots).
-
-
-read_data_item_external(_Node, TxId, Key, Type, WriteSet) ->
-    read_data_item(TxId,Key,Type,external,self(),WriteSet,[]).
-
-
-read_data_item(Txn, Key, Type, IsLocal, Sender, WriteSet, ExternalSnapshots) ->
-    case lists:keyfind(Key, 1, ExternalSnapshots) of
-	{Key, Snapshot} ->
-	    Updates2=clocksi_readitem_fsm:write_set_to_updates(Txn,WriteSet,Key,ExternalSnapshots),
-	    Snapshot2=clocksi_materializer:materialize_eager
-			(Type, Snapshot, Updates2),
-	    {ok, Snapshot2, internal};
-	false ->
-	    {ok, Pid} = clocksi_readitem_fsm:start_link(self(), Sender, Txn,
-							Key, Type, WriteSet, IsLocal,
-							replication_check:is_replicated_here(Key)),
-	    receive
-		{Pid, Value} ->
-		    Value
-	    end
-    end.    
-=======
 %%      this does not actually touch the vnode, instead reads directly
 %%      from the ets table to allow for concurrency
-read_data_item(Node, TxId, Key, Type, Updates) ->
-    case clocksi_readitem_fsm:read_data_item(Node,Key,Type,TxId) of
-        {ok, Snapshot} ->
-	    Updates2=filter_updates_per_key(Updates, Key),
+read_data_item(Node, TxId, Key, Type, Updates, ExternalSnapshots, IsLocal) ->
+    Result = case lists:keyfind(Key, 1, ExternalSnapshots) of
+		 {Key, Snapshot} ->
+		     {ok, Snapshot};
+		 false ->
+		     clocksi_readitem_fsm:read_data_item(Node,Key,Type,TxId,IsLocal,
+							 replication_check:is_replicated_here(Key))
+	     end,
+    case Result of
+	{ok, SS} ->
+	    Updates1=clocksi_readitem_fsm:write_set_to_updates(TxId,Updates,Key,ExternalSnapshots),
+	    Updates2=filter_updates_per_key(Updates1, Key),
 	    Snapshot2=clocksi_materializer:materialize_eager
-			(Type, Snapshot, Updates2),
-	    {ok, Snapshot2};
+			(Type, SS, Updates2),
+	    {ok, SS, Snapshot2};
 	Other ->
 	    Other
     end.
+
+
+read_data_item(Node, TxId, Key, Type, Updates, ExternalSnapshots) ->
+    read_data_item(Node,TxId,Key,Type,Updates,ExternalSnapshots, local).
+
+read_data_item_external(Node, TxId, Key, Type, Updates) ->
+    read_data_item(Node,TxId,Key,Type,Updates,[],external).
+
 
 
 %% @doc Return active transactions in prepare state with their preparetime for a given key
@@ -183,7 +162,6 @@
 				    [],[{Key1,List1}|Rest1])
 		end,
     {ok, ActiveTxs}.
->>>>>>> 444ab185
 
 %% @doc Sends a prepare request to a Node involved in a tx identified by TxId
 prepare(ListofNodes, TxId) ->
@@ -192,9 +170,6 @@
 						       {prepare, TxId,WriteSet},
 						       {fsm, undefined, self()},
 						       ?CLOCKSI_MASTER)
-<<<<<<< HEAD
-		end, 0, ListofNodes).
-=======
 		end, ok, ListofNodes).
 
 
@@ -206,7 +181,6 @@
                                    {single_commit, TxId,WriteSet},
                                    {fsm, undefined, self()},
                                    ?CLOCKSI_MASTER).
->>>>>>> 444ab185
 
 
 single_commit_sync([{Node,WriteSet}], TxId) ->
@@ -222,11 +196,7 @@
 						       {commit, TxId, CommitTime, WriteSet},
 						       {fsm, undefined, self()},
 						       ?CLOCKSI_MASTER)
-<<<<<<< HEAD
-		end, 0, ListofNodes).
-=======
 		end, ok, ListofNodes).
->>>>>>> 444ab185
 
 %% @doc Sends a commit request to a Node involved in a tx identified by TxId
 abort(ListofNodes, TxId) ->
@@ -235,69 +205,16 @@
 						       {abort, TxId, WriteSet},
 						       {fsm, undefined, self()},
 						       ?CLOCKSI_MASTER)
-<<<<<<< HEAD
-		end, 0, ListofNodes).
-=======
 		end, ok, ListofNodes).
 
 
 get_cache_name(Partition,Base) ->
     list_to_atom(atom_to_list(node()) ++ atom_to_list(Base) ++ "-" ++ integer_to_list(Partition)).
 
->>>>>>> 444ab185
 
 %% @doc Initializes all data structures that vnode needs to track information
 %%      the transactions it participates on.
 init([Partition]) ->
-<<<<<<< HEAD
-    PreparedTx = ets:new(list_to_atom(atom_to_list(prepared_tx) ++
-                                          integer_to_list(Partition)),
-                         [set, {write_concurrency, true}]),
-    CommittedTx = ets:new(list_to_atom(atom_to_list(committed_tx) ++
-                                           integer_to_list(Partition)),
-                          [set, {write_concurrency, true}]),
-    ActiveTxsPerKey = ets:new(list_to_atom(atom_to_list(active_txs_per_key)
-                                           ++ integer_to_list(Partition)),
-                              [bag, {write_concurrency, true}]),
-    {ok, #state{partition=Partition,
-                prepared_tx=PreparedTx,
-                committed_tx=CommittedTx,
-                active_txs_per_key=ActiveTxsPerKey}}.
-
-
-handle_command({prepare, Transaction, TxWriteSet}, _Sender,
-               State = #state{partition=_Partition,
-                              committed_tx=CommittedTx,
-                              active_txs_per_key=ActiveTxPerKey,
-                              prepared_tx=PreparedTx}) ->
-    %% TODO, not waiting in updates anymore, need to wait here?
-    TxId = Transaction#transaction.txn_id,
-    case certification_check(TxId, TxWriteSet, CommittedTx, ActiveTxPerKey) of
-        true ->
-	    lists:foldl(fun({_Replicated,Key1,Type1,_Op}, _Acc) ->
-				true = ets:insert(ActiveTxPerKey, {Key1, Type1, TxId})
-			end, 0, TxWriteSet),
-	    PrepareTime = vectorclock:now_microsec(erlang:now()),
-            LogRecord = #log_record{tx_id=TxId,
-                                    op_type=prepare,
-                                    op_payload=PrepareTime},
-            true = ets:insert(PreparedTx, {active, {TxId, PrepareTime}}),
-	    Updates = TxWriteSet,
-            case Updates of 
-                [{_Rep, Key, _Type, {_Op, _Actor}} | _Rest] -> 
-                    LogId = log_utilities:get_logid_from_key(Key),
-                    [Node] = log_utilities:get_preflist_from_key(Key),
-		    NewUpdates = write_set_to_logrecord(TxId,Updates),
-                    Result = logging_vnode:append_group(Node,LogId,NewUpdates ++ [LogRecord]),
-                    case Result of
-                        {ok, _} ->
-                            {reply, {prepared, PrepareTime}, State};
-                        {error, timeout} ->
-                            {reply, {error, timeout}, State}
-                    end;
-                _ -> 
-                    {reply, {error, no_tx_record}, State}
-=======
     PreparedTx = open_table(Partition),
     CommittedTx = ets:new(committed_tx,[set]),
     ActiveTxsPerKey = ets:new(active_txs_per_key,[bag]),
@@ -308,7 +225,6 @@
                 active_txs_per_key=ActiveTxsPerKey,
 		read_servers=Num}}.
 
-
 %% @doc The table holding the prepared transactions is shared with concurrent
 %%      readers, so they can safely check if a key they are reading is being updated.
 %%      This function checks whether or not all tables have been intialized or not yet.
@@ -317,7 +233,6 @@
     {ok, CHBin} = riak_core_ring_manager:get_chash_bin(),
     PartitionList = chashbin:to_list(CHBin),
     check_table_ready(PartitionList).
-
 
 check_table_ready([]) ->
     true;
@@ -332,7 +247,6 @@
 	false ->
 	    false
     end.
-
 
 open_table(Partition) ->
     ets:new(get_cache_name(Partition,prepared),
@@ -378,6 +292,7 @@
         {error, write_conflict} ->
             {reply, abort, State}
     end;
+
 
 %% @doc This is the only partition being updated by a transaction,
 %%      thus this function performs both the prepare and commit for the
@@ -402,7 +317,6 @@
                     {reply, {error, timeout}, State};
                 {error, no_updates} ->
                     {reply, no_tx_record, State}
->>>>>>> 444ab185
             end;
         {error, timeout} ->
             {reply, {error, timeout}, State};
@@ -418,36 +332,8 @@
 %% eventually.
 handle_command({commit, Transaction, TxCommitTime, Updates}, _Sender,
                #state{partition=_Partition,
-<<<<<<< HEAD
-                      committed_tx=CommittedTx} = State) ->
-    TxId = Transaction#transaction.txn_id,
-    DcId = dc_utilities:get_my_dc_id(),
-    LogRecord=#log_record{tx_id=TxId,
-                          op_type=commit,
-                          op_payload={{DcId, TxCommitTime},
-                                      Transaction#transaction.vec_snapshot_time}},
-    case Updates of
-        [{_Rep, Key, _Type, {_Op, _Param}} | _Rest] -> 
-            LogId = log_utilities:get_logid_from_key(Key),
-            [Node] = log_utilities:get_preflist_from_key(Key),
-            case logging_vnode:append(Node,LogId,LogRecord) of
-                {ok, _} ->
-                    true = ets:insert(CommittedTx, {TxId, TxCommitTime}),
-                    case update_materializer(Updates, Transaction, TxCommitTime) of
-                        ok ->
-                            clean_and_notify(TxId, Key, State),
-                            {reply, committed, State};
-                        error ->
-                            {reply, {error, materializer_failure}, State}
-                    end;
-                {error, timeout} ->
-                    {reply, {error, timeout}, State}
-            end;
-        _ -> 
-            {reply, {error, no_tx_record}, State}
-=======
                       committed_tx=CommittedTx
-                      } = State) ->
+		     } = State) ->
     Result = commit(Transaction, TxCommitTime, Updates, CommittedTx, State),
     case Result of
         {ok, committed} ->
@@ -458,18 +344,13 @@
             {reply, {error, timeout}, State};
         {error, no_updates} ->
             {reply, no_tx_record, State}
->>>>>>> 444ab185
     end;
 
 handle_command({abort, Transaction, Updates}, _Sender,
                #state{partition=_Partition} = State) ->
     TxId = Transaction#transaction.txn_id,
-<<<<<<< HEAD
-    %% Updates = ets:lookup(WriteSet, TxId),
-=======
->>>>>>> 444ab185
     case Updates of
-    [{Key, _Type, {_Op, _Actor}} | _Rest] -> 
+	[{_Rep, Key, _Type, {_Op, _Actor}} | _Rest] -> 
             LogId = log_utilities:get_logid_from_key(Key),
             [Node] = log_utilities:get_preflist_from_key(Key),
             Result = logging_vnode:append(Node,LogId,{TxId, aborted}),
@@ -551,16 +432,18 @@
     case certification_check(TxId, TxWriteSet, CommittedTx, ActiveTxPerKey) of
         true ->
             case TxWriteSet of 
-                [{Key, Type, {Op, Actor}} | Rest] -> 
+                [{_Replicated, Key, _Type, {_Op, _Actor}} | _Rest] -> 
 		    %% true = ets:insert(ActiveTxPerKey, {Key, Type, TxId}),
-		    PrepDict = set_prepared(PreparedTx,[{Key, Type, {Op, Actor}} | Rest],TxId,PrepareTime,dict:new()),
+		    PrepDict = set_prepared(PreparedTx,TxWriteSet,TxId,PrepareTime,dict:new()),
 		    NewPrepare = now_microsec(erlang:now()),
-		    ok = reset_prepared(PreparedTx,[{Key, Type, {Op, Actor}} | Rest],TxId,NewPrepare,PrepDict),
+		    ok = reset_prepared(PreparedTx,TxWriteSet,TxId,NewPrepare,PrepDict),
 		    LogRecord = #log_record{tx_id=TxId,
 					    op_type=prepare,
 					    op_payload=NewPrepare},
                     LogId = log_utilities:get_logid_from_key(Key),
                     [Node] = log_utilities:get_preflist_from_key(Key),
+		    NewUpdates = write_set_to_logrecord(TxId,TxWriteSet),
+                    Result = logging_vnode:append_group(Node,LogId,NewUpdates ++ [LogRecord]),
                     Result = logging_vnode:append(Node,LogId,LogRecord),
 		    {Result, NewPrepare};
 		_ ->
@@ -570,10 +453,9 @@
 	    {{error, write_conflict},0}
     end.
 
-
 set_prepared(_PreparedTx,[],_TxId,_Time,Acc) ->
     Acc;
-set_prepared(PreparedTx,[{Key, _Type, {_Op, _Actor}} | Rest],TxId,Time,Acc) ->
+set_prepared(PreparedTx,[{_Rep, Key, _Type, {_Op, _Actor}} | Rest],TxId,Time,Acc) ->
     ActiveTxs = case ets:lookup(PreparedTx, Key) of
 		    [] ->
 			[];
@@ -590,11 +472,10 @@
 
 reset_prepared(_PreparedTx,[],_TxId,_Time,_ActiveTxs) ->
     ok;
-reset_prepared(PreparedTx,[{Key, _Type, {_Op, _Actor}} | Rest],TxId,Time,ActiveTxs) ->
+reset_prepared(PreparedTx,[{_Rep, Key, _Type, {_Op, _Actor}} | Rest],TxId,Time,ActiveTxs) ->
     %% Could do this more efficiently in case of multiple updates to the same key
     true = ets:insert(PreparedTx, {Key, [{TxId, Time}|dict:fetch(Key,ActiveTxs)]}), 
     reset_prepared(PreparedTx,Rest,TxId,Time,ActiveTxs).
-
 
 commit(Transaction, TxCommitTime, Updates, _CommittedTx, State)->
     TxId = Transaction#transaction.txn_id,
@@ -604,7 +485,7 @@
                           op_payload={{DcId, TxCommitTime},
                                       Transaction#transaction.vec_snapshot_time}},
     case Updates of
-        [{Key, _Type, {_Op, _Param}} | _Rest] -> 
+        [{_Rep, Key, _Type, {_Op, _Param}} | _Rest] -> 
 	    %% true = ets:insert(CommittedTx, {TxId, TxCommitTime}),
             LogId = log_utilities:get_logid_from_key(Key),
             [Node] = log_utilities:get_preflist_from_key(Key),
@@ -633,18 +514,13 @@
 %%      a. ActiteTxsPerKey,
 %%      b. PreparedTx
 %%
-<<<<<<< HEAD
-clean_and_notify(TxId, _Key, #state{active_txs_per_key=_ActiveTxsPerKey,
-                                    prepared_tx=PreparedTx}) ->
-    true = ets:match_delete(PreparedTx, {active, {TxId, '_'}}).
-=======
 clean_and_notify(TxId, Updates, #state{active_txs_per_key=_ActiveTxsPerKey,
 				       prepared_tx=PreparedTx}) ->
     ok = clean_prepared(PreparedTx,Updates,TxId).
 
 clean_prepared(_PreparedTx,[],_TxId) ->
     ok;
-clean_prepared(PreparedTx,[{Key, _Type, {_Op, _Actor}} | Rest],TxId) ->
+clean_prepared(PreparedTx,[{_Rep, Key, _Type, {_Op, _Actor}} | Rest],TxId) ->
     ActiveTxs = case ets:lookup(PreparedTx, Key) of
 		    [] ->
 			[];
@@ -659,7 +535,6 @@
 		   ets:insert(PreparedTx, {Key, NewActive})
 	   end,
     clean_prepared(PreparedTx,Rest,TxId).
->>>>>>> 444ab185
 
 %% @doc converts a tuple {MegaSecs,Secs,MicroSecs} into microseconds
 now_microsec({MegaSecs, Secs, MicroSecs}) ->
@@ -667,50 +542,16 @@
 
 %% @doc Performs a certification check when a transaction wants to move
 %%      to the prepared state.
-<<<<<<< HEAD
-certification_check(_, _, _, _) ->
-    true.
-%% certification_check(TxId, [H|T], CommittedTx, ActiveTxPerKey) ->
-%%     {_Replicated, Key, _Type, _} = H,
-%%     TxsPerKey = ets:lookup(ActiveTxPerKey, Key),
-%%     case check_keylog(TxId, TxsPerKey, CommittedTx) of
-%%         true ->
-%%             false;
-%%         false ->
-%%             certification_check(TxId, T, CommittedTx, ActiveTxPerKey)
-%%     end.
-
-%% check_keylog(_, [], _) ->
-%%     false;
-%% check_keylog(TxId, [H|T], CommittedTx)->
-%%     {_Key, _Type, ThisTxId}=H,
-%%     case ThisTxId > TxId of
-%%         true ->
-%%             CommitInfo = ets:lookup(CommittedTx, ThisTxId),
-%%             case CommitInfo of
-%%                 [{_, _CommitTime}] ->
-%%                     true;
-%%                 [] ->
-%%                     check_keylog(TxId, T, CommittedTx)
-%%             end;
-%%         false ->
-%%             check_keylog(TxId, T, CommittedTx)
-%%     end.
-
--spec update_materializer(DownstreamOps :: [{term(),key(),type(),op()}],
-=======
 certification_check(_, [], _, _) ->
     true;
 certification_check(_TxId, [_H|_T], _CommittedTx, _ActiveTxPerKey) ->
     true.
 
 -spec update_materializer(DownstreamOps :: [{key(),type(),op()}],
->>>>>>> 444ab185
                           Transaction::tx(),TxCommitTime:: {term(), term()}) ->
                                  ok | error.
 update_materializer(DownstreamOps, Transaction, TxCommitTime) ->
     DcId = dc_utilities:get_my_dc_id(),
-<<<<<<< HEAD
     UpdateFunction = fun ({Rep, Key, Type, Op}, AccIn) ->
 			     CommittedDownstreamOp = case Rep of
 							 isReplicated ->
@@ -723,10 +564,10 @@
 								commit_time = {DcId, TxCommitTime},
 								txid = Transaction#transaction.txn_id};
 							 notReplicated ->
-								 #clocksi_payload{
+							     #clocksi_payload{
 								    key = Key,
-								    type = Type,
-								    op_param = Op,
+								type = Type,
+								op_param = Op,
 								    op_generate = upstream,
 								    snapshot_time = Transaction#transaction.vec_snapshot_time,
 								    commit_time = {DcId, TxCommitTime},
@@ -735,19 +576,6 @@
 			     AccIn++[materializer_vnode:update(Key, CommittedDownstreamOp,
 							       replication_check:is_replicated_here(Key))]
 		     end,
-=======
-    UpdateFunction = fun ({Key, Type, Op}, AccIn) ->
-                             CommittedDownstreamOp =
-                                 #clocksi_payload{
-                                    key = Key,
-                                    type = Type,
-                                    op_param = Op,
-                                    snapshot_time = Transaction#transaction.vec_snapshot_time,
-                                    commit_time = {DcId, TxCommitTime},
-                                    txid = Transaction#transaction.txn_id},
-                             AccIn++[materializer_vnode:update(Key, CommittedDownstreamOp)]
-                     end,
->>>>>>> 444ab185
     Results = lists:foldl(UpdateFunction, [], DownstreamOps),
     Failures = lists:filter(fun(Elem) -> Elem /= ok end, Results),
     case length(Failures) of
@@ -757,7 +585,6 @@
             error
     end.
 
-<<<<<<< HEAD
 write_set_to_logrecord(TxId, WriteSet) ->
     lists:foldl(fun({Replicated, Key,Type,Op}, Acc) ->
 			case Replicated of
@@ -769,7 +596,6 @@
 			Acc ++ [#log_record{tx_id=TxId, op_type=OpType,
 					    op_payload={Key, Type, Op}}]
 		   end,[],WriteSet).
-=======
 %% Internal functions
 filter_updates_per_key(Updates, Key) ->
     FilterMapFun = fun ({KeyPrime, _Type, Op}) ->
@@ -798,5 +624,4 @@
     ?assertEqual([Op1, Op4], 
         filter_updates_per_key([ClockSIOp1, ClockSIOp2, ClockSIOp3, ClockSIOp4], a)).
 
--endif.
->>>>>>> 444ab185
+-endif.