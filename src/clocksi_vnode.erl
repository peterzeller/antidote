--- conflicted
+++ resolved
@@ -96,7 +96,7 @@
     end.
 
 async_read_data_item(Node, TxId, Key, Type) ->
-    clocksi_readitem_fsm:async_read_data_item(Node, Key, Type, TxId, {fsm, self()}). 
+    clocksi_readitem_fsm:async_read_data_item(Node, Key, Type, TxId, {fsm, self()}).
 
 %% @doc Return active transactions in prepare state with their preparetime for a given key
 %% should be run from same physical node
@@ -576,11 +576,7 @@
 certification_check(TxId, Updates, CommittedTx, PreparedTx) ->
     case application:get_env(antidote, txn_cert) of
         {ok, true} -> 
-<<<<<<< HEAD
-       % io:format("AAAAH"),
-=======
         %io:format("AAAAH"),
->>>>>>> 718399f3
         certification_with_check(TxId, Updates, CommittedTx, PreparedTx);
         _  -> true
     end.
