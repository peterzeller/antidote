%% -------------------------------------------------------------------
%%
%% Copyright (c) 2014 SyncFree Consortium.  All Rights Reserved.
%%
%% This file is provided to you under the Apache License,
%% Version 2.0 (the "License"); you may not use this file
%% except in compliance with the License.  You may obtain
%% a copy of the License at
%%
%%   http://www.apache.org/licenses/LICENSE-2.0
%%
%% Unless required by applicable law or agreed to in writing,
%% software distributed under the License is distributed on an
%% "AS IS" BASIS, WITHOUT WARRANTIES OR CONDITIONS OF ANY
%% KIND, either express or implied.  See the License for the
%% specific language governing permissions and limitations
%% under the License.
%%
%% -------------------------------------------------------------------
-module(clocksi_vnode).
-behaviour(riak_core_vnode).

-include("antidote.hrl").
-include_lib("eunit/include/eunit.hrl").

-export([start_vnode/1,
    read_data_item/5,
    async_read_data_item/4,
    get_cache_name/2,
    get_min_prepared/1,
    get_active_txns_key/3,
    get_active_txns/2,
    prepare/2,
    commit/3,
    single_commit/2,
    single_commit_sync/2,
    abort/2,
    now_microsec/1,
    reverse_and_filter_updates_per_key/2,
    init/1,
    terminate/2,
    handle_command/3,
    is_empty/1,
    delete/1,
    check_tables_ready/0,
    handle_handoff_command/3,
    handoff_starting/2,
    handoff_cancelled/1,
    handoff_finished/2,
    handle_handoff_data/2,
    encode_handoff_item/2,
    handle_coverage/4,
    handle_exit/3]).

-ignore_xref([start_vnode/1]).

%%---------------------------------------------------------------------
%% @doc Data Type: state
%%      where:
%%          partition: the partition that the vnode is responsible for.
%%          prepared_tx: the prepared txn for each key. Note that for
%%              each key, there can be at most one prepared txn in any
%%              time.
%%          committed_tx: the transaction id of the last committed
%%              transaction for each key.
%%          downstream_set: a list of the downstream operations that the
%%              transactions generate.
%%          write_set: a list of the write sets that the transactions
%%              generate.
%%----------------------------------------------------------------------
-record(state, {partition :: partition_id(),
    prepared_tx :: cache_id(),
    committed_tx :: cache_id(),
    read_servers :: non_neg_integer(),
    prepared_dict :: list(),
    antidote_db :: antidote_db:antidote_db()}).

%%%===================================================================
%%% API
%%%===================================================================

start_vnode(I) ->
    riak_core_vnode_master:get_vnode_pid(I, ?MODULE).

%% @doc Sends a read request to the Node that is responsible for the Key
%%      this does not actually touch the vnode, instead reads directly
%%      from the ets table to allow for concurrency
read_data_item(Node, TxId, Key, Type, Updates) ->
    case clocksi_readitem_fsm:read_data_item(Node, Key, Type, TxId) of
        {ok, Snapshot} ->
            Updates2 = reverse_and_filter_updates_per_key(Updates, Key),
            Snapshot2 = clocksi_materializer:materialize_eager
            (Type, Snapshot, Updates2),
            {ok, Snapshot2};
        {error, Reason} ->
            {error, Reason}
    end.

async_read_data_item(Node, TxId, Key, Type) ->
    clocksi_readitem_fsm:async_read_data_item(Node, Key, Type, TxId, {fsm, self()}). 

%% @doc Return active transactions in prepare state with their preparetime for a given key
%% should be run from same physical node
get_active_txns_key(Key, Partition, TableName) ->
    case ets:info(TableName) of
        undefined ->
            riak_core_vnode_master:sync_command({Partition, node()},
                {get_active_txns, Key},
                clocksi_vnode_master,
                infinity);
        _ ->
            get_active_txns_key_internal(Key, TableName)
    end.

get_active_txns_key_internal(Key, TableName) ->
    ActiveTxs = case ets:lookup(TableName, Key) of
                    [] ->
                        [];
                    [{Key, List}] ->
                        List
                end,
    {ok, ActiveTxs}.

%% @doc Return active transactions in prepare state with their preparetime for all keys for this partition
%% should be run from same physical node
get_active_txns(Partition, TableName) ->
    case ets:info(TableName) of
        undefined ->
            riak_core_vnode_master:sync_command({Partition, node()},
                {get_active_txns},
                clocksi_vnode_master,
                infinity);
        _ ->
            get_active_txns_internal(TableName)
    end.

get_active_txns_internal(TableName) ->
    ActiveTxs = case ets:tab2list(TableName) of
                    [] ->
                        [];
                    [{Key1, List1} | Rest1] ->
                        lists:foldl(fun({_Key, List}, Acc) ->
                            case List of
                                [] ->
                                    Acc;
                                _ ->
                                    List ++ Acc
                            end
                        end,
                            [], [{Key1, List1} | Rest1])
                end,
    {ok, ActiveTxs}.

get_min_prepared(Partition) ->
    riak_core_vnode_master:sync_command({Partition, node()},
					get_min_prepared,
					clocksi_vnode_master,
					infinity).

%% @doc Sends a prepare request to a Node involved in a tx identified by TxId
prepare(ListofNodes, TxId) ->
    lists:foldl(fun({Node, WriteSet}, _Acc) ->
        riak_core_vnode_master:command(Node,
            {prepare, TxId, WriteSet},
            {fsm, undefined, self()},
            ?CLOCKSI_MASTER)
    end, ok, ListofNodes).


%% @doc Sends prepare+commit to a single partition
%%      Called by a Tx coordinator when the tx only
%%      affects one partition
single_commit([{Node, WriteSet}], TxId) ->
    riak_core_vnode_master:command(Node,
        {single_commit, TxId, WriteSet},
        {fsm, undefined, self()},
        ?CLOCKSI_MASTER).


single_commit_sync([{Node, WriteSet}], TxId) ->
    riak_core_vnode_master:sync_command(Node,
        {single_commit, TxId, WriteSet},
        ?CLOCKSI_MASTER).


%% @doc Sends a commit request to a Node involved in a tx identified by TxId
commit(ListofNodes, TxId, CommitTime) ->
    lists:foldl(fun({Node, WriteSet}, _Acc) ->
        riak_core_vnode_master:command(Node,
            {commit, TxId, CommitTime, WriteSet},
            {fsm, undefined, self()},
            ?CLOCKSI_MASTER)
    end, ok, ListofNodes).

%% @doc Sends a commit request to a Node involved in a tx identified by TxId
abort(ListofNodes, TxId) ->
    lists:foldl(fun({Node, WriteSet}, _Acc) ->
        riak_core_vnode_master:command(Node,
            {abort, TxId, WriteSet},
            {fsm, undefined, self()},
            ?CLOCKSI_MASTER)
    end, ok, ListofNodes).


get_cache_name(Partition, Base) ->
    list_to_atom(atom_to_list(node()) ++ atom_to_list(Base) ++ "-" ++ integer_to_list(Partition)).

get_db_name(Base, Partition) ->
    atom_to_list(Base) ++ "-" ++ integer_to_list(Partition).

%% @doc Initializes all data structures that vnode needs to track information
%%      the transactions it participates on.
init([Partition]) ->
    PreparedTx = open_table(Partition),
    CommittedTx = ets:new(committed_tx, [set]),
<<<<<<< HEAD
=======
    loop_until_started(Partition, ?READ_CONCURRENCY),
    Node = node(),
    true = clocksi_readitem_fsm:check_partition_ready(Node, Partition, ?READ_CONCURRENCY),
    {ok, #state{partition = Partition,
        prepared_tx = PreparedTx,
        committed_tx = CommittedTx,
        read_servers = ?READ_CONCURRENCY,
        prepared_dict = orddict:new()}}.
>>>>>>> 718399f3

    AntidoteDB = antidote_db:new(get_db_name(antidote_db, Partition)),

    %% Check if there where any errors while opening the DB
    case (element(1, AntidoteDB) == error) of
        true ->
            {stop, {error, AntidoteDB}, undefined};
        false ->
            DB = element(2, AntidoteDB),
            Num = clocksi_readitem_fsm:start_read_servers(DB, Partition, ?READ_CONCURRENCY),
            {ok, #state{partition = Partition,
                prepared_tx = PreparedTx,
                committed_tx = CommittedTx,
                read_servers = Num,
                prepared_dict = orddict:new(),
                antidote_db = DB}}
    end.

%% @doc The table holding the prepared transactions is shared with concurrent
%%      readers, so they can safely check if a key they are reading is being updated.
%%      This function checks whether or not all tables have been intialized or not yet.
%%      Returns true if the have, false otherwise.
check_tables_ready() ->
    {ok, CHBin} = riak_core_ring_manager:get_chash_bin(),
    PartitionList = chashbin:to_list(CHBin),
    check_table_ready(PartitionList).


check_table_ready([]) ->
    true;
check_table_ready([{Partition, Node} | Rest]) ->
    Result = riak_core_vnode_master:sync_command({Partition, Node},
        {check_tables_ready},
        ?CLOCKSI_MASTER,
        infinity),
    case Result of
        true ->
            check_table_ready(Rest);
        false ->
            false
    end.


open_table(Partition) ->
    case ets:info(get_cache_name(Partition, prepared)) of
	undefined ->
	    ets:new(get_cache_name(Partition, prepared),
		    [set, protected, named_table, ?TABLE_CONCURRENCY]);
	_ ->
	    %% Other vnode hasn't finished closing tables
	    lager:info("Unable to open ets table in clocksi vnode, retrying"),
	    timer:sleep(100),
	    try
		ets:delete(get_cache_name(Partition, prepared))
	    catch
		_:_Reason->
		    ok
	    end,
	    open_table(Partition)
    end.

loop_until_started(_AntidoteDB, _Partition, 0) ->
    0;
loop_until_started(AntidoteDB, Partition, Num) ->
    Ret = clocksi_readitem_fsm:start_read_servers(AntidoteDB, artition, Num),
    loop_until_started(AntidoteDB, Partition, Ret).

handle_command({hello}, _Sender, State) ->
  {reply, ok, State};

handle_command({check_tables_ready}, _Sender, SD0 = #state{partition = Partition}) ->
    Result = case ets:info(get_cache_name(Partition, prepared)) of
                 undefined ->
                     false;
                 _ ->
                     true
             end,
    {reply, Result, SD0};

handle_command(get_min_prepared, _Sender,
	       State = #state{prepared_dict = PreparedDict}) ->
    {reply, get_min_prep(PreparedDict), State};

handle_command({check_servers_ready}, _Sender, SD0 = #state{partition = Partition, read_servers = Serv, antidote_db = AntidoteDB}) ->
    loop_until_started(AntidoteDB, Partition, Serv),
    Node = node(),
    Result = clocksi_readitem_fsm:check_partition_ready(Node, Partition, ?READ_CONCURRENCY),
    {reply, Result, SD0};

handle_command({prepare, Transaction, WriteSet}, _Sender,
    State = #state{partition = _Partition,
        committed_tx = CommittedTx,
        prepared_tx = PreparedTx,
        prepared_dict = PreparedDict
    }) ->
    %lager:info("Trying to prepare ~w,WS ~w", [Transaction, WriteSet]),
    PrepareTime = now_microsec(dc_utilities:now()),
    {Result, NewPrepare, NewPreparedDict} = prepare(Transaction, WriteSet, CommittedTx, PreparedTx, PrepareTime, PreparedDict),
    case Result of
        {ok, _} ->
            {reply, {prepared, NewPrepare}, State#state{prepared_dict = NewPreparedDict}};
        {error, timeout} ->
            {reply, {error, timeout}, State#state{prepared_dict = NewPreparedDict}};
        {error, no_updates} ->
            {reply, {error, no_tx_record}, State#state{prepared_dict = NewPreparedDict}};
        {error, write_conflict} ->
            {reply, abort, State#state{prepared_dict = NewPreparedDict}}
    end;

%% @doc This is the only partition being updated by a transaction,
%%      thus this function performs both the prepare and commit for the
%%      coordinator that sent the request.
handle_command({single_commit, Transaction, WriteSet}, _Sender,
    State = #state{partition = _Partition,
        committed_tx = CommittedTx,
        prepared_tx = PreparedTx,
	    prepared_dict = PreparedDict,
        antidote_db = AntidoteDB
    }) ->
    PrepareTime = now_microsec(dc_utilities:now()),
    {Result, NewPrepare, NewPreparedDict} = prepare(Transaction, WriteSet, CommittedTx, PreparedTx, PrepareTime, PreparedDict),
    NewState = State#state{prepared_dict = NewPreparedDict},
    case Result of
        {ok, _} ->
            ResultCommit = commit(AntidoteDB, Transaction, NewPrepare, WriteSet, CommittedTx, NewState),
            case ResultCommit of
                {ok, committed, NewPreparedDict2} ->
                    {reply, {committed, NewPrepare}, NewState#state{prepared_dict = NewPreparedDict2}};
                {error, materializer_failure} ->
                    {reply, {error, materializer_failure}, NewState};
                {error, timeout} ->
                    {reply, {error, timeout}, NewState};
                {error, no_updates} ->
                    {reply, no_tx_record, NewState}
            end;
        {error, timeout} ->
            {reply, {error, timeout}, NewState};
        {error, no_updates} ->
            {reply, {error, no_tx_record}, NewState};
        {error, write_conflict} ->
            {reply, abort, State}
    end;


%% TODO: sending empty writeset to clocksi_downstream_generatro
%% Just a workaround, need to delete downstream_generator_vnode
%% eventually.
handle_command({commit, Transaction, TxCommitTime, Updates}, _Sender,
    #state{partition = _Partition,
        committed_tx = CommittedTx,
        antidote_db = AntidoteDB
    } = State) ->
    Result = commit(AntidoteDB, Transaction, TxCommitTime, Updates, CommittedTx, State),
    case Result of
        {ok, committed, NewPreparedDict} ->
            {reply, committed, State#state{prepared_dict = NewPreparedDict}};
        {error, materializer_failure} ->
            {reply, {error, materializer_failure}, State};
        {error, timeout} ->
            {reply, {error, timeout}, State};
        {error, no_updates} ->
            {reply, no_tx_record, State}
    end;

handle_command({abort, Transaction, Updates}, _Sender,
    #state{partition = _Partition} = State) ->
    TxId = Transaction#transaction.txn_id,
    case Updates of
        [{Key, _Type, {_Op, _Actor}} | _Rest] ->
            LogId = log_utilities:get_logid_from_key(Key),
            [Node] = log_utilities:get_preflist_from_key(Key),
            LogRecord = #log_record{tx_id = TxId, op_type = abort, op_payload = {}},
            Result = logging_vnode:append(Node,LogId, LogRecord),
            %% Result = logging_vnode:append(Node, LogId, {TxId, aborted}),
            NewPreparedDict = case Result of
				  {ok, _} ->
				      clean_and_notify(TxId, Updates, State);
				  {error, timeout} ->
				      clean_and_notify(TxId, Updates, State)
			      end,
            {reply, ack_abort, State#state{prepared_dict = NewPreparedDict}};
        _ ->
            {reply, {error, no_tx_record}, State}
    end;

handle_command({get_active_txns}, _Sender,
    #state{partition = Partition} = State) ->
    {reply, get_active_txns_internal(Partition), State};

handle_command(_Message, _Sender, State) ->
    {noreply, State}.

handle_handoff_command(_Message, _Sender, State) ->
    {noreply, State}.

handoff_starting(_TargetNode, State) ->
    {true, State}.

handoff_cancelled(State) ->
    {ok, State}.

handoff_finished(_TargetNode, State) ->
    {ok, State}.

handle_handoff_data(_Data, State) ->
    {reply, ok, State}.

encode_handoff_item(StatName, Val) ->
    term_to_binary({StatName, Val}).

is_empty(State) ->
    {true, State}.

delete(State) ->
    {ok, State}.

handle_coverage(_Req, _KeySpaces, _Sender, State) ->
    {stop, not_implemented, State}.

handle_exit(_Pid, _Reason, State) ->
    {noreply, State}.

terminate(_Reason, #state{partition = Partition, antidote_db = AntidoteDB} = _State) ->
    try
        ets:delete(get_cache_name(Partition, prepared))
    catch
        _:Reason ->
            lager:error("Error closing table ~p", [Reason])
    end,
    antidote_db:close(AntidoteDB),
    clocksi_readitem_fsm:stop_read_servers(Partition, ?READ_CONCURRENCY),
    ok.

%%%===================================================================
%%% Internal Functions
%%%===================================================================

prepare(Transaction, TxWriteSet, CommittedTx, PreparedTx, PrepareTime, PreparedDict) ->
    TxId = Transaction#transaction.txn_id,
    case certification_check(TxId, TxWriteSet, CommittedTx, PreparedTx) of
        true ->
            case TxWriteSet of
                [{Key, _, {_Op, _Actor}} | _] ->
                    Dict = set_prepared(PreparedTx, TxWriteSet, TxId, PrepareTime, dict:new()),
                    NewPrepare = now_microsec(dc_utilities:now()),
                    ok = reset_prepared(PreparedTx, TxWriteSet, TxId, NewPrepare, Dict),
		    NewPreparedDict = orddict:store(NewPrepare, TxId, PreparedDict),
                    LogRecord = #log_record{tx_id = TxId,
                        op_type = prepare,
                        op_payload = NewPrepare},
                    LogId = log_utilities:get_logid_from_key(Key),
                    [Node] = log_utilities:get_preflist_from_key(Key),
                    Result = logging_vnode:append(Node, LogId, LogRecord),
                    {Result, NewPrepare, NewPreparedDict};
                _ ->
                    {{error, no_updates}, 0, PreparedDict}
            end;
        false ->
            {{error, write_conflict}, 0, PreparedDict}
    end.

set_prepared(_PreparedTx, [], _TxId, _Time, Acc) ->
    Acc;
set_prepared(PreparedTx, [{Key, _Type, {_Op, _Actor}} | Rest], TxId, Time, Acc) ->
    ActiveTxs = case ets:lookup(PreparedTx, Key) of
                    [] ->
                        [];
                    [{Key, List}] ->
                        List
                end,
    case lists:keymember(TxId, 1, ActiveTxs) of
        true ->
            set_prepared(PreparedTx, Rest, TxId, Time, Acc);
        false ->
            true = ets:insert(PreparedTx, {Key, [{TxId, Time} | ActiveTxs]}),
            set_prepared(PreparedTx, Rest, TxId, Time, dict:append_list(Key, ActiveTxs, Acc))
    end.

reset_prepared(_PreparedTx, [], _TxId, _Time, _ActiveTxs) ->
    ok;
reset_prepared(PreparedTx, [{Key, _Type, {_Op, _Actor}} | Rest], TxId, Time, ActiveTxs) ->
    %% Could do this more efficiently in case of multiple updates to the same key
    true = ets:insert(PreparedTx, {Key, [{TxId, Time} | dict:fetch(Key, ActiveTxs)]}),
    reset_prepared(PreparedTx, Rest, TxId, Time, ActiveTxs).

commit(AntidoteDB, Transaction, TxCommitTime, Updates, CommittedTx, State) ->
    TxId = Transaction#transaction.txn_id,
    DcId = dc_utilities:get_my_dc_id(),
    LogRecord = #log_record{tx_id = TxId,
        op_type = commit,
        op_payload = {{DcId, TxCommitTime},
            Transaction#transaction.vec_snapshot_time}},
    case Updates of
        [{Key, _Type, {_Op, _Param}} | _Rest] ->
	    case application:get_env(antidote,txn_cert) of
		{ok, true} ->
		    lists:foreach(fun({K, _, _}) -> true = ets:insert(CommittedTx, {K, TxCommitTime}) end,
				  Updates);
		_ ->
		    ok
	    end,
            LogId = log_utilities:get_logid_from_key(Key),
            [Node] = log_utilities:get_preflist_from_key(Key),
            case logging_vnode:append_commit(Node, LogId, LogRecord) of
                {ok, _} ->
                    case update_materializer(AntidoteDB, Updates, Transaction, TxCommitTime) of
                        ok ->
                            NewPreparedDict = clean_and_notify(TxId, Updates, State),
                            {ok, committed, NewPreparedDict};
                        error ->
                            {error, materializer_failure}
                    end;
                {error, timeout} ->
                    {error, timeout}
            end;
        _ ->
            {error, no_updates}
    end.

%% @doc clean_and_notify:
%%      This function is used for cleanning the state a transaction
%%      stores in the vnode while it is being procesed. Once a
%%      transaction commits or aborts, it is necessary to clean the
%%      prepared record of a transaction T. There are three possibility
%%      when trying to clean a record:
%%      1. The record is prepared by T (with T's TxId).
%%          If T is being committed, this is the normal. If T is being
%%          aborted, it means T successfully prepared here, but got
%%          aborted somewhere else.
%%          In both cases, we should remove the record.
%%      2. The record is empty.
%%          This can only happen when T is being aborted. What can only
%%          only happen is as follows: when T tried to prepare, someone
%%          else has already prepared, which caused T to abort. Then
%%          before the partition receives the abort message of T, the
%%          prepared transaction gets processed and the prepared record
%%          is removed.
%%          In this case, we don't need to do anything.
%%      3. The record is prepared by another transaction M.
%%          This can only happen when T is being aborted. We can not
%%          remove M's prepare record, so we should not do anything
%%          either.
clean_and_notify(TxId, Updates, #state{
    prepared_tx = PreparedTx, prepared_dict = PreparedDict}) ->
    ok = clean_prepared(PreparedTx, Updates, TxId),
    case get_time(PreparedDict, TxId) of
	error ->
	    PreparedDict;
	{ok, Time} ->
	    orddict:erase(Time, PreparedDict)
    end.

clean_prepared(_PreparedTx, [], _TxId) ->
    ok;
clean_prepared(PreparedTx, [{Key, _Type, {_Op, _Actor}} | Rest], TxId) ->
    ActiveTxs = case ets:lookup(PreparedTx, Key) of
                    [] ->
                        [];
                    [{Key, List}] ->
                        List
                end,
    NewActive = lists:keydelete(TxId, 1, ActiveTxs),
    true = case NewActive of
               [] ->
                   ets:delete(PreparedTx, Key);
               _ ->
                   ets:insert(PreparedTx, {Key, NewActive})
           end,
    clean_prepared(PreparedTx, Rest, TxId).

%% @doc converts a tuple {MegaSecs,Secs,MicroSecs} into microseconds
now_microsec({MegaSecs, Secs, MicroSecs}) ->
    (MegaSecs * 1000000 + Secs) * 1000000 + MicroSecs.

certification_check(TxId, Updates, CommittedTx, PreparedTx) ->
    case application:get_env(antidote, txn_cert) of
<<<<<<< HEAD
        {ok, true} ->
        io:format("AAAAH"),
=======
        {ok, true} -> 
        %io:format("AAAAH"),
>>>>>>> 718399f3
        certification_with_check(TxId, Updates, CommittedTx, PreparedTx);
        _  -> true
    end.

%% @doc Performs a certification check when a transaction wants to move
%%      to the prepared state.
certification_with_check(_, [], _, _) ->
    true;
certification_with_check(TxId, [H | T], CommittedTx, PreparedTx) ->
    SnapshotTime = TxId#tx_id.snapshot_time,
    {Key, _, _} = H,
    case ets:lookup(CommittedTx, Key) of
        [{Key, CommitTime}] ->
            case CommitTime > SnapshotTime of
                true ->
                    false;
                false ->
                    case check_prepared(TxId, PreparedTx, Key) of
                        true ->
                            certification_with_check(TxId, T, CommittedTx, PreparedTx);
                        false ->
                            false
                    end
            end;
        [] ->
            case check_prepared(TxId, PreparedTx, Key) of
                true ->
                    certification_with_check(TxId, T, CommittedTx, PreparedTx);
                false ->
                    false
            end
    end.

check_prepared(TxId, PreparedTx, Key) ->
    _SnapshotTime = TxId#tx_id.snapshot_time,
    case ets:lookup(PreparedTx, Key) of
        [] ->
            true;
        _ ->
            false
    end.

-spec update_materializer(AntidoteDB :: antidote_db:antidote_db(), DownstreamOps :: [{key(), type(), op()}],
    Transaction :: tx(), TxCommitTime :: {term(), term()}) ->
    ok | error.
update_materializer(AntidoteDB, DownstreamOps, Transaction, TxCommitTime) ->
    DcId = dc_utilities:get_my_dc_id(),
    ReversedDownstreamOps = lists:reverse(DownstreamOps),
    UpdateFunction = fun({Key, Type, Op}, AccIn) ->
			     CommittedDownstreamOp =
				 #clocksi_payload{
				    key = Key,
				    type = Type,
				    op_param = Op,
				    snapshot_time = Transaction#transaction.vec_snapshot_time,
				    commit_time = {DcId, TxCommitTime},
				    txid = Transaction#transaction.txn_id},
			     [materializer_vnode:update(AntidoteDB, Key, CommittedDownstreamOp) | AccIn]
		     end,
    Results = lists:foldl(UpdateFunction, [], ReversedDownstreamOps),
    Failures = lists:filter(fun(Elem) -> Elem /= ok end, Results),
    case Failures of
        [] ->
            ok;
        _ ->
            error
    end.

%% Internal functions
reverse_and_filter_updates_per_key(Updates, Key) ->
    lists:foldl(fun({KeyPrime, _Type, Op}, Acc) ->
			case KeyPrime == Key of
			    true ->
				[Op | Acc];
			    false ->
				Acc
			end
		end, [], Updates).


-spec get_min_prep(list()) -> {ok, non_neg_integer()}.
get_min_prep(OrdDict) ->
    case OrdDict of
	[] ->
	    {ok, clocksi_vnode:now_microsec(dc_utilities:now())};
	[{Time,_TxId}|_] ->
	    {ok, Time}
    end.

-spec get_time(list(),txid()) -> {ok, non_neg_integer()} | error.
get_time([],_TxIdCheck) ->
    error;
get_time([{Time,TxId} | Rest], TxIdCheck) ->
    case TxId == TxIdCheck of
	true ->
	    {ok, Time};
	false ->
	    get_time(Rest, TxIdCheck)
    end.

-ifdef(TEST).

%% @doc Testing filter_updates_per_key.
filter_updates_per_key_test() ->
    Op1 = {update, {{increment, 1}, actor1}},
    Op2 = {update, {{increment, 2}, actor1}},
    Op3 = {update, {{increment, 3}, actor1}},
    Op4 = {update, {{increment, 4}, actor1}},

    ClockSIOp1 = {a, crdt_pncounter, Op1},
    ClockSIOp2 = {b, crdt_pncounter, Op2},
    ClockSIOp3 = {c, crdt_pncounter, Op3},
    ClockSIOp4 = {a, crdt_pncounter, Op4},

    ?assertEqual([Op4, Op1],
        reverse_and_filter_updates_per_key([ClockSIOp1, ClockSIOp2, ClockSIOp3, ClockSIOp4], a)).

-endif.<|MERGE_RESOLUTION|>--- conflicted
+++ resolved
@@ -97,7 +97,7 @@
     end.
 
 async_read_data_item(Node, TxId, Key, Type) ->
-    clocksi_readitem_fsm:async_read_data_item(Node, Key, Type, TxId, {fsm, self()}). 
+    clocksi_readitem_fsm:async_read_data_item(Node, Key, Type, TxId, {fsm, self()}).
 
 %% @doc Return active transactions in prepare state with their preparetime for a given key
 %% should be run from same physical node
@@ -213,17 +213,6 @@
 init([Partition]) ->
     PreparedTx = open_table(Partition),
     CommittedTx = ets:new(committed_tx, [set]),
-<<<<<<< HEAD
-=======
-    loop_until_started(Partition, ?READ_CONCURRENCY),
-    Node = node(),
-    true = clocksi_readitem_fsm:check_partition_ready(Node, Partition, ?READ_CONCURRENCY),
-    {ok, #state{partition = Partition,
-        prepared_tx = PreparedTx,
-        committed_tx = CommittedTx,
-        read_servers = ?READ_CONCURRENCY,
-        prepared_dict = orddict:new()}}.
->>>>>>> 718399f3
 
     AntidoteDB = antidote_db:new(get_db_name(antidote_db, Partition)),
 
@@ -234,6 +223,9 @@
         false ->
             DB = element(2, AntidoteDB),
             Num = clocksi_readitem_fsm:start_read_servers(DB, Partition, ?READ_CONCURRENCY),
+            loop_until_started(AntidoteDB, Partition, ?READ_CONCURRENCY),
+            Node = node(),
+            true = clocksi_readitem_fsm:check_partition_ready(Node, Partition, ?READ_CONCURRENCY),
             {ok, #state{partition = Partition,
                 prepared_tx = PreparedTx,
                 committed_tx = CommittedTx,
@@ -600,13 +592,8 @@
 
 certification_check(TxId, Updates, CommittedTx, PreparedTx) ->
     case application:get_env(antidote, txn_cert) of
-<<<<<<< HEAD
-        {ok, true} ->
-        io:format("AAAAH"),
-=======
         {ok, true} -> 
         %io:format("AAAAH"),
->>>>>>> 718399f3
         certification_with_check(TxId, Updates, CommittedTx, PreparedTx);
         _  -> true
     end.
