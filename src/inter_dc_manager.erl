--- conflicted
+++ resolved
@@ -50,8 +50,6 @@
     logreaders = LogReaders
   }}.
 
-
-<<<<<<< HEAD
 -spec observe_dc(#descriptor{}) -> ok | inter_dc_conn_err().
 observe_dc(Desc = #descriptor{dcid = DCID, partition_num = PartitionsNumRemote, publishers = Publishers, logreaders = LogReaders}) ->
     PartitionsNumLocal = dc_utilities:get_partitions_num(),
@@ -92,7 +90,7 @@
 	    ok = forget_dc(Desc),
 	    {error, connection_error}
     end.
-=======
+
 -spec start_bg_processes(list()) -> ok.
 start_bg_processes(Name) ->
     %% Start the meta-data senders
@@ -102,29 +100,6 @@
     %% FIXME: Shouldn't the return value be matched??
     _ = dc_utilities:bcast_vnode_sync(inter_dc_log_sender_vnode_master, {start_timer}),
     ok.
-
--spec observe_dc(#descriptor{}) -> ok.
-observe_dc(#descriptor{dcid = DCID, partition_num = PartitionsNumRemote, publishers = Publishers, logreaders = LogReaders}) ->
-  PartitionsNumLocal = dc_utilities:get_partitions_num(),
-  case PartitionsNumRemote == PartitionsNumLocal of
-    false ->
-      lager:error("Cannot observe remote DC: partition number mismatch"),
-      {error, {partition_num_mismatch, PartitionsNumRemote, PartitionsNumLocal}};
-    true ->
-      case DCID == dc_utilities:get_my_dc_id() of
-        true -> ok;
-        false ->
-          lager:info("Observing DC ~p", [DCID]),
-          dc_utilities:ensure_all_vnodes_running_master(inter_dc_log_sender_vnode_master),
-          %% Announce the new publisher addresses to all subscribers in this DC.
-          %% Equivalently, we could just pick one node in the DC and delegate all the subscription work to it.
-          %% But we want to balance the work, so all nodes take part in subscribing.
-          Nodes = dc_utilities:get_my_dc_nodes(),
-          lists:foreach(fun(Node) -> ok = rpc:call(Node, inter_dc_log_reader_query, add_dc, [DCID, LogReaders]) end, Nodes),
-          lists:foreach(fun(Node) -> ok = rpc:call(Node, inter_dc_sub, add_dc, [DCID, Publishers]) end, Nodes)
-      end
-  end.
->>>>>>> 8d72a27d
 
 -spec observe_dcs([#descriptor{}]) -> [ok | inter_dc_conn_err()].
 observe_dcs(Descriptors) -> lists:map(fun observe_dc/1, Descriptors).
