--- conflicted
+++ resolved
@@ -53,7 +53,6 @@
   }}.
 
 
-<<<<<<< HEAD
 -spec start_bg_processes(list()) -> ok.
 start_bg_processes(Name) ->
     %% Start the meta-data senders
@@ -64,28 +63,7 @@
     _ = dc_utilities:bcast_vnode_sync(inter_dc_log_sender_vnode_master, {start_timer}),
     ok.
 
--spec observe_dc(#descriptor{}) -> ok.
-observe_dc(#descriptor{dcid = DCID, partition_num = PartitionsNumRemote, publishers = Publishers, logreaders = LogReaders}) ->
-  PartitionsNumLocal = dc_utilities:get_partitions_num(),
-  case PartitionsNumRemote == PartitionsNumLocal of
-    false ->
-      lager:error("Cannot observe remote DC: partition number mismatch"),
-      {error, {partition_num_mismatch, PartitionsNumRemote, PartitionsNumLocal}};
-    true ->
-      case DCID == dc_utilities:get_my_dc_id() of
-        true -> ok;
-        false ->
-          lager:info("Observing DC ~p", [DCID]),
-          dc_utilities:ensure_all_vnodes_running_master(inter_dc_log_sender_vnode_master),
-          %% Announce the new publisher addresses to all subscribers in this DC.
-          %% Equivalently, we could just pick one node in the DC and delegate all the subscription work to it.
-          %% But we want to balance the work, so all nodes take part in subscribing.
-          Nodes = dc_utilities:get_my_dc_nodes(),
-          lists:foreach(fun(Node) -> ok = rpc:call(Node, inter_dc_log_reader_query, add_dc, [DCID, LogReaders]) end, Nodes),
-          lists:foreach(fun(Node) -> ok = rpc:call(Node, inter_dc_sub, add_dc, [DCID, Publishers]) end, Nodes)
-      end
-  end.
-=======
+
 -spec observe_dc(#descriptor{}) -> ok | inter_dc_conn_err().
 observe_dc(Desc = #descriptor{dcid = DCID, partition_num = PartitionsNumRemote, publishers = Publishers, logreaders = LogReaders}) ->
     PartitionsNumLocal = dc_utilities:get_partitions_num(),
@@ -126,7 +104,6 @@
 	    ok = forget_dc(Desc),
 	    {error, connection_error}
     end.
->>>>>>> f2d226fb
 
 -spec observe_dcs([#descriptor{}]) -> [ok | inter_dc_conn_err()].
 observe_dcs(Descriptors) -> lists:map(fun observe_dc/1, Descriptors).
@@ -148,7 +125,6 @@
 		  end, DCs),
     [Result1 || {Result1, _DC1} <- DCs].
 
-<<<<<<< HEAD
 -spec add_network_delays([{#descriptor{}, non_neg_integer()}]) -> ok.
 add_network_delays(Descriptors) ->
     lists:foreach(fun add_network_delay/1, Descriptors).
@@ -158,14 +134,10 @@
     lager:info("Adding network delay ~p ms to DC ~p", [Delay, DCID]),
     dc_utilities:bcast_vnode_sync(inter_dc_sub_vnode_master, {add_delay, DCID, Delay}).
 
--spec observe_dc_sync(#descriptor{}) -> ok.
-observe_dc_sync(Descriptor) -> observe_dcs_sync([Descriptor]).
-=======
 -spec observe_dc_sync(#descriptor{}) -> ok | inter_dc_conn_err().
 observe_dc_sync(Descriptor) ->
     [Res] = observe_dcs_sync([Descriptor]),
     Res.
->>>>>>> f2d226fb
 
 -spec forget_dc(#descriptor{}) -> ok.
 forget_dc(#descriptor{dcid = DCID}) ->
