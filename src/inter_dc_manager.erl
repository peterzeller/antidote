--- conflicted
+++ resolved
@@ -113,12 +113,11 @@
 		  end, DCs),
     [Result1 || {Result1, _DC1} <- DCs].
 
-<<<<<<< HEAD
 -spec observe_dc_sync(#descriptor{}) -> ok | inter_dc_conn_err().
 observe_dc_sync(Descriptor) ->
     [Res] = observe_dcs_sync([Descriptor]),
     Res.
-=======
+
 -spec add_network_delays([{#descriptor{}, non_neg_integer()}]) -> ok.
 add_network_delays(Descriptors) ->
     lists:foreach(fun add_network_delay/1, Descriptors).
@@ -127,10 +126,6 @@
 add_network_delay({#descriptor{dcid = DCID}, Delay}) ->
     lager:info("Adding network delay ~p ms to DC ~p", [Delay, DCID]),
     dc_utilities:bcast_vnode_sync(inter_dc_sub_vnode_master, {add_delay, DCID, Delay}).
-
--spec observe_dc_sync(#descriptor{}) -> ok.
-observe_dc_sync(Descriptor) -> observe_dcs_sync([Descriptor]).
->>>>>>> c87c38d9
 
 -spec forget_dc(#descriptor{}) -> ok.
 forget_dc(#descriptor{dcid = DCID}) ->
