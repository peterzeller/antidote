%% -------------------------------------------------------------------
%%
%% Copyright (c) 2014 SyncFree Consortium.  All Rights Reserved.
%%
%% This file is provided to you under the Apache License,
%% Version 2.0 (the "License"); you may not use this file
%% except in compliance with the License.  You may obtain
%% a copy of the License at
%%
%%   http://www.apache.org/licenses/LICENSE-2.0
%%
%% Unless required by applicable law or agreed to in writing,
%% software distributed under the License is distributed on an
%% "AS IS" BASIS, WITHOUT WARRANTIES OR CONDITIONS OF ANY
%% KIND, either express or implied.  See the License for the
%% specific language governing permissions and limitations
%% under the License.
%%
%% -------------------------------------------------------------------
-module(antidote_pb_txn).

-ifdef(TEST).
-compile([export_all]).
-include_lib("eunit/include/eunit.hrl").
-endif.

-behaviour(riak_api_pb_service).

-include_lib("riak_pb/include/antidote_pb.hrl").
-include("antidote.hrl").

-export([init/0,
         decode/2,
         encode/1,
         process/2,
         process_stream/3
        ]).

-record(state, {client}).

%% @doc init/0 callback. Returns the service internal start
%% state.
init() ->
    #state{}.

%% @doc decode/2 callback. Decodes an incoming message.
decode(Code, Bin) ->
    Msg = riak_pb_codec:decode(Code, Bin),
    case Msg of
        #fpbatomicupdatetxnreq{} ->
            {ok, Msg, {"antidote.atomicupdate", <<>>}};
        #fpbsnapshotreadtxnreq{} ->
            {ok, Msg, {"antidote.snapshotread",<<>>}}
    end.

%% @doc encode/1 callback. Encodes an outgoing response message.
encode(Message) ->
    {ok, riak_pb_codec:encode(Message)}.

%% @doc process/2 callback. Handles an incoming request message.
process(#fpbatomicupdatetxnreq{clock=BClock,ops = Ops}, State) ->
    Updates = decode_au_txn_ops(Ops),
    Clock = binary_to_term(BClock),
<<<<<<< HEAD
    Response =
        case Clock of
            ignore ->
                antidote:clocksi_bulk_update(Updates);
            _ ->
                antidote:clocksi_bulk_update(Clock, Updates)
        end,
=======
    Properties = antidote_pb_codec:decode(txn_properties, BProperties),
    Response = antidote:start_transaction(Clock, Properties, true),
>>>>>>> 7e4b61b3
    case Response of
        {error, _Reason} ->
            {reply, #fpbatomicupdatetxnresp{success = false}, State};
        {ok, {_Txid, _ReadSet, CommitTime}} ->
            {reply, #fpbatomicupdatetxnresp{success = true,
                                            clock=term_to_binary(CommitTime)},
             State}
    end;

<<<<<<< HEAD
process(#fpbsnapshotreadtxnreq{clock=BClock,ops = Ops}, State) ->
    ReadReqs = decode_snapshot_read_ops(Ops),
    %%TODO: change this to interactive reads
    Clock = binary_to_term(BClock),
    Response =
        case Clock of
            ignore ->
                antidote:clocksi_execute_tx(ReadReqs);
            _ -> antidote:clocksi_execute_tx(Clock, ReadReqs)
        end,
=======
process(#apbaborttransaction{transaction_descriptor=Td}, State) ->
    TxId = binary_to_term(Td),
    Response = antidote:abort_transaction(TxId),
    case Response of
        {error, Reason} ->
            {reply, antidote_pb_codec:encode(operation_response,
                                             {error, Reason}),
             State}
            %% TODO: client initiated abort is not implemented yet
            %% Add the following only after it is implemented to avoid dialyzer errors
            %% ok ->
            %%     {reply, antidote_pb_codec:encode(operation_response, ok),
            %%      State}
    end;

process(#apbcommittransaction{transaction_descriptor=Td}, State) ->
    TxId = binary_to_term(Td),
    Response = antidote:commit_transaction(TxId),
    case Response of
        {error, Reason} ->
            {reply, antidote_pb_codec:encode(commit_response,
                                             {error, Reason}), State};
        {ok, CommitTime} ->
            {reply, antidote_pb_codec:encode(commit_response, {ok, CommitTime}),
             State}
    end;

process(#apbreadobjects{boundobjects=BoundObjects, transaction_descriptor=Td},
        State) ->
    Objects = lists:map(fun(O) ->
                                antidote_pb_codec:decode(bound_object, O) end,
                        BoundObjects),

    TxId = binary_to_term(Td),
    Response = antidote:read_objects(Objects, TxId),
    case Response of
        {error, Reason} ->
            {reply, antidote_pb_codec:encode(read_objects_response,
                                             {error, Reason}), State};
        {ok, Results} ->
            {reply, antidote_pb_codec:encode(read_objects_response,
                                             {ok, lists:zip(Objects,Results)}),
             State}
    end;

process(#apbupdateobjects{updates=BUpdates, transaction_descriptor=Td},
        State) ->
    Updates = lists:map(fun(O) ->
                                antidote_pb_codec:decode(update_object, O) end,
                        BUpdates),

    TxId = binary_to_term(Td),
    Response = antidote:update_objects(Updates, TxId),
    case Response of
        {error, Reason} ->
            {reply, antidote_pb_codec:encode(operation_response,
                                             {error, Reason}),
             State};
        ok ->
            {reply, antidote_pb_codec:encode(operation_response, ok),
             State}
    end;
process(#apbstaticupdateobjects{
           transaction=#apbstarttransaction{timestamp=BClock, properties = BProperties},
           updates=BUpdates},
        State) ->

    Clock = binary_to_term(BClock),
    Properties = antidote_pb_codec:decode(txn_properties, BProperties),
    Updates = lists:map(fun(O) ->
                                antidote_pb_codec:decode(update_object, O) end,
                        BUpdates),
    Response = antidote:update_objects(Clock, Properties, Updates, true),
    case Response of
        {error, Reason} ->
            {reply, antidote_pb_codec:encode(commit_response,
                                             {error, Reason}), State};
        {ok, CommitTime} ->
            {reply, antidote_pb_codec:encode(commit_response, {ok, CommitTime}),
             State}
    end;            
process(#apbstaticreadobjects{
           transaction=#apbstarttransaction{timestamp=BClock, properties = BProperties},
           objects=BoundObjects},
        State) ->
    Clock = binary_to_term(BClock),
    Properties = antidote_pb_codec:decode(txn_properties, BProperties),
    Objects = lists:map(fun(O) ->
                                antidote_pb_codec:decode(bound_object, O) end,
                        BoundObjects),
    Response = antidote:read_objects(Clock, Properties, Objects, true),
>>>>>>> 7e4b61b3
    case Response of
        {ok, {_TxId, ReadSet, CommitTime}} ->
            Zipped = lists:zip(ReadReqs, ReadSet),
            Reply = encode_snapshot_read_response(Zipped),
            {reply, #fpbsnapshotreadtxnresp{success=true,
                                            clock= term_to_binary(CommitTime),
                                            results=Reply}, State};
        Other ->
            lager:info("Clocksi execute received ~p",[Other]),
            {reply, #fpbsnapshotreadtxnresp{success=false}, State}
    end.


%% @doc process_stream/3 callback. This service does not create any
%% streaming responses and so ignores all incoming messages.
process_stream(_,_,State) ->
    {ignore, State}.

%% @doc decode_au_txn_ops : converts the pb messages for atomic update
%% transaction into update messages for interface in antidote.erl
-spec decode_au_txn_ops([#fpbatomicupdatetxnop{}]) ->
                               [{update, key(), type(), op()}].
decode_au_txn_ops(Ops) ->
    lists:foldl(fun(Op, Acc) ->
                     Acc ++ decode_au_txn_op(Op)
                end, [], Ops).
%% Counter
decode_au_txn_op(#fpbatomicupdatetxnop{counterinc=#fpbincrementreq{key=Key, amount=Amount}}) ->
    [{update, Key, riak_dt_pncounter, {{increment, Amount}, node()}}];
decode_au_txn_op(#fpbatomicupdatetxnop{counterdec=#fpbdecrementreq{key=Key, amount=Amount}}) ->
    [{update, Key, riak_dt_pncounter, {{decrement, Amount}, node()}}];
%% Set
decode_au_txn_op(#fpbatomicupdatetxnop{setupdate=#fpbsetupdatereq{key=Key,adds=AddElems, rems=RemElems}}) ->
     Adds = lists:map(fun(X) ->
                              binary_to_term(X)
                      end, AddElems),
     Rems = lists:map(fun(X) ->
                              binary_to_term(X)
                      end, RemElems),
    Op = case length(Adds) of
             0 -> [];
             1 -> [{update, Key, riak_dt_orset, {{add,Adds}, node()}}];
             _ -> [{update, Key, riak_dt_orset, {{add_all, Adds},node()}}]
         end,
    case length(Rems) of
        0 -> Op;
        1 -> [{update, Key, riak_dt_orset, {{remove, hd(Rems)}, ignore}}] ++ Op;
        _ -> [{update, Key, riak_dt_orset, {{remove_all, Rems},ignore}}] ++ Op
    end.

%% @doc decode_snapshot_read_ops : converts the pb messages for snapshot
%%  read transaction into read messages.
-spec decode_snapshot_read_ops([#fpbsnapshotreadtxnop{}]) ->
                                      [{read, key(), type()}].
decode_snapshot_read_ops(Ops) ->
    lists:map(fun(Op) ->
                      decode_snapshot_read_op(Op)
              end, Ops).

decode_snapshot_read_op(#fpbsnapshotreadtxnop{counter=#fpbgetcounterreq{key=Key}}) ->
    {read, Key, riak_dt_pncounter};
decode_snapshot_read_op(#fpbsnapshotreadtxnop{set=#fpbgetsetreq{key=Key}}) ->
    {read,Key, riak_dt_orset}.

%% @doc encodes the response for snapshot read into pb messages
encode_snapshot_read_response(Zipped) ->
    lists:map(fun(Resp) ->
                      encode_snapshot_read_resp(Resp)
              end, Zipped).
encode_snapshot_read_resp({{read, Key, riak_dt_pncounter}, Result}) ->
    #fpbsnapshotreadtxnrespvalue{key=Key,counter=#fpbgetcounterresp{value =Result}};
encode_snapshot_read_resp({{read,Key,riak_dt_orset}, Result}) ->
    #fpbsnapshotreadtxnrespvalue{key=Key,set=#fpbgetsetresp{value = term_to_binary(Result)}}.<|MERGE_RESOLUTION|>--- conflicted
+++ resolved
@@ -61,18 +61,8 @@
 process(#fpbatomicupdatetxnreq{clock=BClock,ops = Ops}, State) ->
     Updates = decode_au_txn_ops(Ops),
     Clock = binary_to_term(BClock),
-<<<<<<< HEAD
-    Response =
-        case Clock of
-            ignore ->
-                antidote:clocksi_bulk_update(Updates);
-            _ ->
-                antidote:clocksi_bulk_update(Clock, Updates)
-        end,
-=======
     Properties = antidote_pb_codec:decode(txn_properties, BProperties),
     Response = antidote:start_transaction(Clock, Properties, true),
->>>>>>> 7e4b61b3
     case Response of
         {error, _Reason} ->
             {reply, #fpbatomicupdatetxnresp{success = false}, State};
@@ -82,85 +72,9 @@
              State}
     end;
 
-<<<<<<< HEAD
 process(#fpbsnapshotreadtxnreq{clock=BClock,ops = Ops}, State) ->
     ReadReqs = decode_snapshot_read_ops(Ops),
     %%TODO: change this to interactive reads
-    Clock = binary_to_term(BClock),
-    Response =
-        case Clock of
-            ignore ->
-                antidote:clocksi_execute_tx(ReadReqs);
-            _ -> antidote:clocksi_execute_tx(Clock, ReadReqs)
-        end,
-=======
-process(#apbaborttransaction{transaction_descriptor=Td}, State) ->
-    TxId = binary_to_term(Td),
-    Response = antidote:abort_transaction(TxId),
-    case Response of
-        {error, Reason} ->
-            {reply, antidote_pb_codec:encode(operation_response,
-                                             {error, Reason}),
-             State}
-            %% TODO: client initiated abort is not implemented yet
-            %% Add the following only after it is implemented to avoid dialyzer errors
-            %% ok ->
-            %%     {reply, antidote_pb_codec:encode(operation_response, ok),
-            %%      State}
-    end;
-
-process(#apbcommittransaction{transaction_descriptor=Td}, State) ->
-    TxId = binary_to_term(Td),
-    Response = antidote:commit_transaction(TxId),
-    case Response of
-        {error, Reason} ->
-            {reply, antidote_pb_codec:encode(commit_response,
-                                             {error, Reason}), State};
-        {ok, CommitTime} ->
-            {reply, antidote_pb_codec:encode(commit_response, {ok, CommitTime}),
-             State}
-    end;
-
-process(#apbreadobjects{boundobjects=BoundObjects, transaction_descriptor=Td},
-        State) ->
-    Objects = lists:map(fun(O) ->
-                                antidote_pb_codec:decode(bound_object, O) end,
-                        BoundObjects),
-
-    TxId = binary_to_term(Td),
-    Response = antidote:read_objects(Objects, TxId),
-    case Response of
-        {error, Reason} ->
-            {reply, antidote_pb_codec:encode(read_objects_response,
-                                             {error, Reason}), State};
-        {ok, Results} ->
-            {reply, antidote_pb_codec:encode(read_objects_response,
-                                             {ok, lists:zip(Objects,Results)}),
-             State}
-    end;
-
-process(#apbupdateobjects{updates=BUpdates, transaction_descriptor=Td},
-        State) ->
-    Updates = lists:map(fun(O) ->
-                                antidote_pb_codec:decode(update_object, O) end,
-                        BUpdates),
-
-    TxId = binary_to_term(Td),
-    Response = antidote:update_objects(Updates, TxId),
-    case Response of
-        {error, Reason} ->
-            {reply, antidote_pb_codec:encode(operation_response,
-                                             {error, Reason}),
-             State};
-        ok ->
-            {reply, antidote_pb_codec:encode(operation_response, ok),
-             State}
-    end;
-process(#apbstaticupdateobjects{
-           transaction=#apbstarttransaction{timestamp=BClock, properties = BProperties},
-           updates=BUpdates},
-        State) ->
-
     Clock = binary_to_term(BClock),
     Properties = antidote_pb_codec:decode(txn_properties, BProperties),
     Updates = lists:map(fun(O) ->
@@ -185,17 +99,14 @@
                                 antidote_pb_codec:decode(bound_object, O) end,
                         BoundObjects),
     Response = antidote:read_objects(Clock, Properties, Objects, true),
->>>>>>> 7e4b61b3
     case Response of
-        {ok, {_TxId, ReadSet, CommitTime}} ->
-            Zipped = lists:zip(ReadReqs, ReadSet),
-            Reply = encode_snapshot_read_response(Zipped),
-            {reply, #fpbsnapshotreadtxnresp{success=true,
-                                            clock= term_to_binary(CommitTime),
-                                            results=Reply}, State};
-        Other ->
-            lager:info("Clocksi execute received ~p",[Other]),
-            {reply, #fpbsnapshotreadtxnresp{success=false}, State}
+        {error, Reason} ->
+            {reply, antidote_pb_codec:encode(commit_response,
+                                             {error, Reason}), State};
+        {ok, Results, CommitTime} ->
+            {reply, antidote_pb_codec:encode(static_read_objects_response,
+                                             {ok, lists:zip(Objects,Results), CommitTime}),
+             State}
     end.
 
 
