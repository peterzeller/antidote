--- conflicted
+++ resolved
@@ -24,15 +24,8 @@
 -export([generate_downstream_op/6]).
 
 %% @doc Returns downstream operation for upstream operation
-<<<<<<< HEAD
 -spec generate_downstream_op(#transaction{}, Node::term(), Key::key(),
                              Type::type(), Update::op(), [DownstreamOps::term()]) ->
-=======
-%%      input: Update - upstream operation
-%%      output: Downstream operation or {error, Reason}
--spec generate_downstream_op(Transaction::tx(), Node::term(), Key::key(),
-                             Type::type(), Update::op()) ->
->>>>>>> 4eef57d0
                                     {ok, op()} | {error, atom()}.
 generate_downstream_op(Transaction, Node, Key, Type, Update, DownstreamOps) ->
     {Op, Actor} =  Update,
@@ -41,41 +34,24 @@
                                       Key,
                                       Type) of
         {ok, Snapshot} ->
-<<<<<<< HEAD
-            Snapshot2 = update_snapshot(Snapshot, DownstreamOps), 
-            {ok, NewState} = Type:update(Op, Actor, Snapshot2),
-            DownstreamOp = {merge, NewState},
-            {ok, DownstreamOp};
-        {error, Reason} ->
-            lager:info("Error: ~p", [Reason]),
-            {error, Reason}
-    end.
-
-update_snapshot(Snapshot, DownstreamOps) ->
-    lager:info("DSOps: ~p", [DownstreamOps]),
-    case DownstreamOps of
-        [] ->
-            Snapshot;
-        List ->
-            {merge, Snapshot2} = lists:last(List),
-            Snapshot2
-    end.
-    
-=======
             DownstreamOp = case Type of
                             crdt_bcounter ->
-                                case Type:generate_downstream(Op, Actor, Snapshot) of
+                                Snapshot2 = apply_operations(Snapshot, Type, DownstreamOps),
+                                case Type:generate_downstream(Op, Actor, Snapshot2) of
                                     {ok, OpParam} -> {update, OpParam};
                                     {error, Error} -> {error, Error}
                                 end;
                             crdt_orset ->
-                                {ok, OpParam} = Type:generate_downstream(Op, Actor, Snapshot),
+                                Snapshot2 = apply_operations(Snapshot, Type, DownstreamOps),
+                                {ok, OpParam} = Type:generate_downstream(Op, Actor, Snapshot2),
                                 {update, OpParam};
                             crdt_pncounter ->
-                                {ok, OpParam} = Type:generate_downstream(Op, Actor, Snapshot),
+                                Snapshot2 = apply_operations(Snapshot, Type, DownstreamOps),
+                                {ok, OpParam} = Type:generate_downstream(Op, Actor, Snapshot2),
                                 {update, OpParam};
                             _ ->
-                                {ok, NewState} = Type:update(Op, Actor, Snapshot),
+                                Snapshot2 = update_snapshot(Snapshot, DownstreamOps), 
+                                {ok, NewState} = Type:update(Op, Actor, Snapshot2),
                                 {merge, NewState}
                             end,
             case DownstreamOp of
@@ -85,4 +61,20 @@
         {error, no_snapshot} ->
             {error, no_snapshot}
     end.
->>>>>>> 4eef57d0
+
+update_snapshot(Snapshot, DownstreamOps) ->
+    case DownstreamOps of
+        [] ->
+            Snapshot;
+        List ->
+            {merge, Snapshot2} = lists:last(List),
+            Snapshot2
+    end.
+
+apply_operations(Snapshot, _Type, []) ->
+    Snapshot;
+
+apply_operations(Snapshot, Type, [Op|Rest]) ->
+    {update, OpParam} = Op,
+    {ok, Snapshot2} = Type:update(OpParam, Snapshot),
+    apply_operations(Snapshot2, Type, Rest).