--- conflicted
+++ resolved
@@ -27,19 +27,15 @@
 %%      input: Update - upstream operation
 %%      output: Downstream operation or {error, Reason}
 -spec generate_downstream_op(Transaction :: tx(), Node :: term(), Key :: key(),
-<<<<<<< HEAD
-                             Type :: type(), Update :: op(), list()) ->
-=======
     Type :: type(), Update :: {op(), actor()}, list()) ->
->>>>>>> 02fbd7c4
     {ok, op()} | {error, atom()}.
 generate_downstream_op(Transaction, Node, Key, Type, Update, WriteSet) ->
     {Op, Actor} = Update,
     case clocksi_vnode:read_data_item(Node,
-                                      Transaction,
-                                      Key,
-                                      Type,
-                                      WriteSet) of
+        Transaction,
+        Key,
+        Type,
+        WriteSet) of
         {ok, Snapshot} ->
             TypeString = lists:flatten(io_lib:format("~p", [Type])),
             case string:str(TypeString, "riak_dt") of
