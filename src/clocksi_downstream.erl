--- conflicted
+++ resolved
@@ -26,13 +26,8 @@
 %% @doc Returns downstream operation for upstream operation
 %%      input: Update - upstream operation
 %%      output: Downstream operation or {error, Reason}
-<<<<<<< HEAD
 -spec generate_downstream_op(Transaction :: tx(), Node :: index_node(), Key :: key(),
-    Type :: type(), Update :: op_param(), list()) ->
-=======
--spec generate_downstream_op(Transaction :: tx(), Node :: term(), Key :: key(),
-  Type :: type(), Update :: {op(), actor()}, list(), orddict:orddict()) ->
->>>>>>> 5485249a
+  Type :: type(), Update :: op_param(), list(), orddict:orddict()) ->
     {ok, op()} | {error, atom()}.
 generate_downstream_op(Transaction, IndexNode, Key, Type, Update, WriteSet, InternalReadSet) ->
     %% TODO: Check if read can be omitted for some types as registers
