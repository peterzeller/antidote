%% -------------------------------------------------------------------
%%
%% Copyright (c) 2014 SyncFree Consortium.  All Rights Reserved.
%%
%% This file is provided to you under the Apache License,
%% Version 2.0 (the "License"); you may not use this file
%% except in compliance with the License.  You may obtain
%% a copy of the License at
%%
%%   http://www.apache.org/licenses/LICENSE-2.0
%%
%% Unless required by applicable law or agreed to in writing,
%% software distributed under the License is distributed on an
%% "AS IS" BASIS, WITHOUT WARRANTIES OR CONDITIONS OF ANY
%% KIND, either express or implied.  See the License for the
%% specific language governing permissions and limitations
%% under the License.
%%
%% -------------------------------------------------------------------

%% Transaction buffer, used to check for message loss through operation log id gaps.

-module(inter_dc_sub_buf).
-include("antidote.hrl").
-include("inter_dc_repl.hrl").

%% Expected time to wait until the logging_vnode is started
-define(LOG_STARTUP_WAIT, 1000).

%% API
-export([
  new_state/1,
  process/2]).

%% State
-record(state, {
  state_name :: normal | buffering,
  pdcid :: pdcid(),
  last_observed_opid :: non_neg_integer() | init,
  queue :: queue()
}).

%%%% API --------------------------------------------------------------------+

%% TODO: Fetch last observed ID from durable storage (maybe log?). This way, in case of a node crash, the queue can be fetched again.
-spec new_state(pdcid()) -> #state{}.
new_state(PDCID) -> #state{
  state_name = normal,
  pdcid = PDCID,
  last_observed_opid = init,
  queue = queue:new()
}.

-spec process({txn, #interdc_txn{}} | {log_reader_resp, [#interdc_txn{}]}, #state{}) -> #state{}.
process({txn, Txn}, State = #state{last_observed_opid = init, pdcid = {DCID, Partition}}) ->
<<<<<<< HEAD
=======
    %% If this is the first txn received (i.e. if last_observed_opid = init) then check the log
    %% to see if there was a previous op received (i.e. in the case of fail and restart) so that
    %% you can check for duplocates or lost messages
>>>>>>> 7ca8f6d9
    Result = try
		 logging_vnode:request_op_id(dc_utilities:partition_to_indexnode(Partition),
					 DCID, Partition)
	     catch
		 _:Reason ->
		     lager:info("Error loading last opid from log: ~w, will retry", [Reason])
	     end,
    case Result of
	{ok, OpId} ->
	    lager:info("Loaded opid ~p from log for dc ~p, partition, ~p", [OpId, DCID, Partition]),
	    process({txn, Txn}, State#state{last_observed_opid=OpId});
	_ ->
	    riak_core_vnode:send_command_after(?LOG_STARTUP_WAIT, {txn, Txn}),
	    State
    end;
process({txn, Txn}, State = #state{state_name = normal}) -> process_queue(push(Txn, State));
process({txn, Txn}, State = #state{state_name = buffering}) ->
  lager:info("Buffering txn in ~p", [State#state.pdcid]),
  push(Txn, State);

process({log_reader_resp, Txns}, State = #state{queue = Queue, state_name = buffering}) ->
  ok = lists:foreach(fun deliver/1, Txns),
  NewLast = case queue:peek(Queue) of
    empty -> State#state.last_observed_opid;
    {value, Txn} -> Txn#interdc_txn.prev_log_opid#op_number.local
  end,
  NewState = State#state{last_observed_opid = NewLast},
  process_queue(NewState).

%%%% Methods ----------------------------------------------------------------+
process_queue(State = #state{queue = Queue, last_observed_opid = Last}) ->
  case queue:peek(Queue) of
    empty -> State#state{state_name = normal};
    {value, Txn} ->
      TxnLast = Txn#interdc_txn.prev_log_opid#op_number.local,
      case cmp(TxnLast, Last) of

      %% If the received transaction is immediately after the last observed one
        eq ->
          deliver(Txn),
          Max = (inter_dc_txn:last_log_opid(Txn))#op_number.local,
          process_queue(State#state{queue = queue:drop(Queue), last_observed_opid = Max});

      %% If the transaction seems to come after an unknown transaction, ask the remote log
        gt ->
          lager:info("Whoops, lost message. New is ~p, last was ~p. Asking the remote DC ~p",
		     [TxnLast, Last, State#state.pdcid]),
          case inter_dc_log_reader_query:query(State#state.pdcid, State#state.last_observed_opid + 1, TxnLast) of
            ok ->
              State#state{state_name = buffering};
            _ ->
              lager:warning("Failed to send log query to DC, will retry on next ping message"),
              State#state{state_name = normal}
          end;

      %% If the transaction has an old value, drop it.
        lt ->
	      lager:warning("Dropping duplicate message ~w, last time was ~w", [Txn, Last]),
	      process_queue(State#state{queue = queue:drop(Queue)})
      end
  end.

-spec deliver(#interdc_txn{}) -> ok.
deliver(Txn) -> inter_dc_dep_vnode:handle_transaction(Txn).

%% TODO: consider dropping messages if the queue grows too large.
%% The lost messages would be then fetched again by the log_reader.
-spec push(#interdc_txn{}, #state{}) -> #state{}.
push(Txn, State) -> State#state{queue = queue:in(Txn, State#state.queue)}.

cmp(A, B) when A > B -> gt;
cmp(A, B) when B > A -> lt;
cmp(_, _) -> eq.<|MERGE_RESOLUTION|>--- conflicted
+++ resolved
@@ -53,12 +53,9 @@
 
 -spec process({txn, #interdc_txn{}} | {log_reader_resp, [#interdc_txn{}]}, #state{}) -> #state{}.
 process({txn, Txn}, State = #state{last_observed_opid = init, pdcid = {DCID, Partition}}) ->
-<<<<<<< HEAD
-=======
     %% If this is the first txn received (i.e. if last_observed_opid = init) then check the log
     %% to see if there was a previous op received (i.e. in the case of fail and restart) so that
     %% you can check for duplocates or lost messages
->>>>>>> 7ca8f6d9
     Result = try
 		 logging_vnode:request_op_id(dc_utilities:partition_to_indexnode(Partition),
 					 DCID, Partition)
