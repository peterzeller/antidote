%% -------------------------------------------------------------------
%%
%% Copyright (c) 2014 SyncFree Consortium.  All Rights Reserved.
%%
%% This file is provided to you under the Apache License,
%% Version 2.0 (the "License"); you may not use this file
%% except in compliance with the License.  You may obtain
%% a copy of the License at
%%
%%   http://www.apache.org/licenses/LICENSE-2.0
%%
%% Unless required by applicable law or agreed to in writing,
%% software distributed under the License is distributed on an
%% "AS IS" BASIS, WITHOUT WARRANTIES OR CONDITIONS OF ANY
%% KIND, either express or implied.  See the License for the
%% specific language governing permissions and limitations
%% under the License.
%%
%% -------------------------------------------------------------------

%% @doc : The supervisor in charge of all the socket acceptors.
%%  Supervisor starts up a pool of listeners which can accept incoming
%%  connection request from other DCs

-module(inter_dc_communication_sup).
-behaviour(supervisor).

-export([start_link/1]).
-export([init/1]).

start_link(Port) ->
    supervisor:start_link({local, ?MODULE}, ?MODULE, [Port]).

init([Port]) ->
    Listener = {inter_dc_communication_recvr,
                {inter_dc_communication_recvr, start_link, [Port]}, % pass the socket!
                permanent, 1000, worker, [inter_dc_communication_recvr]},

<<<<<<< HEAD
start_socket() ->
    supervisor:start_child(?MODULE, []).

%% Start with 20 listeners so that many multiple connections can
%% be started at once, without serialization.
empty_listeners() ->
    _ = [start_socket() || _ <- lists:seq(1,20)],
    ok.
=======
    SupWorkers = {inter_dc_communication_fsm_sup,
                {inter_dc_communication_fsm_sup, start_link, []},
                permanent, 1000, supervisor, [inter_dc_communication_fsm_sup]},
    {ok, {{one_for_one, 60, 3600}, [Listener, SupWorkers]}}.
>>>>>>> 2c18dadf
<|MERGE_RESOLUTION|>--- conflicted
+++ resolved
@@ -36,18 +36,7 @@
                 {inter_dc_communication_recvr, start_link, [Port]}, % pass the socket!
                 permanent, 1000, worker, [inter_dc_communication_recvr]},
 
-<<<<<<< HEAD
-start_socket() ->
-    supervisor:start_child(?MODULE, []).
-
-%% Start with 20 listeners so that many multiple connections can
-%% be started at once, without serialization.
-empty_listeners() ->
-    _ = [start_socket() || _ <- lists:seq(1,20)],
-    ok.
-=======
     SupWorkers = {inter_dc_communication_fsm_sup,
                 {inter_dc_communication_fsm_sup, start_link, []},
                 permanent, 1000, supervisor, [inter_dc_communication_fsm_sup]},
-    {ok, {{one_for_one, 60, 3600}, [Listener, SupWorkers]}}.
->>>>>>> 2c18dadf
+    {ok, {{one_for_one, 60, 3600}, [Listener, SupWorkers]}}.