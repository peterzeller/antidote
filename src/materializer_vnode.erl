--- conflicted
+++ resolved
@@ -64,23 +64,11 @@
     riak_core_vnode_master:get_vnode_pid(I, ?MODULE).
 
 %% @doc Read state of key at given snapshot time
-<<<<<<< HEAD
--spec read(key(), type(), vectorclock:vectorclock(), txid(), non_neg_integer()) -> {ok, term()} | {error, atom()}.
+-spec read(key(), type(), snapshot_time(), txid(), non_neg_integer()) -> {ok, snapshot()} | {error, reason()}.
 read(Key, Type, SnapshotTime, TxId,Partition) ->
     OpsCache = get_cache_name(Partition,ops_cache),
     SnapshotCache = get_cache_name(Partition,snapshot_cache),
     internal_read(Key, Type, SnapshotTime, TxId, OpsCache, SnapshotCache).
-
-=======
--spec read(key(), type(), snapshot_time(), txid()) -> {ok, snapshot()} | {error, reason()}.
-read(Key, Type, SnapshotTime, TxId) ->
-    DocIdx = riak_core_util:chash_key({?BUCKET, term_to_binary(Key)}),
-    Preflist = riak_core_apl:get_primary_apl(DocIdx, 1, materializer),
-    [{NewPref,_}] = Preflist,
-    riak_core_vnode_master:sync_command(NewPref,
-                                        {read, Key, Type, SnapshotTime, TxId},
-                                        materializer_vnode_master).
->>>>>>> c34a32fc
 
 get_cache_name(Partition,Base) ->
     list_to_atom(atom_to_list(Base) ++ "-" ++ integer_to_list(Partition)).
@@ -104,15 +92,6 @@
     SnapshotCache = ets:new(get_cache_name(Partition,snapshot_cache), [set,protected,named_table]),
     {ok, #state{partition=Partition, ops_cache=OpsCache, snapshot_cache=SnapshotCache}}.
 
-<<<<<<< HEAD
-=======
-handle_command({read, Key, Type, SnapshotTime, TxId}, Sender,
-               State = #state{ops_cache=OpsCache, snapshot_cache=SnapshotCache}) ->
-    %% @todo Why is the return value ignored??
-    _ = internal_read(Sender, Key, Type, SnapshotTime, TxId, OpsCache, SnapshotCache),
-    {noreply, State};
-
->>>>>>> c34a32fc
 handle_command({update, Key, DownstreamOp}, _Sender,
                State = #state{ops_cache = OpsCache, snapshot_cache=SnapshotCache})->
     true = op_insert_gc(Key,DownstreamOp, OpsCache, SnapshotCache),
@@ -193,29 +172,23 @@
 
 %% @doc This function takes care of reading. It is implemented here for not blocking the
 %% vnode when the write function calls it. That is done for garbage collection.
-<<<<<<< HEAD
--spec internal_read(term(), atom(), vectorclock:vectorclock(), txid() | ignore, atom() , atom() ) -> {ok, term()} | {error, term()}.
+-spec internal_read(key(), type(), snapshot_time(), txid() | ignore, ets:tid(), ets:tid()) -> {ok, snapshot()} | {error, reason()}.
 internal_read(Key, Type, MinSnapshotTime, TxId, OpsCache, SnapshotCache) ->
-    case ets:lookup(SnapshotCache, Key) of
-        [] ->
-            LatestSnapshot=clocksi_materializer:new(Type),
-	    IsFirst=true,
-            SnapshotCommitTime = ignore;
-        [{_, SnapshotDict}] ->
-            case vector_orddict:get_smaller(MinSnapshotTime, SnapshotDict) of
-                {undefined, IsF} ->
-                    LatestSnapshot = clocksi_materializer:new(Type),
-		    IsFirst = IsF,
-                    SnapshotCommitTime = ignore;
-                {{SCT, LS},IsF}->
-		    IsFirst = IsF,
-                    {SnapshotCommitTime, LatestSnapshot} = {SCT, LS}
-            end
-    end,
+    {LatestSnapshot,SnapshotCommitTime,IsFirst} =
+	case ets:lookup(SnapshotCache, Key) of
+	    [] ->
+		{clocksi_materializer:new(Type),ignore,true};
+	    [{_, SnapshotDict}] ->
+		case vector_orddict:get_smaller(MinSnapshotTime, SnapshotDict) of
+		    {undefined, IsF} ->
+			{clocksi_materializer:new(Type),ignore,IsF};
+		    {{SCT, LS},IsF}->
+			{LS,SCT,IsF}
+		end
+	end,
     case ets:lookup(OpsCache, Key) of
        [] ->
             {ok, LatestSnapshot};
-
 	[{_, Ops}] ->
 	    case length(Ops) of
 		0 ->
@@ -263,8 +236,8 @@
 
 %% @doc Operation to insert a Snapshot in the cache and start
 %%      Garbage collection triggered by reads.
--spec snapshot_insert_gc(Key::term(), SnapshotDict::orddict:orddict(),
-                         atom() , atom() ) -> true.
+-spec snapshot_insert_gc(key(), orddict:orddict(),
+                         ets:tid(),ets:tid() ) -> true.
 snapshot_insert_gc(Key, SnapshotDict, SnapshotCache, OpsCache)->
     case (vector_orddict:size(SnapshotDict))==?SNAPSHOT_THRESHOLD of
         true ->
@@ -279,97 +252,6 @@
 			      Dict
 		      end,
             PrunedOps=prune_ops(OpsDict, CommitTime),
-=======
--spec internal_read(pid() | ignore, key(), type(), snapshot_time(), txid() | ignore, ets:tid(), ets:tid()) -> {ok, snapshot()} | {error, no_snapshot}.
-internal_read(Sender, Key, Type, SnapshotTime, TxId, OpsCache, SnapshotCache) ->
-    {SnapDict, LatestSnapshot, SnapshotCommitTime} = case ets:lookup(SnapshotCache, Key) of
-        [] ->
-            {orddict:new(), clocksi_materializer:new(Type), ignore};
-        [{_, SnapshotDict}] ->
-            case get_latest_snapshot(SnapshotDict, SnapshotTime) of
-                {ok, no_snapshot} ->
-                    {SnapshotDict, clocksi_materializer:new(Type), ignore};
-                {ok, {SCT, LS}} ->
-                    {SnapshotDict, LS, SCT}
-            end
-    end,
-    case ets:lookup(OpsCache, Key) of
-        [] ->
-            riak_core_vnode:reply(Sender, {ok, LatestSnapshot}),
-            {ok, LatestSnapshot};
-        [{_, OpsDict}] ->
-            {ok, Ops} = filter_ops(OpsDict),
-            case clocksi_materializer:materialize(Type, LatestSnapshot, SnapshotCommitTime, SnapshotTime, Ops, TxId) of
-                {ok, Snapshot, CommitTime} ->
-                    %% the following checks for the case there were no snapshots and there were operations, but none was applicable
-                    %% for the given snapshot_time
-                    case (CommitTime == ignore) of
-                        true  ->
-                            riak_core_vnode:reply(Sender, {error, no_snapshot}),
-                            {error, no_snapshot};
-                        false ->
-                            riak_core_vnode:reply(Sender, {ok, Snapshot}),
-                            SnapshotDict1 = orddict:store(CommitTime,Snapshot, SnapDict),
-                            snapshot_insert_gc(Key,SnapshotDict1, OpsDict, SnapshotCache, OpsCache),
-                            {ok, Snapshot}
-                    end;
-                {error, Reason} ->
-                    riak_core_vnode:reply(Sender, {error, Reason}),
-                    {error, Reason}
-            end
-    end.
-
-%% @doc Obtains, from an orddict of Snapshots, the latest snapshot that can be included in
-%% a snapshot identified by SnapshotTime
--spec get_latest_snapshot(orddict:orddict(), snapshot_time())
-                         -> {ok, {commit_time(), snapshot()}} | {ok, no_snapshot} | {error, wrong_format, term()}.
-get_latest_snapshot(SnapshotDict, SnapshotTime) ->
-    case SnapshotDict of
-        []->
-            {ok, no_snapshot};
-        [H|T]->
-            case orddict:filter(fun(Key, _Value) ->
-                                        belongs_to_snapshot(Key, SnapshotTime) end, [H|T]) of
-                []->
-                    {ok, no_snapshot};
-                [H1|T1]->
-                    {CommitTime, Snapshot} = lists:last([H1|T1]),
-                    {ok, {CommitTime, Snapshot}}
-            end;
-        Anything ->
-            {error, wrong_format, Anything}
-    end.
-
-%% @doc Get a list of operations from an orddict of operations
--spec filter_ops(orddict:orddict()) -> {ok, list()}.
-filter_ops(Ops) ->
-    MapFun = fun(X) ->
-            case X of
-                  {_Key, Value} ->
-                    Value;
-                _ ->
-                  []
-            end
-    end,
-    {ok, lists:flatmap(MapFun, Ops)}.
-
-%% @doc Check whether a commit time is included in a snapshot time.
--spec belongs_to_snapshot(commit_time(), snapshot_time()) -> boolean().
-belongs_to_snapshot({Dc, CommitTime}, SnapshotTime) ->
-	{ok, Ts} = vectorclock:get_clock_of_dc(Dc, SnapshotTime),
-	CommitTime =< Ts.
-
-%% @doc Operation to insert a snapshot in the cache and start
-%%      garbage collection triggered by reads.
--spec snapshot_insert_gc(key(), orddict:orddict(), orddict:orddict(), ets:tid() , ets:tid() ) -> true.
-snapshot_insert_gc(Key, SnapshotDict, OpsDict, SnapshotCache, OpsCache)->
-    case (orddict:size(SnapshotDict))==?SNAPSHOT_THRESHOLD of
-        true ->
-            PrunedSnapshots = orddict:from_list(lists:sublist(orddict:to_list(SnapshotDict), 1+?SNAPSHOT_THRESHOLD-?SNAPSHOT_MIN, ?SNAPSHOT_MIN)),
-            FirstOp = lists:nth(1, PrunedSnapshots),
-            {CommitTime, _S} = FirstOp,
-            PrunedOps = prune_ops(OpsDict, CommitTime),
->>>>>>> c34a32fc
             ets:insert(SnapshotCache, {Key, PrunedSnapshots}),
             ets:insert(OpsCache, {Key, PrunedOps});
         false ->
@@ -377,11 +259,7 @@
     end.
 
 %% @doc Remove from OpsDict all operations that have committed before Threshold.
-<<<<<<< HEAD
--spec prune_ops(list(), vectorclock:vectorclock())-> list().
-=======
--spec prune_ops(orddict:orddict(), commit_time())-> orddict:orddict().
->>>>>>> c34a32fc
+-spec prune_ops(list(), snapshot_time())-> list().
 prune_ops(OpsDict, Threshold)->
 %% should write custom function for this in the vector_orddict
 %% or have to just traverse the entire list?
@@ -430,7 +308,6 @@
 
 -ifdef(TEST).
 
-<<<<<<< HEAD
 %% @doc Testing belongs_to_snapshot returns true when a commit time 
 %% is smaller than a snapshot time
 belongs_to_snapshot_test()->
@@ -455,35 +332,6 @@
 	?assertEqual(false, belongs_to_snapshot_op(
 			      vectorclock:from_list([{1, CommitTime4a},{2,CommitTime4b}]), {2, SnapshotClockDC2}, SnapshotVC)).
 
-=======
-%% @doc Testing filter_ops.
-filter_ops_test() ->
-    Ops  = orddict:new(),
-    Ops1 = orddict:append(key1, [a1, a2], Ops),
-    Ops2 = orddict:append(key1, [a3, a4], Ops1),
-    
-    Ops3 = orddict:append(key2, [b1, b2], Ops2),
-    Ops4 = orddict:append(key3, [c1, c2], Ops3),
-    Result = filter_ops(Ops4),
-    ?assertEqual({ok, [[a1,a2], [a3,a4], [b1,b2], [c1,c2]]}, Result).
-
-%% @doc Testing belongs_to_snapshot returns true when a commit time
-%% is smaller than a snapshot time
-belongs_to_snapshot_test()->
-    CommitTime1= 1,
-    CommitTime2= 1,
-    SnapshotClockDC1 = 5, 
-    SnapshotClockDC2 = 5,
-    CommitTime3= 10,
-    CommitTime4= 10,
-
-    SnapshotVC=vectorclock:from_list([{1, SnapshotClockDC1}, {2, SnapshotClockDC2}]),
-    ?assertEqual(true, belongs_to_snapshot({1, CommitTime1}, SnapshotVC)),
-    ?assertEqual(true, belongs_to_snapshot({2, CommitTime2}, SnapshotVC)),
-    ?assertEqual(false, belongs_to_snapshot({1, CommitTime3}, SnapshotVC)),
-    ?assertEqual(false, belongs_to_snapshot({2, CommitTime4}, SnapshotVC)).
->>>>>>> c34a32fc
-
 
 seq_write_test() ->
     OpsCache = ets:new(ops_cache, [set]),
@@ -503,12 +351,7 @@
                                      txid = 1
                                     },
     op_insert_gc(Key,DownstreamOp1, OpsCache, SnapshotCache),
-<<<<<<< HEAD
     {ok, Res1} = internal_read(Key, Type, vectorclock:from_list([{DC1,16}]),ignore, OpsCache, SnapshotCache),
-=======
-    io:format("after making the first write: Opscache= ~p~n SnapCache=~p", [orddict:to_list(OpsCache), orddict:to_list(SnapshotCache)]),
-    {ok, Res1} = internal_read(ignore, Key, Type, vectorclock:from_list([{DC1,16}]), ignore, OpsCache, SnapshotCache),
->>>>>>> c34a32fc
     ?assertEqual(1, Type:value(Res1)),
     %% Insert second increment
     {ok,Op2} = Type:update(increment, a, Res1),
@@ -595,9 +438,9 @@
 				      snapshot_time=vectorclock:from_list([{DC1,0}, {DC2,0}]),
 				      commit_time = {DC1, 1},
 				      txid=2},
-        op_insert_gc(Key,DownstreamOp2,OpsCache, SnapshotCache),
-									  
-	%% Read different snapshots
+    op_insert_gc(Key,DownstreamOp2,OpsCache, SnapshotCache),
+    
+    %% Read different snapshots
     {ok, ReadDC1} = internal_read(Key, Type, vectorclock:from_list([{DC1,1}, {DC2, 0}]), ignore, OpsCache, SnapshotCache),
     ?assertEqual(1, Type:value(ReadDC1)),
         io:format("Result1 = ~p", [ReadDC1]),
@@ -615,7 +458,7 @@
 	OpsCache = ets:new(ops_cache, [set]),
     SnapshotCache = ets:new(snapshot_cache, [set]),
     Type = riak_dt_gcounter,
-    {ok, ReadResult} = internal_read(ignore, key, Type, vectorclock:from_list([{dc1,1}, {dc2, 0}]), ignore, OpsCache, SnapshotCache),
+    {ok, ReadResult} = internal_read(key, Type, vectorclock:from_list([{dc1,1}, {dc2, 0}]), ignore, OpsCache, SnapshotCache),
     ?assertEqual(0, Type:value(ReadResult)).
     
     
