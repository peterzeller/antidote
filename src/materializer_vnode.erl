%% -------------------------------------------------------------------
%%
%% Copyright (c) 2014 SyncFree Consortium.  All Rights Reserved.
%%
%% This file is provided to you under the Apache License,
%% Version 2.0 (the "License"); you may not use this file
%% except in compliance with the License.  You may obtain
%% a copy of the License at
%%
%%   http://www.apache.org/licenses/LICENSE-2.0
%%
%% Unless required by applicable law or agreed to in writing,
%% software distributed under the License is distributed on an
%% "AS IS" BASIS, WITHOUT WARRANTIES OR CONDITIONS OF ANY
%% KIND, either express or implied.  See the License for the
%% specific language governing permissions and limitations
%% under the License.
%%
%% -------------------------------------------------------------------
-module(materializer_vnode).

-behaviour(riak_core_vnode).

-include("antidote.hrl").
-include_lib("riak_core/include/riak_core_vnode.hrl").

%% Number of snapshots to trigger GC
-define(SNAPSHOT_THRESHOLD, 10).
%% Number of snapshots to keep after GC
-define(SNAPSHOT_MIN, 3).
%% Number of ops to keep before GC
-define(OPS_THRESHOLD, 50).
%% If after the op GC there are only this many or less spaces
%% free in the op list then increase the list size
-define(RESIZE_THRESHOLD, 5).
%% Only store the new SS if the following number of ops
%% were applied to the previous SS
-define(MIN_OP_STORE_SS, 5).
%% Expected time to wait until the logging vnode is up
-define(LOG_STARTUP_WAIT, 1000).

-ifdef(TEST).
-include_lib("eunit/include/eunit.hrl").
-endif.

%% API
-export([start_vnode/1,
	 tuple_to_key/2,
    check_tables_ready/0,
    read/4,
    get_cache_name/2,
    store_ss/3,
    update/3,
    op_not_already_in_snapshot/2]).

%% Callbacks
-export([init/1,
         terminate/2,
         handle_command/3,
         is_empty/1,
         delete/1,
         handle_handoff_command/3,
         handoff_starting/2,
         handoff_cancelled/1,
         handoff_finished/2,
         handle_handoff_data/2,
         encode_handoff_item/2,
         handle_coverage/4,
         handle_exit/3]).

-type op_and_id() :: {non_neg_integer(),operation_payload()}.

start_vnode(I) ->
    riak_core_vnode_master:get_vnode_pid(I, ?MODULE).

%% @doc Read state of key at given snapshot time, this does not touch the vnode process
%%      directly, instead it just reads from the operations and snapshot tables that
%%      are in shared memory, allowing concurrent reads.
-spec read(key(), type(), transaction(), #mat_state{}) -> {ok, snapshot()} | {error, reason()}.
read(Key, Type, Transaction, MatState = #mat_state{ops_cache = OpsCache}) ->
    case ets:info(OpsCache) of
	undefined ->
	    riak_core_vnode_master:sync_command({MatState#mat_state.partition,node()},
						{read,Key,Type,Transaction},
						materializer_vnode_master,
						infinity);
	_ ->
	    internal_read(Key, Type, Transaction, MatState)
    end.

-spec get_cache_name(non_neg_integer(),atom()) -> atom().
get_cache_name(Partition,Base) ->
    list_to_atom(atom_to_list(Base) ++ "-" ++ integer_to_list(Partition)).

%%@doc write operation to cache for future read, updates are stored
%%     one at a time into the ets tables
-spec update(key(), operation_payload(), transaction()) -> ok | {error, reason()}.
update(Key, DownstreamOp, Transaction) ->
    Preflist = log_utilities:get_preflist_from_key(Key),
    IndexNode = hd(Preflist),
    riak_core_vnode_master:sync_command(IndexNode, {update, Key, DownstreamOp, Transaction},
        materializer_vnode_master).

%%@doc write snapshot to cache for future read, snapshots are stored
%%     one at a time into the ets table
-spec store_ss(key(), #materialized_snapshot{}, snapshot_time()) -> ok.
store_ss(Key, Snapshot, Params) ->
    Preflist = log_utilities:get_preflist_from_key(Key),
    IndexNode = hd(Preflist),
    riak_core_vnode_master:command(IndexNode, {store_ss,Key, Snapshot, Params},
        materializer_vnode_master).

init([Partition]) ->
    OpsCache = open_table(Partition, ops_cache),
    SnapshotCache = open_table(Partition, snapshot_cache),
    IsReady = case application:get_env(antidote,recover_from_log) of
		  {ok, true} ->
		      lager:info("Checking for logs to init materializer ~p", [Partition]),
		      riak_core_vnode:send_command_after(?LOG_STARTUP_WAIT, load_from_log),
		      false;
		  _ ->
		      true
	      end,
    {ok, #mat_state{is_ready = IsReady, partition=Partition, ops_cache=OpsCache, snapshot_cache=SnapshotCache}}.

-spec load_from_log_to_tables(partition_id(), #mat_state{}) -> ok | {error, reason()}.
load_from_log_to_tables(Partition, State) ->
    LogId = [Partition],
    Node = {Partition, log_utilities:get_my_node(Partition)},
    loop_until_loaded(Node, LogId, start, dict:new(), State).

-spec loop_until_loaded({partition_id(), node()}, log_id(), start | disk_log:continuation(), dict(), #mat_state{}) -> ok | {error, reason()}.
loop_until_loaded(Node, LogId, Continuation, Ops, State) ->
    case logging_vnode:get_all(Node, LogId, Continuation, Ops) of
	{error, Reason} ->
	    {error, Reason};
	{NewContinuation, NewOps, OpsDict} ->
	    load_ops(OpsDict, State),
	    loop_until_loaded(Node, LogId, NewContinuation, NewOps, State);
	{eof, OpsDict} ->
	    load_ops(OpsDict, State),
	    ok
    end.

-spec load_ops(dict(), #mat_state{}) -> true.
load_ops(OpsDict, State) ->
    dict:fold(fun(Key, CommittedOps, _Acc) ->
		      lists:foreach(fun({_OpId,Op}) ->
					    #operation_payload{key = Key} = Op,
					    op_insert_gc(Key, Op, State, no_txn_inserting_from_log)
				    end, CommittedOps)
	      end, true, OpsDict).

-spec open_table(partition_id(), 'ops_cache' | 'snapshot_cache') -> atom() | ets:tid().
open_table(Partition, Name) ->
    case ets:info(get_cache_name(Partition, Name)) of
	undefined ->
	    ets:new(get_cache_name(Partition, Name),
		    [set, protected, named_table, ?TABLE_CONCURRENCY]);
	_ ->
	    %% Other vnode hasn't finished closing tables
	    lager:debug("Unable to open ets table in materializer vnode, retrying"),
	    timer:sleep(100),
	    try
		ets:delete(get_cache_name(Partition, Name))
	    catch
		_:_Reason->
		    ok
	    end,
	    open_table(Partition, Name)
    end.

%% @doc The tables holding the updates and snapshots are shared with concurrent
%%      readers, allowing them to be non-blocking and concurrent.
%%      This function checks whether or not all tables have been intialized or not yet.
%%      Returns true if the have, false otherwise.
-spec check_tables_ready() -> boolean().
check_tables_ready() ->
    PartitionList = dc_utilities:get_all_partitions_nodes(),
    check_table_ready(PartitionList).

-spec check_table_ready([{partition_id(),node()}]) -> boolean().
check_table_ready([]) ->
    true;
check_table_ready([{Partition,Node}|Rest]) ->
    Result =
	try
	    riak_core_vnode_master:sync_command({Partition,Node},
						{check_ready},
						materializer_vnode_master,
						infinity)
	catch
	    _:_Reason ->
		false
	end,
    case Result of
	true ->
	    check_table_ready(Rest);
	false ->
	    false
    end.

handle_command({hello}, _Sender, State) ->
  {reply, ok, State};

handle_command({check_ready},_Sender,State = #mat_state{partition=Partition, is_ready=IsReady}) ->
    Result = case ets:info(get_cache_name(Partition,ops_cache)) of
		 undefined ->
		     false;
		 _ ->
		     case ets:info(get_cache_name(Partition,snapshot_cache)) of
			 undefined ->
			     false;
			 _ ->
			     true
		     end
	     end,
    Result2 = Result and IsReady,
    {reply, Result2, State};

handle_command({read, Key, Type, Transaction}, _Sender, State) ->
    {reply, read(Key, Type, Transaction, State), State};

handle_command({update, Key, DownstreamOp, Transaction}, _Sender, State) ->
    case op_insert_gc(Key,DownstreamOp, State, Transaction) of
        ok ->
            {reply, ok, State};
        {error, Reason} ->
            {reply, {error, Reason}, State}
    end;

handle_command({store_ss, Key, Snapshot, Params}, _Sender, State) ->
    internal_store_ss(Key,Snapshot,Params,false,State),
    {noreply, State};

handle_command(load_from_log, _Sender, State=#mat_state{partition=Partition}) ->
    IsReady = try
		  case load_from_log_to_tables(Partition, State) of
		      ok ->
		          lager:info("Finished loading from log to materializer on partition ~w", [Partition]),
			  true;
		      {error, not_ready} ->
			  false;
		      {error, Reason} ->
			  lager:error("Unable to load logs from disk: ~w, continuing", [Reason]),
			  true
		  end
	      catch
		  _:Reason1 ->
		      lager:debug("Error loading from log ~w, will retry", [Reason1]),
		      false
	      end,
    ok = case IsReady of
	     false ->
		 riak_core_vnode:send_command_after(?LOG_STARTUP_WAIT, load_from_log),
		 ok;
	     true ->
		 ok
	 end,
    {noreply, State#mat_state{is_ready=IsReady}};

handle_command(_Message, _Sender, State) ->
    {noreply, State}.

handle_handoff_command(?FOLD_REQ{foldfun=Fun, acc0=Acc0},
                       _Sender,
                       State = #mat_state{ops_cache = OpsCache}) ->
    F = fun(Key, A) ->
		[Key1|_] = tuple_to_list(Key),
                Fun(Key1, Key, A)
        end,
    Acc = ets:foldl(F, Acc0, OpsCache),
    {reply, Acc, State}.

handoff_starting(_TargetNode, State) ->
    {true, State}.

handoff_cancelled(State) ->
    {ok, State}.

handoff_finished(_TargetNode, State) ->
    {ok, State}.

handle_handoff_data(Data, State=#mat_state{ops_cache=OpsCache}) ->
    {_Key, Operation} = binary_to_term(Data),
    true = ets:insert(OpsCache, Operation),
    {reply, ok, State}.

encode_handoff_item(Key, Operation) ->
    term_to_binary({Key, Operation}).

is_empty(State=#mat_state{ops_cache=OpsCache}) ->
    case ets:first(OpsCache) of
        '$end_of_table' ->
            {true, State};
        _ ->
            {false, State}
    end.

delete(State=#mat_state{ops_cache=_OpsCache}) ->
    {ok, State}.

handle_coverage(_Req, _KeySpaces, _Sender, State) ->
    {stop, not_implemented, State}.

handle_exit(_Pid, _Reason, State) ->
    {noreply, State}.

terminate(_Reason, _State=#mat_state{ops_cache=OpsCache,snapshot_cache=SnapshotCache}) ->
    try
	ets:delete(OpsCache),
	ets:delete(SnapshotCache)
    catch
	_:_Reason->
	    ok
    end,
    ok.



%%---------------- Internal Functions -------------------%%

-spec internal_store_ss(key(), #materialized_snapshot{}, snapshot_time(), boolean(), #mat_state{}) -> boolean().
internal_store_ss(Key, Snapshot = #materialized_snapshot{last_op_id = NewOpId},SnapshotParams,ShouldGc,State = #mat_state{snapshot_cache=SnapshotCache}) ->
    Protocol = application:get_env(antidote, txn_prot),
    SnapshotDict = case ets:lookup(SnapshotCache, Key) of
		       [] ->
			   vector_orddict:new();
		       [{_, SnapshotDictA}] ->
			   SnapshotDictA
		   end,
%%	lager:debug("This is the current snapshotDict: ~p",[SnapshotDict]),
    %% Check if this snapshot is newer than the ones already in the cache. Since reads are concurrent multiple
    %% insert requests for the same snapshot could have occured
    ShouldInsert =
	case vector_orddict:size(SnapshotDict) > 0 of
	    true ->
		{_Vector, #materialized_snapshot{last_op_id = OldOpId}} = vector_orddict:first(SnapshotDict),
		((NewOpId - OldOpId) >= ?MIN_OP_STORE_SS);
	    false -> true
	end,
    case (ShouldInsert or ShouldGc)of
	true ->
%%		lager:debug("Inserting this snapshot: ~n~p ~nParams: ~p",[Snapshot, SnapshotParams]),
		SnapshotDict1 = vector_orddict:insert_bigger(SnapshotParams,Snapshot,SnapshotDict),
		snapshot_insert_gc(Key,SnapshotDict1,ShouldGc,State, Protocol);
	false ->
	    false
    end.

-spec internal_read(key(), type(), transaction(), #mat_state{}) -> {ok, {snapshot(), any()}}| {error, no_snapshot}.
internal_read(Key, Type, Transaction, State) ->
    internal_read(Key, Type, Transaction, State,false).
internal_read(Key, Type, Transaction, MatState, ShouldGc) ->
%%	lager:debug("called : ~p",[Transaction]),
	OpsCache = MatState#mat_state.ops_cache,
	SnapshotCache = MatState#mat_state.snapshot_cache,
    TxnId = Transaction#transaction.txn_id,
    Protocol = Transaction#transaction.transactional_protocol,
    case ets:lookup(OpsCache, Key) of
        [] ->
%%	        lager:debug("Cache for Key ~p is empty",[Key]),
	        {NewMaterializedSnapshotRecord, SnapshotCommitParams} = create_empty_materialized_snapshot_record(Transaction, Type),
	        NewSnapshot = NewMaterializedSnapshotRecord#materialized_snapshot.value,
%%	        lager:debug("internal read returning: ",[{ok, {NewSnapshot, SnapshotCommitParams}}]),
            {ok, {NewSnapshot, SnapshotCommitParams}};
        [Tuple] ->
	        {Key, Len, _OpId, _ListLen, OperationsForKey} = tuple_to_key(Tuple, false),
%%	        lager:debug("Key ~p~n, Len ~p~n, _OpId ~p~n, _ListLen ~p~n, OperationsForKey ~p~n", [Key, Len, _OpId, _ListLen, OperationsForKey]),
	        {UpdatedTxnRecord, TempCommitParameters} =
		        case Protocol of
			        physics ->
				        case TxnId of no_txn_inserting_from_log -> {Transaction, empty};
					        _ ->
						        case define_snapshot_vc_for_transaction(Transaction, OperationsForKey) of
							        OpCommitParams = {OperationCommitVC, _OperationDependencyVC, _ReadVC} ->
								        {Transaction#transaction{snapshot_vc = OperationCommitVC}, OpCommitParams};
							        no_operation_to_define_snapshot ->
%%								        lager:debug("there no_operation_to_define_snapshot"),
								        JokerVC = Transaction#transaction.physics_read_metadata#physics_read_metadata.dep_upbound,
								        {Transaction#transaction{snapshot_vc = JokerVC}, {JokerVC, JokerVC, JokerVC}};
							        no_compatible_operation_found ->
								        lager:info("there no_compatible_operation_found, Len = ~p", [Len]),
								        case Len of 1 ->
									        JokerVC = Transaction#transaction.physics_read_metadata#physics_read_metadata.dep_upbound,
									        {Transaction#transaction{snapshot_vc = JokerVC}, {JokerVC, JokerVC, JokerVC}};
									        _->   {Transaction, {error, no_compatible_operation_found}}
								        end
						        end
				        end;
			        Protocol when ((Protocol == clocksi) or (Protocol == gr)) ->
				        {Transaction, empty}
		        end,
%%	        lager:debug("about to lookup snapshots"),
            Result = case ets:lookup(SnapshotCache, Key) of
                         [] ->
	                         {BlankSSRecord, _BlankSSCommitParams} = create_empty_materialized_snapshot_record(Transaction, Type),
                             {BlankSSRecord, ignore, true};
                         [{_, SnapshotDict}] ->
%%	                         lager:debug("SnapshotDict: ~p", [SnapshotDict]),
                             case vector_orddict:get_smaller(UpdatedTxnRecord#transaction.snapshot_vc, SnapshotDict) of
                                 {undefined, _IsF} ->
                                     {error, no_snapshot};
                                 {{SCP, LS}, IsF} ->
	                                 case is_record(LS, materialized_snapshot) of
		                                 true -> {LS, SCP, IsF};
		                                 false -> {error, bad_returned_record}
	                                 end
                                     
                             end
                     end,
	        SnapshotGetResponse =
                case Result of
                    {error, no_snapshot} ->
                        lager:info("no snapshot in the cache for key: ~p",[Key]),
                        LogId = log_utilities:get_logid_from_key(Key),
                        [Node] = log_utilities:get_preflist_from_key(Key),
                        Res = logging_vnode:get(Node, LogId, UpdatedTxnRecord, Type, Key),
                        Res;
                    {LatestSnapshot1, SnapshotCommitTime1, IsFirst1} ->
%%	                    lager:debug("LatestSnapshot1 ~n~p, SnapshotCommitTime1,~n~p",[LatestSnapshot1, SnapshotCommitTime1]),
	                    #snapshot_get_response{number_of_ops = Len, ops_list = OperationsForKey,
		                    materialized_snapshot = LatestSnapshot1,
		                    snapshot_time = SnapshotCommitTime1, is_newest_snapshot = IsFirst1}
                end,
            case SnapshotGetResponse#snapshot_get_response.number_of_ops of
                0 ->
                            {ok, {SnapshotGetResponse#snapshot_get_response.materialized_snapshot,
	                              SnapshotGetResponse#snapshot_get_response.snapshot_time}};
                _ ->
<<<<<<< HEAD
=======
%%	                {snapshot_time=SnapshotCommitTime, ops_list=Ops,
%%		                materialized_snapshot=#materialized_snapshot{last_op_id=LastOp, value=Snapshot}}
>>>>>>> 21a48c3b
                    case clocksi_materializer:materialize(Type, UpdatedTxnRecord, SnapshotGetResponse) of
                        {ok, Snapshot, NewLastOp, CommitTime, NewSS, OpAddedCount} ->
                            %% the following checks for the case there were no snapshots and there were operations, but none was applicable
                            %% for the given snapshot_time
                            %% But is the snapshot not safe?
                            case CommitTime of
                                ignore ->
                                    {ok, {Snapshot, CommitTime}};
                                _ ->
                                    case (NewSS and SnapshotGetResponse#snapshot_get_response.is_newest_snapshot and
                                    (OpAddedCount >= ?MIN_OP_STORE_SS)) orelse ShouldGc of
                                        %% Only store the snapshot if it would be at the end of the list and has new operations added to the
                                        %% previous snapshot
                                        true ->
                                            case TxnId of
                                                Txid when ((Txid == eunit_test) orelse (Txid == no_txn_inserting_from_log)) ->
                                                    internal_store_ss(Key, #materialized_snapshot{last_op_id=NewLastOp, value=Snapshot},
	                                                    CommitTime, ShouldGc, MatState);
                                                _ ->
                                                    store_ss(Key, #materialized_snapshot{last_op_id=NewLastOp, value=Snapshot}, CommitTime)
                                            end;
                                        _ ->
                                            ok
                                    end,
                                    FinalCommitParameters = case Protocol of
                                        physics ->
                                            TempCommitParameters;
                                        Protocol when ((Protocol == clocksi) or (Protocol == gr)) ->
                                            CommitTime
                                    end,
                                    {ok, {Snapshot, FinalCommitParameters}}
                            end;
                        {error, Reason} ->
                            {error, Reason}
                    end
            end
    end.

%% @doc This fuction is used by PhysiCS' causally consistent cut for defining
%% which is the latest operation that is compatible with the snapshot
%% the protocol uses the commit time of the operation as the "snapshot time"
%% of this particular read, whithin the transaction.
-spec define_snapshot_vc_for_transaction(TxRecord::transaction(), OpsTuple::tuple()) ->
	no_operation_to_define_snapshot | no_compatible_operation_found | {CommitVC::vectorclock(), DepVC::vectorclock(), ReadVC::vectorclock()}.
define_snapshot_vc_for_transaction(_Transaction, []) ->
    no_operation_to_define_snapshot;
define_snapshot_vc_for_transaction(Transaction, OperationTuple) ->
    LocalDCReadTime = clocksi_vnode:now_microsec(dc_utilities:now()),
<<<<<<< HEAD
    define_snapshot_vc_for_transaction(Transaction, LocalDCReadTime, ignore, OperationTuple, 0).
define_snapshot_vc_for_transaction(Transaction, LocalDCReadTime, ReadVC, OperationsTuple, PositionInOpList) ->
	{Length,_ListLen} = element(2, OperationsTuple),
%%	lager:debug("{Length,_ListLen} ~n ~p", [{Length,_ListLen}]),
=======
    define_snapshot_vc_for_transaction(Transaction, LocalDCReadTime, first_operation, OperationTuple, 0).

%%define_snapshot_vc_for_transaction(_Transaction, [], _LocalDCReadTime, _ReadVC, _OperationTuple, _PositionInOpList) ->
%%    TxCTLowBound = _Transaction#transaction.physics_read_metadata#physics_read_metadata.commit_time_lowbound,
%%    TxDepUpBound = _Transaction#transaction.physics_read_metadata#physics_read_metadata.dep_upbound,
%%    lager:info("Transaction: ~n~p~n OperationList: ~n~p", [_Transaction, FullOpList]),
%%    lager:info("TxCTLowBound: ~n~p~n TxDepUpBound: ~n~p", [TxCTLowBound, TxDepUpBound]),
%%    no_compatible_operation_found;

define_snapshot_vc_for_transaction(Transaction, LocalDCReadTime, ReadVC, OperationsTuple, PositionInOpList) ->
	{Length,_ListLen} = element(2, OperationsTuple),
	lager:info("{Length,_ListLen} ~n ~p", [{Length,_ListLen}]),
>>>>>>> 21a48c3b
	case PositionInOpList of
		Length ->
			no_compatible_operation_found;
		_->
			{_OpId, OperationRecord}= element((?FIRST_OP+Length-1) - PositionInOpList, OperationsTuple),
%%			{_OpId, OperationRecord}= element((?FIRST_OP+ PositionInOpList), OperationsTuple),
<<<<<<< HEAD
%%			lager:debug("~n~n~nOperation ~p in Record ~n ~p", [PositionInOpList, OperationRecord]),
%%			lager:debug("~n~n~nOperation List ~p", [OperationsTuple]),
=======
			lager:info("~n~n~nOperation ~p in Record ~n ~p", [PositionInOpList, OperationRecord]),
			lager:info("~n~n~nOperation List ~p", [OperationsTuple]),
>>>>>>> 21a48c3b
%%			[{_OpId, Op} | Rest] = OperationsTuple,
			TxCTLowBound = Transaction#transaction.physics_read_metadata#physics_read_metadata.commit_time_lowbound,
			TxDepUpBound = Transaction#transaction.physics_read_metadata#physics_read_metadata.dep_upbound,
			
			lager:info("~n~n~TxCTLowBound ~p ~n TxDepUpBound ~n ~p", [TxCTLowBound, TxDepUpBound]),
			
			OperationDependencyVC = OperationRecord#operation_payload.dependency_vc,
			{OperationDC, OperationCommitTime} = OperationRecord#operation_payload.dc_and_commit_time,
			OperationCommitVC = vectorclock:set_clock_of_dc(OperationDC, OperationCommitTime, OperationDependencyVC),
			
			lager:info("~n~n~OperationDependencyVC ~p ~n OperationCommitVC ~n ~p", [OperationDependencyVC, OperationCommitVC]),
			
			AccReadVC= case ReadVC of
				first_operation -> %% newest operation in the list.
					LocalDC = dc_utilities:get_my_dc_id(),
					OPCommitVCLocalDC = vectorclock:get_clock_of_dc(LocalDC, OperationCommitVC),
					vectorclock:set_clock_of_dc(LocalDC, max(LocalDCReadTime, OPCommitVCLocalDC), OperationCommitVC);
				_ ->
					ReadVC
			end,
			case is_causally_compatible(AccReadVC, TxCTLowBound, OperationDependencyVC, TxDepUpBound) of
				true ->
<<<<<<< HEAD
%%					lager:debug("the final operation defining the snapshot will be: ~n~p", [{OperationCommitVC, OperationDependencyVC, FinalReadVC}]),
					{OperationCommitVC, OperationDependencyVC, FinalReadVC};
=======
					lager:info("the final operation defining the snapshot will be: ~n~p", [{OperationCommitVC, OperationDependencyVC, AccReadVC}]),
					{OperationCommitVC, OperationDependencyVC, AccReadVC};
>>>>>>> 21a48c3b
				false ->
					NewOperationCommitVC = vectorclock:set_clock_of_dc(OperationDC, OperationCommitTime - 1, OperationCommitVC),
					define_snapshot_vc_for_transaction(Transaction, LocalDCReadTime, NewOperationCommitVC, OperationsTuple, PositionInOpList + 1)
			end
	end.

%%%% Todo: Future: Implement the following function for a causal snapshot
%%get_all_operations_from_log_for_key(Key, Type, Transaction) ->
%%    case Transaction#transaction.transactional_protocol of
%%        physics->
%%            {{_LastOp, _LatestCompatSnapshot}, _SnapshotCommitParams, _IsFirst} =
%%                {{0, Type:new()}, {vectorclock:new(),vectorclock:new(), clocksi_vnode:now_microsec(now())}, false};
%%        Protocol when ((Protocol == gr) or (Protocol == clocksi))->
%%            LogId = log_utilities:get_logid_from_key(Key),
%%            [Node] = log_utilities:get_preflist_from_key(Key),
%%%%            {{_LastOp, _LatestCompatSnapshot}, _SnapshotCommitParams, _IsFirst} = logging_vnode:get(Node, LogId, Transaction, Type, Key)
%%            {_Lenght, _CommittedOpsForKey} = logging_vnode:get(Node, LogId, Transaction, Type, Key)
%%    end.


is_causally_compatible(CommitClock, CommitTimeLowbound, DepClock, DepUpbound) ->
	NewVC = vectorclock:new(),
	lager:info("~n Called is causally compatible with
	~n operation readtime: ~p
	~n transaction rt lowbound: ~p
	~n operation dependency clock: ~p
	~n transaction dep upbound: ~p
	", [CommitClock, CommitTimeLowbound, DepClock, DepUpbound]),
	(vectorclock:ge(CommitClock, CommitTimeLowbound)  orelse CommitTimeLowbound == NewVC)
		and (vectorclock:le(DepClock, DepUpbound) orelse DepUpbound == NewVC).

create_empty_materialized_snapshot_record(Transaction, Type) ->
    case Transaction#transaction.transactional_protocol of
        physics ->
            ReadTime = clocksi_vnode:now_microsec(dc_utilities:now()),
            MyDc = dc_utilities:get_my_dc_id(),
            ReadTimeVC = vectorclock:set_clock_of_dc(MyDc, ReadTime, vectorclock:new()),
%%	        lager:debug("creating a physics empty snapshot:"),
	        {#materialized_snapshot{last_op_id = 0, value = clocksi_materializer:new(Type)}, {vectorclock:new(), vectorclock:new(), ReadTimeVC}};
        Protocol when ((Protocol == gr) or (Protocol == clocksi)) ->
            {#materialized_snapshot{last_op_id = 0, value = clocksi_materializer:new(Type)}, vectorclock:new()}
    end.

%% returns true if op is more recent than SS (i.e. is not in the ss)
%% returns false otw
-spec op_not_already_in_snapshot(snapshot_time() | ignore, vectorclock()) -> boolean().
op_not_already_in_snapshot(ignore, _) ->
    true;
op_not_already_in_snapshot(_, ignore) ->
    true;
op_not_already_in_snapshot(_, empty) ->
    true;
op_not_already_in_snapshot(empty, _) ->
    true;
op_not_already_in_snapshot(Parameters, CommitVC) ->
    not vectorclock:le(CommitVC, Parameters).


%% @doc Operation to insert a Snapshot in the cache and start
%%      Garbage collection triggered by reads.
-spec snapshot_insert_gc(key(), vector_orddict:vector_orddict(),
                         boolean(),#mat_state{}, atom()) -> true.
snapshot_insert_gc(Key, SnapshotDict, ShouldGc, #mat_state{snapshot_cache = SnapshotCache, ops_cache = OpsCache}, Protocol)->
    %% Perform the garbage collection when the size of the snapshot dict passed the threshold
    %% or when a GC is forced (a GC is forced after every ?OPS_THRESHOLD ops are inserted into the cache)
    %% Should check op size here also, when run from op gc
    case ((vector_orddict:size(SnapshotDict)) >= ?SNAPSHOT_THRESHOLD) orelse ShouldGc of
        true ->
            %% snapshots are no longer totally ordered
            PrunedSnapshots = vector_orddict:sublist(SnapshotDict, 1, ?SNAPSHOT_MIN),
            FirstOp = vector_orddict:last(PrunedSnapshots),
            {CT, _S} = FirstOp,
	    CommitTime = lists:foldl(fun({CT1,_ST}, Acc) ->
					     vectorclock:min([CT1, Acc])
				     end, CT, vector_orddict:to_list(PrunedSnapshots)),
	    {Key,Length,OpId,ListLen,OpsDict} = case ets:lookup(OpsCache, Key) of
						    [] ->
							{Key, 0, 0, 0, {}};
						    [Tuple] ->
							tuple_to_key(Tuple,false)
						end,
            {NewLength,PrunedOps}=prune_ops({Length,OpsDict}, CommitTime, Protocol),
            true = ets:insert(SnapshotCache, {Key, PrunedSnapshots}),
	    %% Check if the pruned ops are larger or smaller than the previous list size
	    %% if so create a larger or smaller list (by dividing or multiplying by 2)
	    %% (Another option would be to shrink to a more "minimum" size, but need to test to see what is better)
	    NewListLen = case NewLength > ListLen - ?RESIZE_THRESHOLD of
			     true ->
				 ListLen * 2;
			     false ->
				 HalfListLen = ListLen div 2,
				 case HalfListLen =< ?OPS_THRESHOLD of
				     true ->
					 %% Don't shrink list, already minimun size
					 ListLen;
				     false ->
					 %% Only shrink if shrinking would leave some space for new ops
					 case HalfListLen - ?RESIZE_THRESHOLD > NewLength of
					     true ->
						 HalfListLen;
					     false ->
						 ListLen
					 end
				 end
			 end,
	    NewTuple = erlang:make_tuple(?FIRST_OP+NewListLen,0,[{1,Key},{2,{NewLength,NewListLen}},{3,OpId}|PrunedOps]),
	    true = ets:insert(OpsCache, NewTuple);
	false ->
            true = ets:insert(SnapshotCache, {Key, SnapshotDict})
    end.

%% @doc Remove from OpsDict all operations that have committed before Threshold.
-spec prune_ops({non_neg_integer(),tuple()}, snapshot_time(), atom())->
		       {non_neg_integer(),[{non_neg_integer(),op_and_id()}]}.
prune_ops({Len,OpsTuple}, Threshold, Protocol)->
    %% should write custom function for this in the vector_orddict
    %% or have to just traverse the entire list?
    %% since the list is ordered, can just stop when all values of
    %% the op is smaller (i.e. not concurrent)
    %% So can add a stop function to ordered_filter
    %% Or can have the filter function return a tuple, one vale for stopping
    %% one for including
    {NewSize,NewOps} = check_filter(fun({_OpId,Op}) ->
        BaseSnapshotVC = case Protocol of {ok, physics} -> Op#operation_payload.dependency_vc;
                             _ -> Op#operation_payload.snapshot_vc
                         end,
	    {DcId,CommitTime} = Op#operation_payload.dc_and_commit_time,
	    CommitVC = vectorclock:set_clock_of_dc(DcId, CommitTime, BaseSnapshotVC),
        (op_not_already_in_snapshot(Threshold,CommitVC))
				    end, ?FIRST_OP, ?FIRST_OP+Len, ?FIRST_OP, OpsTuple, 0, []),
    case NewSize of
	0 ->
	    First = element(?FIRST_OP+Len,OpsTuple),
	    {1,[{?FIRST_OP,First}]};
	_ -> {NewSize,NewOps}
    end.

%% This function will go through a tuple of operations, filtering out the operations
%% that are out of date (given by the input function Fun), and returning a list
%% of the remaining operations and the size of that list
%% It is used during garbage collection to filter out operations that are older than any
%% of the cached snapshots
-spec check_filter(fun(({non_neg_integer(),operation_payload()}) -> boolean()), non_neg_integer(), non_neg_integer(),
		   non_neg_integer(),tuple(),non_neg_integer(),[{non_neg_integer(),op_and_id()}]) ->
			  {non_neg_integer(),[{non_neg_integer(),op_and_id()}]}.
check_filter(_Fun,Id,Last,_NewId,_Tuple,NewSize,NewOps) when (Id == Last) ->
    {NewSize,NewOps};
check_filter(Fun,Id,Last,NewId,Tuple,NewSize,NewOps) ->
    Op = element(Id, Tuple),
    case Fun(Op) of
	true ->
	    check_filter(Fun,Id+1,Last,NewId+1,Tuple,NewSize+1,[{NewId,Op}|NewOps]);
	false ->
	    check_filter(Fun,Id+1,Last,NewId,Tuple,NewSize,NewOps)
    end.

%% This is an internal function used to convert the tuple stored in ets
%% to a tuple and list usable by the materializer
%% The second argument if true will convert the ops tuple to a list of ops
%% Otherwise it will be kept as a tuple
-spec tuple_to_key(tuple(),boolean()) -> {any(),integer(),non_neg_integer(),non_neg_integer(),
					  [op_and_id()]|tuple()}.
tuple_to_key(Tuple,ToList) ->
    Key = element(1, Tuple),
    {Length,ListLen} = element(2, Tuple),
    OpId = element(3, Tuple),
    Ops =
	case ToList of
	    true ->
		tuple_to_key_int(?FIRST_OP,Length+?FIRST_OP,Tuple,[]);
	    false ->
		Tuple
	end,
    {Key,Length,OpId,ListLen,Ops}.
tuple_to_key_int(Next,Next,_Tuple,Acc) ->
    Acc;
tuple_to_key_int(Next,Last,Tuple,Acc) ->
    tuple_to_key_int(Next+1,Last,Tuple,[element(Next,Tuple)|Acc]).

%% @doc Insert an operation and start garbage collection triggered by writes.
%% the mechanism is very simple; when there are more than OPS_THRESHOLD
%% operations for a given key, just perform a read, that will trigger
%% the GC mechanism.
-spec op_insert_gc(key(), operation_payload(), mat_state(), transaction() | no_txn_inserting_from_log) -> ok | {error, {op_gc_error, reason()}}.
op_insert_gc(Key, DownstreamOp, State = #mat_state{ops_cache = OpsCache}, Transaction)->
    case ets:member(OpsCache, Key) of
	false ->
%%		lager:debug("inserting key: ~p",[Key]),
	    ets:insert(OpsCache, erlang:make_tuple(?FIRST_OP+?OPS_THRESHOLD,0,[{1,Key},{2,{0,?OPS_THRESHOLD}}]));
	true ->
	    ok
    end,
    NewId = ets:update_counter(OpsCache, Key, {3,1}),
    {Length,ListLen} = ets:lookup_element(OpsCache, Key, 2),
    %% Perform the GC incase the list is full, or every ?OPS_THRESHOLD operations (which ever comes first)
    case ((Length)>=ListLen) or ((NewId rem ?OPS_THRESHOLD) == 0) of
        true ->
	        Type = DownstreamOp#operation_payload.type,
	        NewTransaction = case Transaction of
		        no_txn_inserting_from_log -> %% the function is being called by the logging vnode at startup
			        {ok, Protocol} = application:get_env(antidote, txn_prot),
			        #transaction{snapshot_vc = DownstreamOp#operation_payload.snapshot_vc,
				        transactional_protocol = Protocol, txn_id = no_txn_inserting_from_log};
		        _ ->
			        Transaction#transaction{
				        snapshot_vc = case Transaction#transaction.transactional_protocol of
					        physics ->
						        case DownstreamOp#operation_payload.dependency_vc of
							        [] ->
								        vectorclock:set_clock_of_dc(dc_utilities:get_my_dc_id(), clocksi_vnode:now_microsec(dc_utilities:now()), []);
							        DepVC -> DepVC
						        end;
					        Protocol when ((Protocol == gr) or (Protocol == clocksi)) ->
						        DownstreamOp#operation_payload.snapshot_vc
				        end}
	        end,
%%	        lager:info("calling internal read: ~p",[Transaction]),
	        case internal_read(Key, Type, NewTransaction, State, true) of
		        {ok, _} ->
			        %% Have to get the new ops dict because the interal_read can change it
			        {Length1, ListLen1} = ets:lookup_element(OpsCache, Key, 2),
%%			                    lager:debug("BEFORE GC: Key ~p,  Length ~p,  ListLen ~p",[Key, Length, ListLen]),
%%			                    lager:debug("AFTER GC: Key ~p,  Length ~p,  ListLen ~p",[Key, Length1, ListLen1]),
			        true = ets:update_element(OpsCache, Key, [{Length1 + ?FIRST_OP, {NewId, DownstreamOp}}, {2, {Length1 + 1, ListLen1}}]),
			        ok;
		        {error, Reason} ->
			        {error, {op_gc_error, Reason}}
	        end;
        false ->
	    true = ets:update_element(OpsCache, Key, [{Length+?FIRST_OP,{NewId,DownstreamOp}}, {2,{Length+1,ListLen}}]),
        ok
    end.

-ifdef(TEST).

%% @doc Testing belongs_to_snapshot returns true when a commit time
%% is smaller than a snapshot time
belongs_to_snapshot_test()->
	CommitTime1a= 1,
	CommitTime2a= 1,
	CommitTime1b= 1,
	CommitTime2b= 7,
	SnapshotClockDC1 = 5,
	SnapshotClockDC2 = 5,
	CommitTime3a= 5,
	CommitTime4a= 5,
	CommitTime3b= 10,
	CommitTime4b= 10,

    SnapshotVC=vectorclock:from_list([{1, SnapshotClockDC1}, {2, SnapshotClockDC2}]),
    ?assertEqual(true, op_not_already_in_snapshot(
        vectorclock:from_list([{1, CommitTime1a},{2,CommitTime1b}]),
        vectorclock:set_clock_of_dc(1, SnapshotClockDC1, SnapshotVC))),
    ?assertEqual(true, op_not_already_in_snapshot(
        vectorclock:from_list([{1, CommitTime2a},{2,CommitTime2b}]),
        vectorclock:set_clock_of_dc(2, SnapshotClockDC2, SnapshotVC))),
    ?assertEqual(false, op_not_already_in_snapshot(
        vectorclock:from_list([{1, CommitTime3a},{2,CommitTime3b}]),
        vectorclock:set_clock_of_dc(1, SnapshotClockDC1, SnapshotVC))),
    ?assertEqual(false, op_not_already_in_snapshot(
        vectorclock:from_list([{1, CommitTime4a},{2,CommitTime4b}]),
        vectorclock:set_clock_of_dc(2, SnapshotClockDC2, SnapshotVC))).

%% @doc This tests to make sure when garbage collection happens, no updates are lost
gc_test() ->
    MatState = #mat_state{ops_cache= ets:new(ops_cache, [set]),
                          snapshot_cache= ets:new(snapshot_cache, [set])},
    Key = mycount,
    DC1 = 1,
    Type = antidote_crdt_counter,

    %% Make 10 snapshots
	{ok, {Res0, _}} = internal_read(Key, Type,
		#transaction{txn_id = eunit_test, transactional_protocol = clocksi, snapshot_vc = vectorclock:from_list([{DC1,2}])}, MatState),
	?assertEqual(0, Type:value(Res0)),
	
	op_insert_gc(Key, generate_payload(10,11,Res0,a1), MatState, #transaction{txn_id = eunit_test}),
	{ok, {Res1, _}} = internal_read(Key, Type,
		#transaction{txn_id = eunit_test, transactional_protocol = clocksi, snapshot_vc = vectorclock:from_list([{DC1,12}])}, MatState),
	?assertEqual(1, Type:value(Res1)),
	
	op_insert_gc(Key, generate_payload(20,21,Res1,a2), MatState, #transaction{txn_id = eunit_test}),
	{ok, {Res2, _}} = internal_read(Key, Type,
		#transaction{txn_id = eunit_test, transactional_protocol = clocksi, snapshot_vc = vectorclock:from_list([{DC1,22}])}, MatState),
	?assertEqual(2, Type:value(Res2)),
	
	op_insert_gc(Key, generate_payload(30,31,Res2,a3), MatState, #transaction{txn_id = eunit_test}),
	{ok, {Res3, _}} = internal_read(Key, Type,
		#transaction{txn_id = eunit_test, transactional_protocol = clocksi, snapshot_vc = vectorclock:from_list([{DC1,32}])}, MatState),
	?assertEqual(3, Type:value(Res3)),
	
	op_insert_gc(Key, generate_payload(40,41,Res3,a4), MatState, #transaction{txn_id = eunit_test}),
	{ok, {Res4, _}} = internal_read(Key, Type,
		#transaction{txn_id = eunit_test, transactional_protocol = clocksi, snapshot_vc = vectorclock:from_list([{DC1,42}])}, MatState),
	?assertEqual(4, Type:value(Res4)),
	
	op_insert_gc(Key, generate_payload(50,51,Res4,a5), MatState, #transaction{txn_id = eunit_test}),
	{ok, {Res5, _}} = internal_read(Key, Type,
		#transaction{txn_id = eunit_test, transactional_protocol = clocksi, snapshot_vc = vectorclock:from_list([{DC1,52}])}, MatState),
	?assertEqual(5, Type:value(Res5)),
	
	op_insert_gc(Key, generate_payload(60,61,Res5,a6), MatState, #transaction{txn_id = eunit_test}),
	{ok, {Res6, _}} = internal_read(Key, Type,
		#transaction{txn_id = eunit_test, transactional_protocol = clocksi, snapshot_vc = vectorclock:from_list([{DC1,62}])}, MatState),
	?assertEqual(6, Type:value(Res6)),
	
	op_insert_gc(Key, generate_payload(70,71,Res6,a7), MatState, #transaction{txn_id = eunit_test}),
	{ok, {Res7, _}} = internal_read(Key, Type,
		#transaction{txn_id = eunit_test, transactional_protocol = clocksi, snapshot_vc = vectorclock:from_list([{DC1,72}])}, MatState),
	?assertEqual(7, Type:value(Res7)),
	
	op_insert_gc(Key, generate_payload(80,81,Res7,a8), MatState, #transaction{txn_id = eunit_test}),
	{ok, {Res8, _}} = internal_read(Key, Type,
		#transaction{txn_id = eunit_test, transactional_protocol = clocksi, snapshot_vc = vectorclock:from_list([{DC1,82}])}, MatState),
	?assertEqual(8, Type:value(Res8)),
	
	op_insert_gc(Key, generate_payload(90,91,Res8,a9), MatState, #transaction{txn_id = eunit_test}),
	{ok, {Res9, _}} = internal_read(Key, Type,
		#transaction{txn_id = eunit_test, transactional_protocol = clocksi, snapshot_vc = vectorclock:from_list([{DC1,92}])}, MatState),
	?assertEqual(9, Type:value(Res9)),
	
	op_insert_gc(Key, generate_payload(100,101,Res9,a10), MatState, #transaction{txn_id = eunit_test}),
	
	%% Insert some new values
	
	op_insert_gc(Key, generate_payload(15,111,Res1,a11), MatState, #transaction{txn_id = eunit_test}),
	op_insert_gc(Key, generate_payload(16,121,Res1,a12), MatState, #transaction{txn_id = eunit_test}),
	
	%% Trigger the clean
	
	Tx = #transaction{txn_id = eunit_test, transactional_protocol = clocksi, snapshot_vc = vectorclock:from_list([{DC1,102}])},
	
	{ok, {Res10, _}} = internal_read(Key, Type,
		Tx , MatState),
	?assertEqual(10, Type:value(Res10)),
	
	op_insert_gc(Key, generate_payload(102,131,Res9,a13), MatState, Tx),
	
	%% Be sure you didn't loose any updates
	{ok, {Res13, _}} = internal_read(Key, Type,
		#transaction{txn_id = eunit_test, transactional_protocol = clocksi, snapshot_vc = vectorclock:from_list([{DC1,142}])}, MatState),
	?assertEqual(13, Type:value(Res13)).

%% @doc This tests to make sure operation lists can be large and resized
large_list_test() ->
	MatState = #mat_state{ops_cache= ets:new(ops_cache, [set]),
		snapshot_cache= ets:new(snapshot_cache, [set])},
	Key = mycount,
	DC1 = 1,
	Type = antidote_crdt_counter,
	
	%% Make 1000 updates to grow the list, whithout generating a snapshot to perform the gc
	{ok, {Res0, _}} = internal_read(Key, Type,
		#transaction{txn_id = eunit_test, transactional_protocol = clocksi, snapshot_vc = vectorclock:from_list([{DC1,2}])}, MatState),
	?assertEqual(0, Type:value(Res0)),
	%%    lager:info("Res0 = ~p", [Res0]),
	
	lists:foreach(fun(Val) ->
		Op = generate_payload(10,11+Val,Res0,Val),
		%%        lager:info("Op= ~p", [Op]),
		op_insert_gc(Key, Op, MatState,
			#transaction{txn_id = eunit_test, transactional_protocol = clocksi, snapshot_vc = vectorclock:from_list([{1,11+Val}])} )
	end, lists:seq(1,1000)),
	
	{ok, {Res1000, _}} = internal_read(Key, Type,
		#transaction{txn_id = eunit_test, transactional_protocol = clocksi, snapshot_vc = vectorclock:from_list([{DC1,2000}])}, MatState),
	?assertEqual(1000, Type:value(Res1000)),
	
	%% Now check everything is ok as the list shrinks from generating new snapshots
	lists:foreach(fun(Val) ->
		op_insert_gc(Key, generate_payload(10+Val,11+Val,Res0,Val), MatState,
			#transaction{txn_id = eunit_test, transactional_protocol = clocksi,
				snapshot_vc = vectorclock:from_list([{DC1,2000}])}),
		{ok, {Res, _}} = internal_read(Key, Type,
			#transaction{txn_id = eunit_test, transactional_protocol = clocksi,
				snapshot_vc = vectorclock:from_list([{DC1,2000}])}, MatState),
		?assertEqual(Val, Type:value(Res))
	end, lists:seq(1001,1100)).


generate_payload(SnapshotTime,CommitTime,Prev,_Name) ->
    Key = mycount,
    Type = antidote_crdt_counter,
    DC1 = 1,

    {ok,Op1} = Type:downstream({increment, 1}, Prev),
    #operation_payload{key = Key,
		     type = Type,
		     op_param = Op1,
	         snapshot_vc = vectorclock:from_list([{DC1,SnapshotTime}]),
	         dc_and_commit_time = {DC1,CommitTime},
		     txid = 1
		    }.

seq_write_test() ->
    OpsCache = ets:new(ops_cache, [set]),
    SnapshotCache = ets:new(snapshot_cache, [set]),
    Key = mycount,
    Type = antidote_crdt_counter,
    DC1 = 1,
    S1 = Type:new(),
    MatState = #mat_state{ops_cache = OpsCache, snapshot_cache = SnapshotCache},

    %% Insert one increment
    {ok,Op1} = Type:downstream({increment,1},S1),
    DownstreamOp1 = #operation_payload{key = Key,
                                     type = Type,
                                     op_param = Op1,
                                     snapshot_vc= vectorclock:from_list([{DC1,10}]),
                                     dc_and_commit_time= {DC1, 15},
                                     txid = 1
                                    },
    op_insert_gc(Key,DownstreamOp1, MatState, #transaction{txn_id = eunit_test}),
    {ok, {Res1, _}} = internal_read(Key, Type,
	    #transaction{txn_id = eunit_test,
		    transactional_protocol = clocksi,
		    snapshot_vc = vectorclock:from_list([{DC1, 16}])},
	    MatState),
    ?assertEqual(1, Type:value(Res1)),
    %% Insert second increment
    {ok,Op2} = Type:downstream({increment,1},S1),
    DownstreamOp2 = DownstreamOp1#operation_payload{
                      op_param = Op2,
                      dependency_vc=vectorclock:from_list([{DC1,16}]),
                      dc_and_commit_time = {DC1,20},
                      txid=2},
	
    op_insert_gc(Key,DownstreamOp2, MatState, #transaction{txn_id = eunit_test}),
    {ok, {Res2, _}} = internal_read(Key, Type,
        #transaction{txn_id = eunit_test, transactional_protocol = clocksi, snapshot_vc = vectorclock:from_list([{DC1, 21}])}, MatState),
    ?assertEqual(2, Type:value(Res2)),

    %% Read old version
    {ok, {ReadOld, _}} = internal_read(Key, Type,
        #transaction{txn_id = eunit_test, transactional_protocol = clocksi, snapshot_vc = vectorclock:from_list([{DC1, 16}])}, MatState),
    ?assertEqual(1, Type:value(ReadOld)).

multipledc_write_test() ->
    OpsCache = ets:new(ops_cache, [set]),
    SnapshotCache = ets:new(snapshot_cache, [set]),
    Key = mycount,
    Type = antidote_crdt_counter,
    DC1 = 1,
    DC2 = 2,
    S1 = Type:new(),
    MatState = #mat_state{ops_cache = OpsCache, snapshot_cache = SnapshotCache},


    %% Insert one increment in DC1
	{ok,Op1} = Type:downstream({increment,1},S1),
	DownstreamOp1 = #operation_payload{key = Key,
		type = Type,
		op_param = Op1,
		snapshot_vc = vectorclock:from_list([{DC2,0}, {DC1,10}]),
		dc_and_commit_time = {DC1, 15},
		txid = 1
	},
	op_insert_gc(Key,DownstreamOp1,MatState, #transaction{txn_id = eunit_test}),
	{ok, {Res1, _}} = internal_read(Key, Type,
		#transaction{txn_id = eunit_test, transactional_protocol = clocksi, snapshot_vc = vectorclock:from_list([{DC1, 16}, {DC2, 0}])}, MatState),
	?assertEqual(1, Type:value(Res1)),
	
	%% Insert second increment in other DC
	{ok,Op2} = Type:downstream({increment,1},S1),
	DownstreamOp2 = DownstreamOp1#operation_payload{
		op_param = Op2,
		snapshot_vc =vectorclock:from_list([{DC2,16}, {DC1,16}]),
		dc_and_commit_time = {DC2,20},
		txid=2},
	
	op_insert_gc(Key,DownstreamOp2,MatState, #transaction{txn_id = eunit_test}),
	{ok, {Res2, _}} = internal_read(Key, Type,
		#transaction{txn_id = eunit_test, transactional_protocol = clocksi, snapshot_vc = vectorclock:from_list([{DC1,16}, {DC2,21}])}, MatState),
	?assertEqual(2, Type:value(Res2)),
	
	%% Read old version
	{ok, {ReadOld, _}} = internal_read(Key, Type,
		#transaction{txn_id = eunit_test, transactional_protocol = clocksi, snapshot_vc = vectorclock:from_list([{DC1,15}, {DC2,15}])}, MatState),
	?assertEqual(1, Type:value(ReadOld)).

concurrent_write_test() ->
	MatState = #mat_state{ops_cache= ets:new(ops_cache, [set]),
		snapshot_cache= ets:new(snapshot_cache, [set])},
	Key = mycount,
	Type = antidote_crdt_counter,
	DC1 = local,
	DC2 = remote,
	S1 = Type:new(),
	
	%% Insert one increment in DC1
	{ok,Op1} = Type:downstream({increment,1},S1),
	DownstreamOp1 = #operation_payload{key = Key,
		type = Type,
		op_param = Op1,
		snapshot_vc = vectorclock:from_list([{DC1,0}, {DC2,0}]),
		dc_and_commit_time = {DC2, 1},
		txid = 1
	},
	op_insert_gc(Key,DownstreamOp1,MatState, #transaction{txn_id = eunit_test}),
	{ok, {Res1, _}} = internal_read(Key, Type,
		#transaction{txn_id = eunit_test, transactional_protocol = clocksi, snapshot_vc = vectorclock:from_list([{DC1,0}, {DC2,1}])}, MatState),
	?assertEqual(1, Type:value(Res1)),
	
	%% Another concurrent increment in other DC
	{ok, Op2} = Type:downstream({increment,1},S1),
	DownstreamOp2 = #operation_payload{ key = Key,
		type = Type,
		op_param = Op2,
		snapshot_vc =vectorclock:from_list([{DC1,0}, {DC2,0}]),
		dc_and_commit_time = {DC1, 1},
		txid=2},
	op_insert_gc(Key,DownstreamOp2,MatState, #transaction{txn_id = eunit_test}),
	
	%% Read different snapshots
	{ok, {ReadDC1, _}} = internal_read(Key, Type,
		#transaction{txn_id = eunit_test, transactional_protocol = clocksi, snapshot_vc = vectorclock:from_list([{DC1,1}, {DC2,0}])}, MatState),
	?assertEqual(1, Type:value(ReadDC1)),
	io:format("Result1 = ~p", [ReadDC1]),
	{ok, {ReadDC2, _}} = internal_read(Key, Type,
		#transaction{txn_id = eunit_test, transactional_protocol = clocksi, snapshot_vc = vectorclock:from_list([{DC1,0}, {DC2,1}])}, MatState),
	io:format("Result2 = ~p", [ReadDC2]),
	?assertEqual(1, Type:value(ReadDC2)),
	
	%% Read snapshot including both increments
	{ok, {Res2, _}} = internal_read(Key, Type,
		#transaction{txn_id = eunit_test, transactional_protocol = clocksi, snapshot_vc = vectorclock:from_list([{DC1,1}, {DC2,1}])}, MatState),
	?assertEqual(2, Type:value(Res2)).

%% Check that a read to a key that has never been read or updated, returns the CRDTs initial value
%% E.g., for a gcounter, return 0.
read_nonexisting_key_test() ->
	MatState = #mat_state{ops_cache= ets:new(ops_cache, [set]),
		snapshot_cache= ets:new(snapshot_cache, [set])},
	Type = riak_dt_gcounter,
	{ok, {ReadResult, _}} = internal_read(key, Type,
		#transaction{txn_id = eunit_test, transactional_protocol = clocksi, snapshot_vc = vectorclock:from_list([{dc1,1}, {dc2,0}])}, MatState),
	?assertEqual(0, Type:value(ReadResult)).

is_causally_compatible_test() ->
	
	NewVC = vectorclock:new(),
	
	DepUpBound = [{dc1, 1}, {dc2, 2}],
	RTLowBound = [{dc1, 5}, {dc2, 10}],
	
	OpDepVC1 = [{dc1, 2}, {dc2, 3}],
	OpCommitVC1 = [{dc1, 5}, {dc2, 10}],
	
	true = is_causally_compatible(OpCommitVC1, NewVC, OpDepVC1, NewVC),
	
	
	false = is_causally_compatible(OpCommitVC1, RTLowBound, OpDepVC1, DepUpBound),
	
	OpDepVC2 = [{dc1, 1}, {dc2, 2}],
	OpCommitVC2 = [{dc1, 5}, {dc2, 10}],
	
	true = is_causally_compatible(OpCommitVC2, RTLowBound, OpDepVC2, DepUpBound),
	
	OpDepVC3 = [],
	OpCommitVC3 = [{dc1, 5}, {dc2, 10}],
	
	true = is_causally_compatible(OpCommitVC3, RTLowBound, OpDepVC3, DepUpBound),
	
	OpDepVC4 = [],
	OpCommitVC4 = [{dc1, 4}, {dc2, 10}],
	
	false = is_causally_compatible(OpCommitVC4, RTLowBound, OpDepVC4, DepUpBound),
	true = is_causally_compatible(OpCommitVC4, [], OpDepVC4, []),
	
	
	DepUpBound2 = [{dc1, 1}, {dc2, 2}],
	RTLowBound2 = [{dc1, 1}, {dc2, 2}],
	
	OpDepVC21 = [{dc1, 1}, {dc2, 2}],
	OpCommitVC21 = [{dc1, 4}, {dc2, 10}],
	
	true = is_causally_compatible(OpCommitVC21, RTLowBound2, OpDepVC21, DepUpBound2),
	
	OpDepVC22 = [{dc1, 1}, {dc2, 2}],
	OpCommitVC22 = [{dc1, 0}, {dc2, 10}],
	
	false = is_causally_compatible(OpCommitVC22, RTLowBound2, OpDepVC22, DepUpBound2).

-endif.
   <|MERGE_RESOLUTION|>--- conflicted
+++ resolved
@@ -428,11 +428,6 @@
                             {ok, {SnapshotGetResponse#snapshot_get_response.materialized_snapshot,
 	                              SnapshotGetResponse#snapshot_get_response.snapshot_time}};
                 _ ->
-<<<<<<< HEAD
-=======
-%%	                {snapshot_time=SnapshotCommitTime, ops_list=Ops,
-%%		                materialized_snapshot=#materialized_snapshot{last_op_id=LastOp, value=Snapshot}}
->>>>>>> 21a48c3b
                     case clocksi_materializer:materialize(Type, UpdatedTxnRecord, SnapshotGetResponse) of
                         {ok, Snapshot, NewLastOp, CommitTime, NewSS, OpAddedCount} ->
                             %% the following checks for the case there were no snapshots and there were operations, but none was applicable
@@ -481,38 +476,18 @@
     no_operation_to_define_snapshot;
 define_snapshot_vc_for_transaction(Transaction, OperationTuple) ->
     LocalDCReadTime = clocksi_vnode:now_microsec(dc_utilities:now()),
-<<<<<<< HEAD
     define_snapshot_vc_for_transaction(Transaction, LocalDCReadTime, ignore, OperationTuple, 0).
 define_snapshot_vc_for_transaction(Transaction, LocalDCReadTime, ReadVC, OperationsTuple, PositionInOpList) ->
 	{Length,_ListLen} = element(2, OperationsTuple),
 %%	lager:debug("{Length,_ListLen} ~n ~p", [{Length,_ListLen}]),
-=======
-    define_snapshot_vc_for_transaction(Transaction, LocalDCReadTime, first_operation, OperationTuple, 0).
-
-%%define_snapshot_vc_for_transaction(_Transaction, [], _LocalDCReadTime, _ReadVC, _OperationTuple, _PositionInOpList) ->
-%%    TxCTLowBound = _Transaction#transaction.physics_read_metadata#physics_read_metadata.commit_time_lowbound,
-%%    TxDepUpBound = _Transaction#transaction.physics_read_metadata#physics_read_metadata.dep_upbound,
-%%    lager:info("Transaction: ~n~p~n OperationList: ~n~p", [_Transaction, FullOpList]),
-%%    lager:info("TxCTLowBound: ~n~p~n TxDepUpBound: ~n~p", [TxCTLowBound, TxDepUpBound]),
-%%    no_compatible_operation_found;
-
-define_snapshot_vc_for_transaction(Transaction, LocalDCReadTime, ReadVC, OperationsTuple, PositionInOpList) ->
-	{Length,_ListLen} = element(2, OperationsTuple),
-	lager:info("{Length,_ListLen} ~n ~p", [{Length,_ListLen}]),
->>>>>>> 21a48c3b
 	case PositionInOpList of
 		Length ->
 			no_compatible_operation_found;
 		_->
 			{_OpId, OperationRecord}= element((?FIRST_OP+Length-1) - PositionInOpList, OperationsTuple),
 %%			{_OpId, OperationRecord}= element((?FIRST_OP+ PositionInOpList), OperationsTuple),
-<<<<<<< HEAD
 %%			lager:debug("~n~n~nOperation ~p in Record ~n ~p", [PositionInOpList, OperationRecord]),
 %%			lager:debug("~n~n~nOperation List ~p", [OperationsTuple]),
-=======
-			lager:info("~n~n~nOperation ~p in Record ~n ~p", [PositionInOpList, OperationRecord]),
-			lager:info("~n~n~nOperation List ~p", [OperationsTuple]),
->>>>>>> 21a48c3b
 %%			[{_OpId, Op} | Rest] = OperationsTuple,
 			TxCTLowBound = Transaction#transaction.physics_read_metadata#physics_read_metadata.commit_time_lowbound,
 			TxDepUpBound = Transaction#transaction.physics_read_metadata#physics_read_metadata.dep_upbound,
@@ -535,13 +510,8 @@
 			end,
 			case is_causally_compatible(AccReadVC, TxCTLowBound, OperationDependencyVC, TxDepUpBound) of
 				true ->
-<<<<<<< HEAD
 %%					lager:debug("the final operation defining the snapshot will be: ~n~p", [{OperationCommitVC, OperationDependencyVC, FinalReadVC}]),
 					{OperationCommitVC, OperationDependencyVC, FinalReadVC};
-=======
-					lager:info("the final operation defining the snapshot will be: ~n~p", [{OperationCommitVC, OperationDependencyVC, AccReadVC}]),
-					{OperationCommitVC, OperationDependencyVC, AccReadVC};
->>>>>>> 21a48c3b
 				false ->
 					NewOperationCommitVC = vectorclock:set_clock_of_dc(OperationDC, OperationCommitTime - 1, OperationCommitVC),
 					define_snapshot_vc_for_transaction(Transaction, LocalDCReadTime, NewOperationCommitVC, OperationsTuple, PositionInOpList + 1)
