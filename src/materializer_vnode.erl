--- conflicted
+++ resolved
@@ -117,7 +117,6 @@
     OpsCache = open_table(Partition, ops_cache),
     SnapshotCache = open_table(Partition, snapshot_cache),
     IsReady = case application:get_env(antidote,recover_from_log) of
-<<<<<<< HEAD
 		  {ok, true} ->
 		      lager:info("Checking for logs to init materializer ~p", [Partition]),
 		      riak_core_vnode:send_command_after(?LOG_STARTUP_WAIT, load_from_log),
@@ -197,7 +196,7 @@
 			end, FileList),
 			StalenessTable
 	end.
-	
+
 
 -spec file_to_table(string(), start | disk_log:continuation(), atom()) -> ok.
 file_to_table(FileName, Continuation, TableName)->
@@ -231,18 +230,6 @@
 
 
 -spec load_from_log_to_tables(partition_id(), mat_state()) -> ok | {error, reason()}.
-=======
-                {ok, true} ->
-                    lager:debug("Checking for logs to init materializer ~p", [Partition]),
-                    riak_core_vnode:send_command_after(?LOG_STARTUP_WAIT, load_from_log),
-                    false;
-                _ ->
-                    true
-    end,
-    {ok, #mat_state{is_ready = IsReady, partition=Partition, ops_cache=OpsCache, snapshot_cache=SnapshotCache}}.
-
--spec load_from_log_to_tables(partition_id(), #mat_state{}) -> ok | {error, reason()}.
->>>>>>> 170ab6a5
 load_from_log_to_tables(Partition, State) ->
     LogId = [Partition],
     Node = {Partition, log_utilities:get_my_node(Partition)},
@@ -445,7 +432,7 @@
 -spec internal_store_ss(key(), #materialized_snapshot{}, snapshot_time(), boolean(), mat_state()) -> boolean().
 internal_store_ss(Key, Snapshot = #materialized_snapshot{last_op_id = NewOpId}, SnapshotParams, ShouldGc,
   State = #mat_state{snapshot_cache = SnapshotCache}) ->
-	
+
 	SnapshotDict = case ets:lookup(SnapshotCache, Key) of
 									 [] ->
 										 vector_orddict:new();
@@ -573,7 +560,7 @@
 %%	                        lager:info("~n Snapshot ~p~n ~n NewLastOp ~p ~n CommitParameters ~p ~n NewSS ~p ~n OpAddedCount ~p", [Snapshot, NewLastOp, CommitParameters, NewSS, OpAddedCount]),
 %%	                        lager:info("~nShouldGc ~p", [ShouldGc]),
 %%	                        lager:info("~SnapshotGetResponse#snapshot_get_response.is_newest_snapshot ~p", [SnapshotGetResponse#snapshot_get_response.is_newest_snapshot]),
-	                        
+
                             %% the following checks for the case there were no snapshots and there were operations, but none was applicable
                             %% for the given snapshot_time
                             %% But is the snapshot not safe?
@@ -923,69 +910,69 @@
 	{ok, {Res0, _}} = internal_read(Key, Type,
 		#transaction{txn_id = eunit_test, transactional_protocol = clocksi, snapshot_vc = vectorclock:from_list([{DC1,2}])}, MatState),
 	?assertEqual(0, Type:value(Res0)),
-	
+
 	op_insert_gc(Key, generate_payload(10,11,Res0,a1), MatState, #transaction{txn_id = eunit_test}),
 	{ok, {Res1, _}} = internal_read(Key, Type,
 		#transaction{txn_id = eunit_test, transactional_protocol = clocksi, snapshot_vc = vectorclock:from_list([{DC1,12}])}, MatState),
 	?assertEqual(1, Type:value(Res1)),
-	
+
 	op_insert_gc(Key, generate_payload(20,21,Res1,a2), MatState, #transaction{txn_id = eunit_test}),
 	{ok, {Res2, _}} = internal_read(Key, Type,
 		#transaction{txn_id = eunit_test, transactional_protocol = clocksi, snapshot_vc = vectorclock:from_list([{DC1,22}])}, MatState),
 	?assertEqual(2, Type:value(Res2)),
-	
+
 	op_insert_gc(Key, generate_payload(30,31,Res2,a3), MatState, #transaction{txn_id = eunit_test}),
 	{ok, {Res3, _}} = internal_read(Key, Type,
 		#transaction{txn_id = eunit_test, transactional_protocol = clocksi, snapshot_vc = vectorclock:from_list([{DC1,32}])}, MatState),
 	?assertEqual(3, Type:value(Res3)),
-	
+
 	op_insert_gc(Key, generate_payload(40,41,Res3,a4), MatState, #transaction{txn_id = eunit_test}),
 	{ok, {Res4, _}} = internal_read(Key, Type,
 		#transaction{txn_id = eunit_test, transactional_protocol = clocksi, snapshot_vc = vectorclock:from_list([{DC1,42}])}, MatState),
 	?assertEqual(4, Type:value(Res4)),
-	
+
 	op_insert_gc(Key, generate_payload(50,51,Res4,a5), MatState, #transaction{txn_id = eunit_test}),
 	{ok, {Res5, _}} = internal_read(Key, Type,
 		#transaction{txn_id = eunit_test, transactional_protocol = clocksi, snapshot_vc = vectorclock:from_list([{DC1,52}])}, MatState),
 	?assertEqual(5, Type:value(Res5)),
-	
+
 	op_insert_gc(Key, generate_payload(60,61,Res5,a6), MatState, #transaction{txn_id = eunit_test}),
 	{ok, {Res6, _}} = internal_read(Key, Type,
 		#transaction{txn_id = eunit_test, transactional_protocol = clocksi, snapshot_vc = vectorclock:from_list([{DC1,62}])}, MatState),
 	?assertEqual(6, Type:value(Res6)),
-	
+
 	op_insert_gc(Key, generate_payload(70,71,Res6,a7), MatState, #transaction{txn_id = eunit_test}),
 	{ok, {Res7, _}} = internal_read(Key, Type,
 		#transaction{txn_id = eunit_test, transactional_protocol = clocksi, snapshot_vc = vectorclock:from_list([{DC1,72}])}, MatState),
 	?assertEqual(7, Type:value(Res7)),
-	
+
 	op_insert_gc(Key, generate_payload(80,81,Res7,a8), MatState, #transaction{txn_id = eunit_test}),
 	{ok, {Res8, _}} = internal_read(Key, Type,
 		#transaction{txn_id = eunit_test, transactional_protocol = clocksi, snapshot_vc = vectorclock:from_list([{DC1,82}])}, MatState),
 	?assertEqual(8, Type:value(Res8)),
-	
+
 	op_insert_gc(Key, generate_payload(90,91,Res8,a9), MatState, #transaction{txn_id = eunit_test}),
 	{ok, {Res9, _}} = internal_read(Key, Type,
 		#transaction{txn_id = eunit_test, transactional_protocol = clocksi, snapshot_vc = vectorclock:from_list([{DC1,92}])}, MatState),
 	?assertEqual(9, Type:value(Res9)),
-	
+
 	op_insert_gc(Key, generate_payload(100,101,Res9,a10), MatState, #transaction{txn_id = eunit_test}),
-	
+
 	%% Insert some new values
-	
+
 	op_insert_gc(Key, generate_payload(15,111,Res1,a11), MatState, #transaction{txn_id = eunit_test}),
 	op_insert_gc(Key, generate_payload(16,121,Res1,a12), MatState, #transaction{txn_id = eunit_test}),
-	
+
 	%% Trigger the clean
-	
+
 	Tx = #transaction{txn_id = eunit_test, transactional_protocol = clocksi, snapshot_vc = vectorclock:from_list([{DC1,102}])},
-	
+
 	{ok, {Res10, _}} = internal_read(Key, Type,
 		Tx , MatState),
 	?assertEqual(10, Type:value(Res10)),
-	
+
 	op_insert_gc(Key, generate_payload(102,131,Res9,a13), MatState, Tx),
-	
+
 	%% Be sure you didn't loose any updates
 	{ok, {Res13, _}} = internal_read(Key, Type,
 		#transaction{txn_id = eunit_test, transactional_protocol = clocksi, snapshot_vc = vectorclock:from_list([{DC1,142}])}, MatState),
@@ -998,24 +985,24 @@
 	Key = mycount,
 	DC1 = 1,
 	Type = antidote_crdt_counter,
-	
+
 	%% Make 1000 updates to grow the list, whithout generating a snapshot to perform the gc
 	{ok, {Res0, _}} = internal_read(Key, Type,
 		#transaction{txn_id = eunit_test, transactional_protocol = clocksi, snapshot_vc = vectorclock:from_list([{DC1,2}])}, MatState),
 	?assertEqual(0, Type:value(Res0)),
 	%%    lager:info("Res0 = ~p", [Res0]),
-	
+
 	lists:foreach(fun(Val) ->
 		Op = generate_payload(10,11+Val,Res0,Val),
 		%%        lager:info("Op= ~p", [Op]),
 		op_insert_gc(Key, Op, MatState,
 			#transaction{txn_id = eunit_test, transactional_protocol = clocksi, snapshot_vc = vectorclock:from_list([{DC1, 11+Val}])} )
 	end, lists:seq(1,1000)),
-	
+
 	{ok, {Res1000, _}} = internal_read(Key, Type,
 		#transaction{txn_id = eunit_test, transactional_protocol = clocksi, snapshot_vc = vectorclock:from_list([{DC1,2000}])}, MatState),
 	?assertEqual(1000, Type:value(Res1000)),
-	
+
 	%% Now check everything is ok as the list shrinks from generating new snapshots
 	lists:foreach(fun(Val) ->
 		op_insert_gc(Key, generate_payload(10+Val,11+Val,Res0,Val), MatState,
@@ -1074,7 +1061,7 @@
                       dependency_vc=vectorclock:from_list([{DC1,16}]),
                       dc_and_commit_time = {DC1,20},
                       txid=2},
-	
+
     op_insert_gc(Key,DownstreamOp2, MatState, #transaction{txn_id = eunit_test}),
     {ok, {Res2, _}} = internal_read(Key, Type,
         #transaction{txn_id = eunit_test, transactional_protocol = clocksi, snapshot_vc = vectorclock:from_list([{DC1, 21}])}, MatState),
@@ -1109,7 +1096,7 @@
 	{ok, {Res1, _}} = internal_read(Key, Type,
 		#transaction{txn_id = eunit_test, transactional_protocol = clocksi, snapshot_vc = vectorclock:from_list([{DC1, 16}, {DC2, 0}])}, MatState),
 	?assertEqual(1, Type:value(Res1)),
-	
+
 	%% Insert second increment in other DC
 	{ok,Op2} = Type:downstream({increment,1},S1),
 	DownstreamOp2 = DownstreamOp1#operation_payload{
@@ -1117,12 +1104,12 @@
 		dependency_vc=vectorclock:from_list([{DC2,16}, {DC1,16}]),
 		dc_and_commit_time = {DC2,20},
 		txid=2},
-	
+
 	op_insert_gc(Key,DownstreamOp2,MatState, #transaction{txn_id = eunit_test}),
 	{ok, {Res2, _}} = internal_read(Key, Type,
 		#transaction{txn_id = eunit_test, transactional_protocol = clocksi, snapshot_vc = vectorclock:from_list([{DC1,16}, {DC2,21}])}, MatState),
 	?assertEqual(2, Type:value(Res2)),
-	
+
 	%% Read old version
 	{ok, {ReadOld, _}} = internal_read(Key, Type,
 		#transaction{txn_id = eunit_test, transactional_protocol = clocksi, snapshot_vc = vectorclock:from_list([{DC1,15}, {DC2,15}])}, MatState),
@@ -1136,7 +1123,7 @@
 	DC1 = local,
 	DC2 = remote,
 	S1 = Type:new(),
-	
+
 	%% Insert one increment in DC1
 	{ok,Op1} = Type:downstream({increment,1},S1),
 	DownstreamOp1 = #operation_payload{key = Key,
@@ -1150,7 +1137,7 @@
 	{ok, {Res1, _}} = internal_read(Key, Type,
 		#transaction{txn_id = eunit_test, transactional_protocol = clocksi, snapshot_vc = vectorclock:from_list([{DC1,0}, {DC2,1}])}, MatState),
 	?assertEqual(1, Type:value(Res1)),
-	
+
 	%% Another concurrent increment in other DC
 	{ok, Op2} = Type:downstream({increment,1},S1),
 	DownstreamOp2 = #operation_payload{ key = Key,
@@ -1160,7 +1147,7 @@
 		dc_and_commit_time = {DC1, 1},
 		txid=2},
 	op_insert_gc(Key,DownstreamOp2,MatState, #transaction{txn_id = eunit_test}),
-	
+
 	%% Read different snapshots
 	{ok, {ReadDC1, _}} = internal_read(Key, Type,
 		#transaction{txn_id = eunit_test, transactional_protocol = clocksi, snapshot_vc = vectorclock:from_list([{DC1,1}, {DC2,0}])}, MatState),
@@ -1170,7 +1157,7 @@
 		#transaction{txn_id = eunit_test, transactional_protocol = clocksi, snapshot_vc = vectorclock:from_list([{DC1,0}, {DC2,1}])}, MatState),
 	io:format("Result2 = ~p", [ReadDC2]),
 	?assertEqual(1, Type:value(ReadDC2)),
-	
+
 	%% Read snapshot including both increments
 	{ok, {Res2, _}} = internal_read(Key, Type,
 		#transaction{txn_id = eunit_test, transactional_protocol = clocksi, snapshot_vc = vectorclock:from_list([{DC1,1}, {DC2,1}])}, MatState),
@@ -1232,4 +1219,3 @@
 %%	false = is_causally_compatible(OpCommitVC22, RTLowBound2, OpDepVC22, DepUpBound2).
 
 -endif.
-   