--- conflicted
+++ resolved
@@ -73,7 +73,7 @@
     Preflist = riak_core_ring:preflist(DocIdx, Ring),
     {Primaries, _} = lists:split(?N, Preflist),
     Primaries.
-    
+
 %% @doc Opens the persistent copy of the Log.
 %%	The name of the Log in disk is a combination of the the word `log' and
 %%	the partition identifier.
@@ -256,11 +256,7 @@
 %%			Initial: Initial log identifier. Non negative integer. Consecutive ids for the logs. 
 %%			Map: The ongoing map of preflist->log. dict() type.
 %%	Return:	LogsMap: Maps the  preflist and actual name of the log in the system. dict() type.
-<<<<<<< HEAD
 -spec open_logs(LogFile::string(), [preflist()], N::non_neg_integer(), Map::dict()) -> LogsMap::dict() | {error,reason()}.
-=======
--spec open_logs(LogFile::string(), Preflists::[{Index :: integer(), Node :: term()}], N::non_neg_integer(), Map::dict()) -> LogsMap::dict() | {error, atom()}.
->>>>>>> dbfea839
 open_logs(_LogFile, [], _Initial, Map) -> Map;
 open_logs(LogFile, [Next|Rest], Initial, Map)->
     LogId = string:concat(LogFile, integer_to_list(Initial)),
@@ -341,16 +337,9 @@
 
 %% @doc lookup_operations: Looks up for the operations logged for a particular key
 %%		Input:	Log: Identifier of the log
-<<<<<<< HEAD
-%%		        Key: Key to shich the operation belongs
-%%		Return:	List of all the logged operations or error  
-%% TODO Fix type spec!
--spec lookup_operations(log(), key()) -> [tuple()] | {error, reason()}.
-=======
 %%				Key: Key to shich the operation belongs
 %%		Return:	List of all the logged operations 
 -spec lookup_operations(Log::term(), Key::term()) -> list() | {error, atom()}.
->>>>>>> dbfea839
 lookup_operations(Log, Key) ->
     dets:lookup(Log, Key).
 
