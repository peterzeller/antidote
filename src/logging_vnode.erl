%% -------------------------------------------------------------------
%%
%% Copyright (c) 2014 SyncFree Consortium.  All Rights Reserved.
%%
%% This file is provided to you under the Apache License,
%% Version 2.0 (the "License"); you may not use this file
%% except in compliance with the License.  You may obtain
%% a copy of the License at
%%
%%   http://www.apache.org/licenses/LICENSE-2.0
%%
%% Unless required by applicable law or agreed to in writing,
%% software distributed under the License is distributed on an
%% "AS IS" BASIS, WITHOUT WARRANTIES OR CONDITIONS OF ANY
%% KIND, either express or implied.  See the License for the
%% specific language governing permissions and limitations
%% under the License.
%%
%% -------------------------------------------------------------------
-module(logging_vnode).

-behaviour(riak_core_vnode).

-include("antidote.hrl").
-include_lib("riak_core/include/riak_core_vnode.hrl").

%% Expected time to wait until the inter_dc_log_sender_vnode is started
-define(LOG_SENDER_STARTUP_WAIT, 1000).

-ifdef(TEST).
-include_lib("eunit/include/eunit.hrl").
-endif.

%% API
-export([start_vnode/1,
	 is_sync_log/0,
	 set_sync_log/1,
         asyn_read/2,
	 get_stable_time/1,
         read/2,
         asyn_append/4,
         append/3,
         append_commit/3,
         append_group/4,
         asyn_append_group/4,
         asyn_read_from/3,
         read_from/3,
         get/5,
	 get_all/4,
	 request_bucket_op_id/4,
	 request_op_id/3]).

-export([init/1,
         terminate/2,
         handle_command/3,
         is_empty/1,
         delete/1,
         handle_handoff_command/3,
         handoff_starting/2,
         handoff_cancelled/1,
         handoff_finished/2,
         handle_handoff_data/2,
         encode_handoff_item/2,
         handle_coverage/4,
         handle_info/2,
         handle_exit/3]).

-ignore_xref([start_vnode/1]).

-record(state, {partition :: partition_id(),
		logs_map :: dict:dict(),
		op_id_table :: cache_id(),  %% Stores the count of ops appended to each log
		recovered_vector :: vectorclock(),  %% This is loaded on start, storing the version vector
	                                            %% of the last operation appended to this log, this value
		                                    %% is sent to the interdc dependcy module, so it knows up to
                                                    %% what time updates from other DCs have been receieved (after crash and restart)
		senders_awaiting_ack :: dict:dict(),
		last_read :: term()}).

%% API
-spec start_vnode(integer()) -> any().
start_vnode(I) ->
    riak_core_vnode_master:get_vnode_pid(I, ?MODULE).

%% @doc Sends a `threshold read' asynchronous command to the Logs in
%%      `Preflist' From is the operation id form which the caller wants to
%%      retrieve the operations.  The operations are retrieved in inserted
%%      order and the From operation is also included.
-spec asyn_read_from(preflist(), key(), op_id()) -> ok.
asyn_read_from(Preflist, Log, From) ->
    riak_core_vnode_master:command(Preflist,
                                   {read_from, Log, From},
                                   {fsm, undefined, self()},
                                   ?LOGGING_MASTER).

%% @doc synchronous read_from operation
-spec read_from({partition(), node()}, log_id(), op_id()) -> {ok, [term()]} | {error, term()}.
read_from(Node, LogId, From) ->
    riak_core_vnode_master:sync_command(Node,
                                        {read_from, LogId, From},
					?LOGGING_MASTER).

%% @doc Sends a `read' asynchronous command to the Logs in `Preflist'
-spec asyn_read(preflist(), key()) -> ok.
asyn_read(Preflist, Log) ->
    riak_core_vnode_master:command(Preflist,
                                   {read, Log},
                                   {fsm, undefined, self()},
                                   ?LOGGING_MASTER).

%% @doc Sends a `get_stable_time' synchronous command to `Node'
-spec get_stable_time({partition(), node()}) -> ok.
get_stable_time(Node) ->
    riak_core_vnode_master:command(Node,
				   {get_stable_time},
				   ?LOGGING_MASTER).

%% @doc Sends a `read' synchronous command to the Logs in `Node'
-spec read({partition(), node()}, key()) -> {error, term()} | {ok, [term()]}.
read(Node, Log) ->
    riak_core_vnode_master:sync_command(Node,
                                        {read, Log},
                                        ?LOGGING_MASTER).

%% @doc Sends an `append' asyncrhonous command to the Logs in `Preflist'
-spec asyn_append(index_node(), key(), #log_operation{}, pid()) -> ok.
asyn_append(IndexNode, Log, LogOperation, ReplyTo) ->
    riak_core_vnode_master:command(IndexNode,
                                   {append, Log, LogOperation, false, ReplyTo},
                                   ?LOGGING_MASTER).

%% @doc synchronous append operation payload
-spec append(index_node(), key(), #log_operation{}) -> {ok, op_id()} | {error, term()}.
append(IndexNode, LogId, LogOperation) ->
    riak_core_vnode_master:sync_command(IndexNode,
                                        {append, LogId, LogOperation, false},
                                        ?LOGGING_MASTER,
                                        infinity).

%% @doc synchronous append operation payload
%% If enabled in antidote.hrl will ensure item is written to disk
-spec append_commit(index_node(), key(), #log_operation{}) -> {ok, op_id()} | {error, term()}.
append_commit(IndexNode, LogId, Payload) ->
    riak_core_vnode_master:sync_command(IndexNode,
                                        {append, LogId, Payload, is_sync_log()},
                                        ?LOGGING_MASTER,
                                        infinity).

%% @doc synchronous append list of log records (note a log record is a payload (log_operation) with an operation number)
%% The IsLocal flag indicates if the operations in the transaction were handled by the local or remote DC.
-spec append_group(index_node(), key(), [#log_record{}], boolean()) -> {ok, op_id()} | {error, term()}.
append_group(IndexNode, LogId, LogRecordList, IsLocal) ->
    riak_core_vnode_master:sync_command(IndexNode,
                                        {append_group, LogId, LogRecordList, IsLocal, is_sync_log()},
                                        ?LOGGING_MASTER,
                                        infinity).

%% @doc asynchronous append list of operations
-spec asyn_append_group(index_node(), key(), [#log_record{}], boolean()) -> ok.
asyn_append_group(IndexNode, LogId, LogRecordList, IsLocal) ->
    riak_core_vnode_master:command(IndexNode,
				   {append_group, LogId, LogRecordList, IsLocal, is_sync_log()},
				   ?LOGGING_MASTER,
				   infinity).

%% @doc given the MinSnapshotTime and the type, this method fetchs from the log the
%% desired operations so a new snapshot can be created.
%% It returns a #log_get_response{} record which is defined in antidote.hrl
-spec get(index_node(), key(), transaction(), term(), key()) ->
		 #snapshot_get_response{} | {error, term()}.
get(IndexNode, LogId, Transaction, Type, Key) ->
    riak_core_vnode_master:sync_command(IndexNode,
					{get, LogId, Transaction, Type, Key},
					?LOGGING_MASTER,
					infinity).

%% @doc Given the logid and position in the log (given by continuation) and a dict
%% of non_commited operations up to this position returns
%% a tuple with three elements
%% the first is a dict with all operations that had been committed until the next chunk in the log
%% the second contains those without commit operations
%% the third is the location of the next chunk
%% Otherwise if the end of the file is reached it returns a tuple
%% where the first elelment is 'eof' and the second is a dict of commited operations
-spec get_all(index_node(), log_id(), start | disk_log:continuation(), dict:dict()) ->
		     {disk_log:continuation(), dict:dict(), dict:dict()} | {eof, dict:dict()} | {error, term()}.
get_all(IndexNode, LogId, Continuation, PrevOps) ->
    riak_core_vnode_master:sync_command(IndexNode, {get_all, LogId, Continuation, PrevOps},
					?LOGGING_MASTER,
					infinity).

%% @doc Gets the last id of operations stored in the log for the given DCID
-spec request_op_id(index_node(), dcid(), partition()) -> {ok, non_neg_integer()}.
request_op_id(IndexNode, DCID, Partition) ->
    riak_core_vnode_master:sync_command(IndexNode, {get_op_id,DCID,Partition},
					?LOGGING_MASTER,
					infinity).

%% @doc Gets the last id of operations stored in the log for the given bucket from the given DCID
-spec request_bucket_op_id(index_node(), dcid(), bucket(), partition()) -> {ok, non_neg_integer()}.
request_bucket_op_id(IndexNode, DCID, Bucket, Partition) ->
    riak_core_vnode_master:sync_command(IndexNode, {get_op_id,DCID,Bucket,Partition},
					?LOGGING_MASTER,
					infinity).

%% @doc Returns true if syncrounous logging is enabled
%%      False otherwise.
%%      Uses environment variable "sync_log" set in antidote.app.src
-spec is_sync_log() -> boolean().
is_sync_log() ->
    dc_meta_data_utilities:get_env_meta_data(sync_log,false).

%% @doc Takes as input a boolean to set whether or not items will
%%      be logged synchronously at this DC (sends a broadcast to update
%%      the environment variable "sync_log" to all nodes).
%%      If true, items will be logged synchronously
%%      If false, items will be logged asynchronously
-spec set_sync_log(boolean()) -> ok.
set_sync_log(Value) ->
    dc_meta_data_utilities:store_env_meta_data(sync_log,Value).

%% @doc Opens the persistent copy of the Log.
%%      The name of the Log in disk is a combination of the the word
%%      `log' and the partition identifier.
init([Partition]) ->
    LogFile = integer_to_list(Partition),
    {ok, Ring} = riak_core_ring_manager:get_my_ring(),
    GrossPreflists = riak_core_ring:all_preflists(Ring, ?N),
    OpIdTable = ets:new(op_id_table, [set]),
    Preflists = lists:filter(fun(X) -> preflist_member(Partition, X) end, GrossPreflists),
    lager:debug("Opening logs for partition ~w", [Partition]),
    case open_logs(LogFile, Preflists, dict:new(), OpIdTable, vectorclock:new()) of
        {error, Reason} ->
	    lager:error("ERROR: opening logs for partition ~w, reason ~w", [Partition, Reason]),
            {error, Reason};
        {Map,MaxVector} ->
            {ok, #state{partition=Partition,
                        logs_map=Map,
                        op_id_table=OpIdTable,
			recovered_vector=MaxVector,
                        senders_awaiting_ack=dict:new(),
                        last_read=start}}
    end.

%% Used to check if the vnode is up
handle_command({hello}, _Sender, State) ->
  {reply, ok, State};

handle_command({get_op_id, DCID, Partition}, _Sender, State=#state{op_id_table = OpIdTable}) ->
    OpId = get_op_id(OpIdTable,{[Partition],DCID}),
    #op_number{local = Local, global = _Global} = OpId,
    {reply, {ok, Local}, State};

handle_command({get_op_id, DCID, Bucket, Partition}, _Sender, State=#state{op_id_table = OpIdTable}) ->
    OpId = get_op_id(OpIdTable,{[Partition],Bucket,DCID}),
    #op_number{local = Local, global = _Global} = OpId,
    {reply, {ok, Local}, State};

%% Let the log sender know the last log id that was sent so the receiving DCs
%% don't think they are getting old messages
handle_command({start_timer, undefined}, Sender, State) ->
    handle_command({start_timer, Sender}, Sender, State);
handle_command({start_timer, Sender}, _, State = #state{partition=Partition, op_id_table=OpIdTable, recovered_vector=MaxVector}) ->
    MyDCID = dc_meta_data_utilities:get_my_dc_id(),
    OpId = get_op_id(OpIdTable,{[Partition],MyDCID}),
    IsReady = try
		  ok = inter_dc_dep_vnode:set_dependency_clock(Partition, MaxVector),
		  ok = inter_dc_log_sender_vnode:update_last_log_id(Partition, OpId),
		  ok = inter_dc_log_sender_vnode:start_timer(Partition),
		  true
	      catch
		  _:Reason ->
		      lager:debug("Error updating inter_dc_log_sender_vnode last sent log id: ~w, will retry", [Reason]),
		      false
	      end,
    case IsReady of
	true ->
	    riak_core_vnode:reply(Sender, ok);
	false ->
	    riak_core_vnode:send_command_after(?LOG_SENDER_STARTUP_WAIT, {start_timer, Sender})
    end,
    {noreply, State};

%% @doc Read command: Returns the phyiscal time of the
%%      clocksi vnode for which no transactions will commit with smaller time
%%      Output: {ok, Time}
handle_command({send_min_prepared, Time}, _Sender,
               #state{partition=Partition}=State) ->
    ok = inter_dc_log_sender_vnode:send_stable_time(Partition, Time),
    {noreply, State};

%% @doc Read command: Returns the operations logged for Key
%%          Input: The id of the log to be read
%%      Output: {ok, {vnode_id, Operations}} | {error, Reason}
handle_command({read, LogId}, _Sender,
               #state{partition=Partition, logs_map=Map}=State) ->
    case get_log_from_map(Map, Partition, LogId) of
        {ok, Log} ->
	    %% TODO should continue reading with the continuation??
            ok = disk_log:sync(Log),
	    {Continuation,Ops} = read_internal(Log,start,[]),
            case Continuation of
                error -> {reply, {error, Ops}, State};
                eof -> {reply, {ok, Ops}, State}
	    end;
        {error, Reason} ->
            {reply, {error, Reason}, State}
    end;

%% @doc Threshold read command: Returns the operations logged for Key
%%      from a specified op_id-based threshold.
%%
%%      Input:  From: the oldest op_id to return
%%              LogId: Identifies the log to be read
%%      Output: {vnode_id, Operations} | {error, Reason}
%%
handle_command({read_from, LogId, _From}, _Sender,
               #state{partition=Partition, logs_map=Map, last_read=Lastread}=State) ->
    case get_log_from_map(Map, Partition, LogId) of
        {ok, Log} ->
            ok = disk_log:sync(Log),
	    %% TODO should continue reading with the continuation??
            {Continuation, Ops} =
                case disk_log:chunk(Log, Lastread) of
                    {error, Reason} -> {error, Reason};
                    {C, O} -> {C,O};
                    {C, O, _} -> {C,O};
                    eof -> {eof, []}
                end,
            case Continuation of
                error -> {reply, {error, Ops}, State};
                eof -> {reply, {ok, Ops}, State};
                _ -> {reply, {ok, Ops}, State#state{last_read=Continuation}}
            end;
        {error, Reason} ->
            {reply, {error, Reason}, State}
    end;

%% @doc Append command: Appends a new op to the Log of Key
%%      Input:  LogId: Indetifies which log the operation has to be
%%              appended to.
%%              LogOperation of the operation
%%              OpId: Unique operation id
%%      Output: {ok, {vnode_id, op_id}} | {error, Reason}
%%
%% -spec handle_command({append, log_id(), #log_operation{}, boolean()}, pid(), #state{}) ->
%%                      {reply, {ok, #op_number{}} #state{}} | {reply, error(), #state{}}.
handle_command({append, LogId, LogOperation, Sync}, Sender, State)->
	handle_command({append, LogId, LogOperation, Sync, ignore}, Sender, State);


handle_command({append, LogId, LogOperation, Sync, ReplyTo}, _S,
               #state{logs_map=Map,
                      op_id_table=OpIdTable,
                      partition=Partition}=State) ->
	{Reply, NewState}=case get_log_from_map(Map, Partition, LogId) of
        {ok, Log} ->
	    MyDCID = dc_meta_data_utilities:get_my_dc_id(),
	    %% all operations update the per log, operation id
	    OpId = get_op_id(OpIdTable, {LogId, MyDCID}),
	    #op_number{local = Local, global = Global} = OpId,
	    NewOpId = OpId#op_number{local =  Local + 1, global = Global + 1},
	    true = update_ets_op_id({LogId,MyDCID},NewOpId,OpIdTable),
	    %% non commit operations update the bucket id number to keep track
	    %% of the number of updates per bucket
	    NewBucketOpId =
		case LogOperation#log_operation.op_type of
		    update ->
			Bucket = (LogOperation#log_operation.log_payload)#update_log_payload.bucket,
			BOpId = get_op_id(OpIdTable, {LogId,Bucket,MyDCID}),
			#op_number{local = BLocal, global = BGlobal} = BOpId,
			NewBOpId = BOpId#op_number{local = BLocal + 1, global = BGlobal + 1},
			true = update_ets_op_id({LogId,Bucket,MyDCID},NewBOpId,OpIdTable),
			NewBOpId;
		    _ ->
			NewOpId
<<<<<<< HEAD
		end,
            LogRecord = (log_utilities:generate_empty_log_record())#log_record{
			  op_number = NewOpId, bucket_op_number = NewBucketOpId, log_operation = LogOperation},
=======
		end,		    
            LogRecord = #log_record{
              version = log_utilities:log_record_version(),
              op_number = NewOpId,
              bucket_op_number = NewBucketOpId,
              log_operation = LogOperation},
>>>>>>> 3b7e4160
            case insert_log_record(Log, LogId, LogRecord) of
                {ok, NewOpId} ->
		    inter_dc_log_sender_vnode:send(Partition, LogRecord),
		    case Sync of
			true ->
			    case disk_log:sync(Log) of
				ok ->
				    {{ok, OpId}, State};
				{error, Reason} ->
				    {{error, Reason}, State}
			    end;
			false ->
			    {{ok, OpId}, State}
		    end;
                {error, Reason} ->
                    {{error, Reason}, State}
            end;
        {error, Reason} ->
            {{error, Reason}, State}
    end,
	case ReplyTo of
		ignore ->
			{reply, Reply, NewState};
		_ ->
			gen_fsm:send_event(ReplyTo, Reply),
			{noreply, NewState}
	end;


%% Currently this should be only used for external operations
%% That already have their operation id numbers assigned
%% That is why IsLocal is hard coded to false
%% Might want to support appending groups of local operations in the future
%% for efficency
%% -spec handle_command({append_group, log_id(), [#log_record{}], false, boolean()}, pid(), #state{}) ->
%%                      {reply, {ok, #op_number{}} #state{}} | {reply, error(), #state{}}.
handle_command({append_group, LogId, LogRecordList, _IsLocal = false, Sync}, _Sender,
               #state{logs_map=Map,
                      op_id_table=OpIdTable,
                      partition=Partition}=State) ->
    MyDCID = dc_meta_data_utilities:get_my_dc_id(),
    {ErrorList, SuccList, UpdatedLogs} =
	lists:foldl(fun(LogRecordOrg, {AccErr, AccSucc, UpdatedLogs}) ->
			    LogRecord = log_utilities:check_log_record_version(LogRecordOrg),
			    case get_log_from_map(Map, Partition, LogId) of
				{ok, Log} ->
				    %% Generate the new operation ID
				    %% This is only stored in memory to count the total number
				    %% of operations, since the input operations should
				    %% have already been assigned an op id number since
				    %% they are coming from an external DC
				    OpId = get_op_id(OpIdTable, {LogId, MyDCID}),
				    #op_number{local = _Local, global = Global} = OpId,
				    NewOpId = OpId#op_number{global = Global + 1},
				    %% Should assign the opid as follows if this function starts being
				    %% used for operations generated locally
				    %% NewOpId =
				    %% 	case IsLocal of
				    %% 	    true ->
				    %% 		OpId#op_number{local =  Local + 1, global = Global + 1};
				    %% 	    false ->
				    %% 		OpId#op_number{global = Global + 1}
				    %% 	end,
				    true = update_ets_op_id({LogId,MyDCID},NewOpId,OpIdTable),
				    LogOperation = LogRecord#log_record.log_operation,
				    case LogOperation#log_operation.op_type of
					update ->
					    Bucket = (LogOperation#log_operation.log_payload)#update_log_payload.bucket,
					    BOpId = get_op_id(OpIdTable, {LogId,Bucket,MyDCID}),
					    #op_number{local = _BLocal, global = BGlobal} = BOpId,
					    NewBOpId = BOpId#op_number{global = BGlobal + 1},
					    true = update_ets_op_id({LogId,Bucket,MyDCID},NewBOpId,OpIdTable);
					_ ->
					    true
				    end,
				    ExternalOpNum = LogRecord#log_record.op_number,
				    case insert_log_record(Log, LogId, LogRecord) of
					{ok, ExternalOpNum} ->
					    %% Would need to uncomment this is local ops are sent to this function
					    %% case IsLocal of
					    %% 	true -> inter_dc_log_sender_vnode:send(Partition, Operation);
					    %% 	false -> ok
					    %% end,
					    {AccErr, AccSucc ++ [NewOpId], ordsets:add_element(Log,UpdatedLogs)};
					{error, Reason} ->
					    {AccErr ++ [{reply, {error, Reason}, State}], AccSucc, UpdatedLogs}
				    end;
				{error, Reason} ->
				    {AccErr ++ [{reply, {error, Reason}, State}], AccSucc, UpdatedLogs}
			    end
		    end, {[],[], ordsets:new()}, LogRecordList),
    %% Sync the updated logs if necessary
    case Sync of
	true ->
	    ordsets:fold(fun(Log,_Acc) ->
				 ok = disk_log:sync(Log)
			 end, ok, UpdatedLogs);
	false ->
	    ok
    end,
    case ErrorList of
	[] ->
	    [SuccId|_T] = SuccList,
	    {reply, {ok, SuccId}, State};
	[Error|_T] ->
	    %%Error
	    {reply, Error, State}
    end;

handle_command({get, LogId, Transaction, Type, Key}, _Sender,
    #state{logs_map = Map, partition = Partition} = State) ->
    case get_log_from_map(Map, Partition, LogId) of
        {ok, Log} ->
            ok = disk_log:sync(Log),
            case get_ops_from_log(Log, {key, Key}, start, Transaction, dict:new(), dict:new(), load_all) of
                {error, Reason} ->
                    {reply, {error, Reason}, State};
                {eof, CommittedOpsForKeyDict} ->
		    CommittedOpsForKey =
			case dict:find(Key, CommittedOpsForKeyDict) of
			    {ok, Val} ->
				Val;
			    error ->
				[]
			end,
		    {reply, #snapshot_get_response{number_of_ops = length(CommittedOpsForKey), ops_list = CommittedOpsForKey,
						   materialized_snapshot = #materialized_snapshot{last_op_id = 0, value = clocksi_materializer:new(Type)},
						   snapshot_time = vectorclock:new(), is_newest_snapshot = false},
		     State}
            end;
        {error, Reason} ->
            {reply, {error, Reason}, State}
    end;

%% This will reply with all downstream operations that have
%% been stored in the log given by LogId
%% The resut is a dict, with a list of ops per key
%% The following spec is only for reference
%% -spec handle_command({get_all, log_id(), disk_log:continuation() | start, dict:dict()}, term(), #state{}) ->
%% 			   {reply, {error, reason()} | dict:dict(), #state{}}.
handle_command({get_all, LogId, Continuation, Ops}, _Sender,
	       #state{logs_map = Map, partition = Partition} = State) ->
    case get_log_from_map(Map, Partition, LogId) of
        {ok, Log} ->
            ok = disk_log:sync(Log),
	    case get_ops_from_log(Log, undefined, Continuation, undefined, Ops, dict:new(), load_per_chunk) of
                {error, Reason} ->
                    {reply, {error, Reason}, State};
                CommittedOpsForKeyDict ->
		    {reply, CommittedOpsForKeyDict, State}
            end;
        {error, Reason} ->
            {reply, {error, Reason}, State}
    end;

handle_command(_Message, _Sender, State) ->
    {noreply, State}.

-spec read_internal(log_id(), disk_log:continuation() | start | eof | error, [{non_neg_integer(),operation_payload()}]) ->
			   {error | eof, [{non_neg_integer(),operation_payload()}]}.
read_internal(_Log, error, Ops) ->
    {error, Ops};
read_internal(_Log, eof, Ops) ->
    {eof, Ops};
read_internal(Log, Continuation, Ops) ->
    {NewContinuation, NewOps} =
	case disk_log:chunk(Log, Continuation) of
	    {C, O} -> {C,O};
	    {C, O, _} -> {C,O};
	    eof -> {eof, []}
	end,
    read_internal(Log, NewContinuation, Ops ++ NewOps).

-spec reverse_and_add_op_id([operation_payload()],non_neg_integer(),[{non_neg_integer(),operation_payload()}]) ->
				   [{non_neg_integer(),operation_payload()}].
reverse_and_add_op_id([],_Id,Acc) ->
    Acc;
reverse_and_add_op_id([Next|Rest],Id,Acc) ->
    reverse_and_add_op_id(Rest,Id+1,[{Id,Next}|Acc]).

%% Gets the id of the last operation that was put in the log
%% and the maximum vectorclock of the commited transactions stored in the log
-spec get_last_op_from_log(log_id(), disk_log:continuation() | start, cache_id(), vectorclock()) -> {eof, vectorclock()} | {error, term()}.
get_last_op_from_log(Log, Continuation, ClockTable, PrevMaxVector) ->
    ok = disk_log:sync(Log),
    case disk_log:chunk(Log, Continuation) of
	eof ->
	    {eof, PrevMaxVector};
	{error, Reason} ->
	    {error, Reason};
	{NewContinuation, NewTerms} ->
	    NewMaxVector = get_max_op_numbers(NewTerms,ClockTable,PrevMaxVector),
	    get_last_op_from_log(Log, NewContinuation,ClockTable,NewMaxVector);
	{NewContinuation, NewTerms, BadBytes} ->
            case BadBytes > 0 of
                true -> {error, bad_bytes};
                false ->
		    NewMaxVector = get_max_op_numbers(NewTerms,ClockTable,PrevMaxVector),
		    get_last_op_from_log(Log,NewContinuation,ClockTable,NewMaxVector)
	    end
    end.

%% This is called when the vnode starts and loads into the cache
%% the id of the last operation appened to the log, so that new ops will
%% be assigned corret ids (after crash and restart)
-spec get_max_op_numbers([{log_id(),#log_record{}}],cache_id(),vectorclock()) -> vectorclock().
get_max_op_numbers([],_ClockTable,MaxVector) ->
    MaxVector;
get_max_op_numbers([{LogId, LogRecord}|Rest],ClockTable,PrevMaxVector) ->
    #log_record{op_number = NewOp, bucket_op_number = NewBucketOp, log_operation = LogOperation}
	= log_utilities:check_log_record_version(LogRecord),
    #log_operation{op_type = OpType,
		log_payload = LogPayload
	       } = LogOperation,
    #op_number{node = {_,DCID}} = NewBucketOp,
    NewMaxVector =
	case OpType of
	    commit ->
		#commit_log_payload{commit_time = {DCID, TxCommitTime}} = LogPayload,
		vectorclock:set_clock_of_dc(DCID, TxCommitTime, PrevMaxVector);
	    update ->
		%% Update the per bucket opid count
		Bucket = LogPayload#update_log_payload.bucket,
		true = update_ets_op_id({LogId,Bucket,DCID},NewBucketOp,ClockTable),
		PrevMaxVector;
	    _ ->
		PrevMaxVector
	end,
    %% Update the total opid count
    true = update_ets_op_id({LogId,DCID},NewOp,ClockTable),
    get_max_op_numbers(Rest,ClockTable,NewMaxVector).

%% After appeded an operation to the log, increment the op id
-spec update_ets_op_id({log_id(),dcid()} | {log_id(),bucket(),dcid()}, #op_number{}, cache_id()) -> true.
update_ets_op_id(Key,NewOp,ClockTable) ->
    #op_number{local = Num, global = GlobalNum} = NewOp,
    case ets:lookup(ClockTable,Key) of
	[] ->
	    ets:insert(ClockTable,{Key,NewOp});
	[{Key,#op_number{local = OldNum, global = OldGlobal}}] ->
	    case ((Num > OldNum) or (GlobalNum > OldGlobal)) of
		true ->
		    ets:insert(ClockTable,{Key,NewOp});
		false ->
		    true
	    end
    end.

%% @doc This method successively calls disk_log:chunk so all the log is read.
%% With each valid chunk, filter_terms_for_key is called.
%% TODO: upgrade to newer erlang version so can use dict type spec
%% -spec get_ops_from_log(log_id(), key(), disk_log:continuation() | start, snapshot_time(),
%% 		       dict:dict(txid(),[any_log_payload()]), dict:dict(key(),[{non_neg_integer(),#clocksi_payload()}]), load_all | load_per_chunk) ->
%%  			      {disk_log:continuation(), dict:dict(txid(),[any_log_payload()]),dict:dict(key(),[{non_neg_integer(),#clocksi_payload()}])}
%%  				  | {error, reason()} | {eof, dict:dict(key(),[{non_neg_integer(),#clocksi_payload()}])}.
<<<<<<< HEAD
-spec get_ops_from_log(log_id(), key(), disk_log:continuation() | start, transaction() | undefined, dict(), dict(), load_all | load_per_chunk) ->
			      {disk_log:continuation(), dict(), dict()}
				  | {error, reason()} | {eof, dict()}.
get_ops_from_log(Log, Key, Continuation, Transaction, Ops, CommittedOpsDict, LoadAll) ->
=======
-spec get_ops_from_log(log_id(), key(), disk_log:continuation() | start, snapshot_time(), dict:dict(), dict:dict(), load_all | load_per_chunk) ->
			      {disk_log:continuation(), dict:dict(), dict:dict()}
				  | {error, reason()} | {eof, dict:dict()}.
get_ops_from_log(Log, Key, Continuation, MinSnapshotTime, Ops, CommittedOpsDict, LoadAll) ->
>>>>>>> 3b7e4160
    case disk_log:chunk(Log, Continuation) of
        eof ->
	    {eof, finish_op_load(CommittedOpsDict)};
        {error, Reason} ->
            {error, Reason};
        {NewContinuation, NewTerms} ->
            {NewOps, NewCommittedOps} = filter_terms_for_key(NewTerms, Key, Transaction, Ops, CommittedOpsDict),
	    case LoadAll of
		load_all ->
		    get_ops_from_log(Log, Key, NewContinuation, Transaction, NewOps, NewCommittedOps, LoadAll);
		load_per_chunk ->
		    {NewContinuation, NewOps, finish_op_load(NewCommittedOps)}
	    end;
        {NewContinuation, NewTerms, BadBytes} ->
            case BadBytes > 0 of
                true -> {error, bad_bytes};
                false ->
		    {NewOps, NewCommittedOps} = filter_terms_for_key(NewTerms, Key, Transaction, Ops, CommittedOpsDict),
		    case LoadAll of
			load_all ->
			    get_ops_from_log(Log, Key, NewContinuation, Transaction, NewOps, NewCommittedOps, LoadAll);
			load_per_chunk ->
			    {NewContinuation, NewOps, finish_op_load(NewCommittedOps)}
		    end
            end
    end.

%% TODO: upgrade to newer erlang version so can use dict type spec
%%-spec finish_op_load(dict:dict(key(),clocksi_payload())) -> dict:dict(key(),[{non_neg_integer(),clocksi_payload()}]).
-spec finish_op_load(dict:dict()) -> dict:dict().
finish_op_load(CommittedOpsDict) ->
    dict:fold(fun(Key1, CommittedOps, Acc) ->
		      dict:store(Key1, reverse_and_add_op_id(CommittedOps,0,[]), Acc)
	      end, dict:new(), CommittedOpsDict).

%% @doc Given a list of log_records, this method filters the ones corresponding to Key.
%% If key is undefined then is returns all records for all keys
%% It returns a dict corresponding to all the ops matching Key and
%% a list of the commited operations for that key which have a smaller commit time than MinSnapshotTime.
%% TODO: upgrade to newer erlang version so can use dict type spec
%% -spec filter_terms_for_key([{non_neg_integer(),#log_record{}}],key(),snapshot_time(),
%% 			   dict:dict(txid(),[any_log_payload()]),dict:dict(key(),[#clocksi_payload()])) ->
%% 				  {dict:dict(txid(),[any_log_payload()]),dict:dict(key(),[#clocksi_payload()])}.
<<<<<<< HEAD
-spec filter_terms_for_key([{non_neg_integer(),#log_record{}}],key(),transaction(),
			   dict(),dict()) -> {dict(),dict()}.
filter_terms_for_key([], _Key, _Transaction, Ops, CommittedOpsDict) ->
=======
-spec filter_terms_for_key([{non_neg_integer(),#log_record{}}],key(),snapshot_time(),
			   dict:dict(),dict:dict()) -> {dict:dict(),dict:dict()}.
filter_terms_for_key([], _Key, _MinSnapshotTime, Ops, CommittedOpsDict) ->
>>>>>>> 3b7e4160
    {Ops, CommittedOpsDict};
filter_terms_for_key([{_,LogRecord}|T], Key, Transaction, Ops, CommittedOpsDict) ->
    #log_record{log_operation = LogOperation} = log_utilities:check_log_record_version(LogRecord),
    #log_operation{tx_id = TxId, op_type = OpType, log_payload = OpPayload} = LogOperation,
    case OpType of
        update ->
            handle_update(TxId, OpPayload, T, Key, Transaction, Ops, CommittedOpsDict);
        commit ->
            handle_commit(TxId, OpPayload, T, Key, Transaction, Ops, CommittedOpsDict);
        _ ->
            filter_terms_for_key(T, Key, Transaction, Ops, CommittedOpsDict)
    end.

%% TODO: upgrade to newer erlang version so can use dict type spec
%% -spec handle_update(txid(), #update_log_payload{}, [{non_neg_integer(),#operation{}}], key(), snapshot_time() | undefined,
%% 		    dict:dict(txid(),[any_log_payload()]),dict:dict(key(),[#clocksi_payload{}])) ->
%% 			   {dict:dict(txid(),[any_log_payload()]),dict:dict(key(),[#clocksi_payload{}])}.
<<<<<<< HEAD
-spec handle_update(txid(), #update_log_payload{}, [{non_neg_integer(),#log_record{}}], key(), transaction() | undefined, dict(),dict()) -> {dict(),dict()}.
handle_update(TxId, OpPayload,  T, Key, Transaction, Ops, CommittedOpsDict) ->
=======
-spec handle_update(txid(), #update_log_payload{}, [{non_neg_integer(),#log_record{}}], key(), snapshot_time() | undefined, dict:dict(),dict:dict()) -> {dict:dict(),dict:dict()}.
handle_update(TxId, OpPayload,  T, Key, MinSnapshotTime, Ops, CommittedOpsDict) ->
>>>>>>> 3b7e4160
    #update_log_payload{key = Key1} = OpPayload,
    case (Key == {key, Key1}) or (Key == undefined) of
        true ->
            filter_terms_for_key(T, Key, Transaction,
                dict:append(TxId, OpPayload, Ops), CommittedOpsDict);
        false ->
            filter_terms_for_key(T, Key, Transaction, Ops, CommittedOpsDict)
    end.

%% TODO: upgrade to newer erlang version so can use dict type spec
%% -spec handle_update(txid(), #commit_log_payload{}, [{non_neg_integer(),#operation{}}], key(), snapshot_time() | undefined,
%% 		    dict:dict(txid(),[any_log_payload()]),dict:dict(key(),[#clocksi_payload{}])) ->
%% 			   {dict:dict(txid(),[any_log_payload()]),dict:dict(key(),[#clocksi_payload{}])}.
<<<<<<< HEAD
-spec handle_commit(txid(), #commit_log_payload{}, [{non_neg_integer(),#log_record{}}], key(), transaction() | undefined, dict(),dict()) -> {dict(),dict()}.
handle_commit(TxId, OpPayload, T, Key, Transaction, Ops, CommittedOpsDict) ->
    #commit_log_payload{commit_time = {DcId, TxCommitTime}, causal_dependencies = SnapshotTime} = OpPayload,
=======
-spec handle_commit(txid(), #commit_log_payload{}, [{non_neg_integer(),#log_record{}}], key(), snapshot_time() | undefined, dict:dict(),dict:dict()) -> {dict:dict(),dict:dict()}.
handle_commit(TxId, OpPayload, T, Key, MinSnapshotTime, Ops, CommittedOpsDict) ->
    #commit_log_payload{commit_time = {DcId, TxCommitTime}, snapshot_time = SnapshotTime} = OpPayload,
>>>>>>> 3b7e4160
    case dict:find(TxId, Ops) of
        {ok, OpsList} ->
            MinSnapshotTime = case Transaction of
                                  undefined ->
                                      undefined;
                                  _ ->
                                      Transaction#transaction.snapshot_vc
                              end,
	    NewCommittedOpsDict = 
		lists:foldl(fun(#update_log_payload{key = KeyInternal, type = Type, op = Op}, Acc) ->
				    case ((MinSnapshotTime == undefined) orelse
									   (not vectorclock:gt(SnapshotTime, MinSnapshotTime))) of
					true ->
					    CommittedDownstreamOp =
						#operation_payload{
						   key = KeyInternal,
						   type = Type,
						   op_param = Op,
                            snapshot_vc = SnapshotTime,
                            dependency_vc = SnapshotTime, %% todo: clean this physics patch
						   dc_and_commit_time = {DcId, TxCommitTime},
						   txid = TxId},
					    dict:append(KeyInternal, CommittedDownstreamOp, Acc);
					false ->
					    Acc
				    end
			    end, CommittedOpsDict, OpsList),
	    filter_terms_for_key(T, Key, Transaction, dict:erase(TxId,Ops),
				 NewCommittedOpsDict);
	error ->
	    filter_terms_for_key(T, Key, Transaction, Ops, CommittedOpsDict)
    end.

handle_handoff_command(?FOLD_REQ{foldfun=FoldFun, acc0=Acc0}, _Sender,
                       #state{logs_map=Map}=State) ->
    F = fun({Key, LogRecord}, Acc) -> FoldFun(Key, LogRecord, Acc) end,
    Acc = join_logs(dict:to_list(Map), F, Acc0),
    {reply, Acc, State};

handle_handoff_command({get_all, _logId}, _Sender, State) ->
    {reply, {error, not_ready}, State}.

handoff_starting(_TargetNode, State) ->
    {true, State}.

handoff_cancelled(State) ->
    {ok, State}.

handoff_finished(_TargetNode, State) ->
    {ok, State}.

handle_handoff_data(Data, #state{partition=Partition, logs_map=Map}=State) ->
    {LogId, LogRecord} = binary_to_term(Data),
    case get_log_from_map(Map, Partition, LogId) of
        {ok, Log} ->
            %% Optimistic handling; crash otherwise.
            {ok, _OpId} = insert_log_record(Log, LogId, LogRecord),
            ok = disk_log:sync(Log),
            {reply, ok, State};
        {error, Reason} ->
            {reply, {error, Reason}, State}
    end.

encode_handoff_item(Key, Operation) ->
    term_to_binary({Key, Operation}).

is_empty(State=#state{logs_map=Map}) ->
    LogIds = dict:fetch_keys(Map),
    case no_elements(LogIds, Map) of
        true ->
            {true, State};
        false ->
            {false, State}
    end.

delete(State) ->
    {ok, State}.

handle_info({sync, Log, LogId},
            #state{senders_awaiting_ack=SendersAwaitingAck0}=State) ->
    case dict:find(LogId, SendersAwaitingAck0) of
        {ok, Senders} ->
            _ = case dets:sync(Log) of
                ok ->
                    [riak_core_vnode:reply(Sender, {ok, OpId}) || {Sender, OpId} <- Senders];
                {error, Reason} ->
                    [riak_core_vnode:reply(Sender, {error, Reason}) || {Sender, _OpId} <- Senders]
            end,
            ok;
        _ ->
            ok
    end,
    SendersAwaitingAck = dict:erase(LogId, SendersAwaitingAck0),
    {ok, State#state{senders_awaiting_ack=SendersAwaitingAck}}.

handle_coverage(_Req, _KeySpaces, _Sender, State) ->
    {stop, not_implemented, State}.

handle_exit(_Pid, _Reason, State) ->
    {noreply, State}.

terminate(_Reason, _State) ->
    ok.

%%====================%%
%% Internal Functions %%
%%====================%%

%% @doc no_elements: checks whether any of the logs contains any data
%%      Input:  LogIds: Each logId is a preflist that represents one log
%%              Map: the dictionary that relates the preflist with the
%%              actual log
%%      Return: true if all logs are empty. false if at least one log
%%              contains data.
%%
-spec no_elements([log_id()], dict:dict()) -> boolean().
no_elements([], _Map) ->
    true;
no_elements([LogId|Rest], Map) ->
    case dict:find(LogId, Map) of
        {ok, Log} -> 
            case disk_log:chunk(Log, start) of
                eof ->
                    no_elements(Rest, Map);
                _ ->
                    false
            end;
        error ->
            {error, no_log_for_preflist}
    end.

%% @doc open_logs: open one log per partition in which the vnode is primary
%%      Input:  LogFile: Partition concat with the atom log
%%                      Preflists: A list with the preflist in which
%%                                 the vnode is involved
%%                      Initial: Initial log identifier. Non negative
%%                               integer. Consecutive ids for the logs.
%%                      Map: The ongoing map of preflist->log. dict:dict()
%%                           type.
%%      Return:         LogsMap: Maps the  preflist and actual name of
%%                               the log in the system. dict:dict() type.
%%                      MaxVector: The version vector time of the last
%%                               operation appended to the logs
-spec open_logs(string(), [preflist()], dict:dict(), cache_id(), vectorclock()) -> {dict:dict(),vectorclock()} | {error, reason()}.
open_logs(_LogFile, [], Map, _ClockTable, MaxVector) ->
    {Map,MaxVector};
open_logs(LogFile, [Next|Rest], Map, ClockTable, MaxVector)->
    PartitionList = log_utilities:remove_node_from_preflist(Next),
    PreflistString = string:join(
                       lists:map(fun erlang:integer_to_list/1, PartitionList), "-"),
    LogId = LogFile ++ "--" ++ PreflistString,
    LogPath = filename:join(
                app_helper:get_env(riak_core, platform_data_dir), LogId),
    case disk_log:open([{name, LogPath}]) of
        {ok, Log} ->
	    {eof, NewMaxVector} = get_last_op_from_log(Log, start, ClockTable, MaxVector),
            lager:debug("Opened log ~p, last op ids are ~p, max vector is ~p", [Log, ets:tab2list(ClockTable), NewMaxVector]),
            Map2 = dict:store(PartitionList, Log, Map),
            open_logs(LogFile, Rest, Map2, ClockTable, MaxVector);
        {repaired, Log, _, _} ->
	    {eof, NewMaxVector} = get_last_op_from_log(Log, start, ClockTable, MaxVector),
            lager:debug("Repaired log ~p, last op ids are ~p, max vector is ~p", [Log, ets:tab2list(ClockTable), NewMaxVector]),
            Map2 = dict:store(PartitionList, Log, Map),
            open_logs(LogFile, Rest, Map2, ClockTable, NewMaxVector);
        {error, Reason} ->
            {error, Reason}
    end.

%% @doc get_log_from_map: abstracts the get function of a key-value store
%%              currently using dict
%%      Input:  Map:  dict that representes the map
%%              LogId:  identifies the log.
%%      Return: The actual name of the log
%%
-spec get_log_from_map(dict:dict(), partition(), log_id()) ->
                              {ok, log()} | {error, no_log_for_preflist}.
get_log_from_map(Map, _Partition, LogId) ->
    case dict:find(LogId, Map) of
        {ok, Log} ->
           {ok, Log};
        error ->
            {error, no_log_for_preflist}
    end.

%% @doc join_logs: Recursive fold of all the logs stored in the vnode
%%      Input:  Logs: A list of pairs {Preflist, Log}
%%                      F: Function to apply when floding the log (dets)
%%                      Acc: Folded data
%%      Return: Folded data of all the logs.
%%
-spec join_logs([{preflist(), log()}], fun(), term()) -> term().
join_logs([], _F, Acc) ->
    Acc;
join_logs([{_Preflist, Log}|T], F, Acc) ->
    JointAcc = fold_log(Log, start, F, Acc),
    join_logs(T, F, JointAcc).

fold_log(Log, Continuation, F, Acc) ->
    case  disk_log:chunk(Log,Continuation) of 
        eof ->
            Acc;
        {Next,Ops} ->
            NewAcc = lists:foldl(F, Acc, Ops),
            fold_log(Log, Next, F, NewAcc)
    end.


%% @doc insert_log_record: Inserts an operation into the log only if the
%%      OpId is not already in the log
%%      Input:
%%          Log: The identifier log the log where the operation will be
%%               inserted
%%          LogId: Log identifier to which the operation belongs.
%%          OpId: Id of the operation to insert
%%          Payload: The payload of the operation to insert
%%      Return: {ok, OpId} | {error, Reason}
%%
-spec insert_log_record(log(), log_id(), #log_record{}) -> {ok, #op_number{}} | {error, reason()}.
insert_log_record(Log, LogId, LogRecord) ->
    Result = disk_log:log(Log, {LogId, LogRecord}),
    case Result of
        ok ->
            {ok, LogRecord#log_record.op_number};
        {error, Reason} ->
            {error, Reason}
    end.

%% @doc preflist_member: Returns true if the Partition identifier is
%%              part of the Preflist
%%      Input:  Partition: The partition identifier to check
%%              Preflist: A list of pairs {Partition, Node}
%%      Return: true | false
%%
-spec preflist_member(partition(), preflist()) -> boolean().
preflist_member(Partition,Preflist) ->
    lists:any(fun({P, _}) -> P =:= Partition end, Preflist).

-spec get_op_id(cache_id(), {log_id(),dcid()} | {log_id(),bucket(),dcid()}) -> #op_number{}.
get_op_id(ClockTable,{LogId,DCID}) ->
    case ets:lookup(ClockTable,{LogId,DCID}) of
	[] ->
	    #op_number{node = {node(), DCID}, global = 0, local = 0};
	[{{LogId,DCID}, Val2}] ->
	    Val2
    end;
get_op_id(ClockTable,{LogId,Bucket,DCID}) ->
    case ets:lookup(ClockTable,{LogId,Bucket,DCID}) of
	[] ->
	    #op_number{node = {node(), DCID}, global = 0, local = 0};
	[{{LogId,Bucket,DCID}, Val2}] ->
	    Val2
    end.

-ifdef(TEST).

%% @doc Testing get_log_from_map works in both situations, when the key
%%      is in the map and when the key is not in the map
get_log_from_map_test() ->
    Dict = dict:new(),
    Dict2 = dict:store([antidote1, c], value1, Dict),
    Dict3 = dict:store([antidote2, c], value2, Dict2),
    Dict4 = dict:store([antidote3, c], value3, Dict3),
    Dict5 = dict:store([antidote4, c], value4, Dict4),
    ?assertEqual({ok, value3}, get_log_from_map(Dict5, undefined,
            [antidote3,c])),
    ?assertEqual({error, no_log_for_preflist}, get_log_from_map(Dict5,
            undefined, [antidote5, c])).

%% @doc Testing that preflist_member returns true when there is a
%%      match.
preflist_member_true_test() ->
    Preflist = [{partition1, node},{partition2, node},{partition3, node}],
    ?assertEqual(true, preflist_member(partition1, Preflist)).

%% @doc Testing that preflist_member returns false when there is no
%%      match.
preflist_member_false_test() ->
    Preflist = [{partition1, node},{partition2, node},{partition3, node}],
    ?assertEqual(false, preflist_member(partition5, Preflist)).

-endif.<|MERGE_RESOLUTION|>--- conflicted
+++ resolved
@@ -374,18 +374,12 @@
 			NewBOpId;
 		    _ ->
 			NewOpId
-<<<<<<< HEAD
 		end,
-            LogRecord = (log_utilities:generate_empty_log_record())#log_record{
-			  op_number = NewOpId, bucket_op_number = NewBucketOpId, log_operation = LogOperation},
-=======
-		end,		    
             LogRecord = #log_record{
               version = log_utilities:log_record_version(),
               op_number = NewOpId,
               bucket_op_number = NewBucketOpId,
               log_operation = LogOperation},
->>>>>>> 3b7e4160
             case insert_log_record(Log, LogId, LogRecord) of
                 {ok, NewOpId} ->
 		    inter_dc_log_sender_vnode:send(Partition, LogRecord),
@@ -641,17 +635,10 @@
 %% 		       dict:dict(txid(),[any_log_payload()]), dict:dict(key(),[{non_neg_integer(),#clocksi_payload()}]), load_all | load_per_chunk) ->
 %%  			      {disk_log:continuation(), dict:dict(txid(),[any_log_payload()]),dict:dict(key(),[{non_neg_integer(),#clocksi_payload()}])}
 %%  				  | {error, reason()} | {eof, dict:dict(key(),[{non_neg_integer(),#clocksi_payload()}])}.
-<<<<<<< HEAD
--spec get_ops_from_log(log_id(), key(), disk_log:continuation() | start, transaction() | undefined, dict(), dict(), load_all | load_per_chunk) ->
-			      {disk_log:continuation(), dict(), dict()}
-				  | {error, reason()} | {eof, dict()}.
-get_ops_from_log(Log, Key, Continuation, Transaction, Ops, CommittedOpsDict, LoadAll) ->
-=======
--spec get_ops_from_log(log_id(), key(), disk_log:continuation() | start, snapshot_time(), dict:dict(), dict:dict(), load_all | load_per_chunk) ->
+-spec get_ops_from_log(log_id(), key(), disk_log:continuation() | start, transaction(), dict:dict(), dict:dict(), load_all | load_per_chunk) ->
 			      {disk_log:continuation(), dict:dict(), dict:dict()}
 				  | {error, reason()} | {eof, dict:dict()}.
-get_ops_from_log(Log, Key, Continuation, MinSnapshotTime, Ops, CommittedOpsDict, LoadAll) ->
->>>>>>> 3b7e4160
+get_ops_from_log(Log, Key, Continuation, Transaction, Ops, CommittedOpsDict, LoadAll) ->
     case disk_log:chunk(Log, Continuation) of
         eof ->
 	    {eof, finish_op_load(CommittedOpsDict)};
@@ -695,15 +682,9 @@
 %% -spec filter_terms_for_key([{non_neg_integer(),#log_record{}}],key(),snapshot_time(),
 %% 			   dict:dict(txid(),[any_log_payload()]),dict:dict(key(),[#clocksi_payload()])) ->
 %% 				  {dict:dict(txid(),[any_log_payload()]),dict:dict(key(),[#clocksi_payload()])}.
-<<<<<<< HEAD
 -spec filter_terms_for_key([{non_neg_integer(),#log_record{}}],key(),transaction(),
-			   dict(),dict()) -> {dict(),dict()}.
+			   dict:dict(),dict:dict()) -> {dict:dict(),dict:dict()}.
 filter_terms_for_key([], _Key, _Transaction, Ops, CommittedOpsDict) ->
-=======
--spec filter_terms_for_key([{non_neg_integer(),#log_record{}}],key(),snapshot_time(),
-			   dict:dict(),dict:dict()) -> {dict:dict(),dict:dict()}.
-filter_terms_for_key([], _Key, _MinSnapshotTime, Ops, CommittedOpsDict) ->
->>>>>>> 3b7e4160
     {Ops, CommittedOpsDict};
 filter_terms_for_key([{_,LogRecord}|T], Key, Transaction, Ops, CommittedOpsDict) ->
     #log_record{log_operation = LogOperation} = log_utilities:check_log_record_version(LogRecord),
@@ -721,13 +702,8 @@
 %% -spec handle_update(txid(), #update_log_payload{}, [{non_neg_integer(),#operation{}}], key(), snapshot_time() | undefined,
 %% 		    dict:dict(txid(),[any_log_payload()]),dict:dict(key(),[#clocksi_payload{}])) ->
 %% 			   {dict:dict(txid(),[any_log_payload()]),dict:dict(key(),[#clocksi_payload{}])}.
-<<<<<<< HEAD
--spec handle_update(txid(), #update_log_payload{}, [{non_neg_integer(),#log_record{}}], key(), transaction() | undefined, dict(),dict()) -> {dict(),dict()}.
+-spec handle_update(txid(), #update_log_payload{}, [{non_neg_integer(),#log_record{}}], key(), transaction() | undefined, dict:dict(),dict:dict()) -> {dict:dict(),dict:dict()}.
 handle_update(TxId, OpPayload,  T, Key, Transaction, Ops, CommittedOpsDict) ->
-=======
--spec handle_update(txid(), #update_log_payload{}, [{non_neg_integer(),#log_record{}}], key(), snapshot_time() | undefined, dict:dict(),dict:dict()) -> {dict:dict(),dict:dict()}.
-handle_update(TxId, OpPayload,  T, Key, MinSnapshotTime, Ops, CommittedOpsDict) ->
->>>>>>> 3b7e4160
     #update_log_payload{key = Key1} = OpPayload,
     case (Key == {key, Key1}) or (Key == undefined) of
         true ->
@@ -741,15 +717,9 @@
 %% -spec handle_update(txid(), #commit_log_payload{}, [{non_neg_integer(),#operation{}}], key(), snapshot_time() | undefined,
 %% 		    dict:dict(txid(),[any_log_payload()]),dict:dict(key(),[#clocksi_payload{}])) ->
 %% 			   {dict:dict(txid(),[any_log_payload()]),dict:dict(key(),[#clocksi_payload{}])}.
-<<<<<<< HEAD
--spec handle_commit(txid(), #commit_log_payload{}, [{non_neg_integer(),#log_record{}}], key(), transaction() | undefined, dict(),dict()) -> {dict(),dict()}.
+-spec handle_commit(txid(), #commit_log_payload{}, [{non_neg_integer(),#log_record{}}], key(), transaction() | undefined, dict:dict(),dict:dict()) -> {dict:dict(),dict:dict()}.
 handle_commit(TxId, OpPayload, T, Key, Transaction, Ops, CommittedOpsDict) ->
     #commit_log_payload{commit_time = {DcId, TxCommitTime}, causal_dependencies = SnapshotTime} = OpPayload,
-=======
--spec handle_commit(txid(), #commit_log_payload{}, [{non_neg_integer(),#log_record{}}], key(), snapshot_time() | undefined, dict:dict(),dict:dict()) -> {dict:dict(),dict:dict()}.
-handle_commit(TxId, OpPayload, T, Key, MinSnapshotTime, Ops, CommittedOpsDict) ->
-    #commit_log_payload{commit_time = {DcId, TxCommitTime}, snapshot_time = SnapshotTime} = OpPayload,
->>>>>>> 3b7e4160
     case dict:find(TxId, Ops) of
         {ok, OpsList} ->
             MinSnapshotTime = case Transaction of
@@ -758,7 +728,7 @@
                                   _ ->
                                       Transaction#transaction.snapshot_vc
                               end,
-	    NewCommittedOpsDict = 
+	    NewCommittedOpsDict =
 		lists:foldl(fun(#update_log_payload{key = KeyInternal, type = Type, op = Op}, Acc) ->
 				    case ((MinSnapshotTime == undefined) orelse
 									   (not vectorclock:gt(SnapshotTime, MinSnapshotTime))) of
