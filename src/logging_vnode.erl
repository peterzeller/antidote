%% -------------------------------------------------------------------
%%
%% Copyright (c) 2014 SyncFree Consortium.  All Rights Reserved.
%%
%% This file is provided to you under the Apache License,
%% Version 2.0 (the "License"); you may not use this file
%% except in compliance with the License.  You may obtain
%% a copy of the License at
%%
%%   http://www.apache.org/licenses/LICENSE-2.0
%%
%% Unless required by applicable law or agreed to in writing,
%% software distributed under the License is distributed on an
%% "AS IS" BASIS, WITHOUT WARRANTIES OR CONDITIONS OF ANY
%% KIND, either express or implied.  See the License for the
%% specific language governing permissions and limitations
%% under the License.
%%
%% -------------------------------------------------------------------
-module(logging_vnode).

-behaviour(riak_core_vnode).

-include("antidote.hrl").
-include_lib("riak_core/include/riak_core_vnode.hrl").

-ifdef(TEST).
-include_lib("eunit/include/eunit.hrl").
-endif.

%% API
-export([start_vnode/1,
<<<<<<< HEAD
    asyn_read/2,
    read/2,
    asyn_append/3,
    append/3,
    append_commit/3,
    append_group/3,
    asyn_append_group/3,
    asyn_read_from/3,
    read_from/3,
    get/2]).
=======
         asyn_read/2,
         read/2,
         asyn_append/3,
         append/3,
         append_commit/3,
         append_group/4,
         asyn_append_group/4,
         asyn_read_from/3,
         read_from/3,
         get/2]).
>>>>>>> 48af574a

-export([init/1,
    terminate/2,
    handle_command/3,
    is_empty/1,
    delete/1,
    handle_handoff_command/3,
    handoff_starting/2,
    handoff_cancelled/1,
    handoff_finished/2,
    handle_handoff_data/2,
    encode_handoff_item/2,
    handle_coverage/4,
    handle_info/2,
    handle_exit/3]).

-ignore_xref([start_vnode/1]).

-record(state, {partition :: partition_id(),
    logs_map :: dict(),
    clock :: non_neg_integer(),
    senders_awaiting_ack :: dict(),
    last_read :: term()}).

%% API
-spec start_vnode(integer()) -> any().
start_vnode(I) ->
    riak_core_vnode_master:get_vnode_pid(I, ?MODULE).

%% @doc Sends a `threshold read' asynchronous command to the Logs in
%%      `Preflist' From is the operation id form which the caller wants to
%%      retrieve the operations.  The operations are retrieved in inserted
%%      order and the From operation is also included.
-spec asyn_read_from(preflist(), key(), op_id()) -> ok.
asyn_read_from(Preflist, Log, From) ->
    riak_core_vnode_master:command(Preflist,
        {read_from, Log, From},
        {fsm, undefined, self()},
        ?LOGGING_MASTER).

%% @doc synchronous read_from operation
-spec read_from({partition(), node()}, log_id(), op_id()) -> {ok, [term()]} | {error, term()}.
read_from(Node, LogId, From) ->
    riak_core_vnode_master:sync_command(Node,
        {read_from, LogId, From},
        ?LOGGING_MASTER).

%% @doc Sends a `read' asynchronous command to the Logs in `Preflist'
-spec asyn_read(preflist(), key()) -> ok.
asyn_read(Preflist, Log) ->
    riak_core_vnode_master:command(Preflist,
        {read, Log},
        {fsm, undefined, self()},
        ?LOGGING_MASTER).

%% @doc Sends a `read' synchronous command to the Logs in `Node'
-spec read({partition(), node()}, key()) -> {error, term()} | {ok, [term()]}.
read(Node, Log) ->
    riak_core_vnode_master:sync_command(Node,
        {read, Log},
        ?LOGGING_MASTER).

%% @doc Sends an `append' asyncrhonous command to the Logs in `Preflist'
-spec asyn_append(preflist(), key(), term()) -> ok.
asyn_append(Preflist, Log, Payload) ->
    riak_core_vnode_master:command(Preflist,
        {append, Log, Payload},
        {fsm, undefined, self(), ?SYNC_LOG},
        ?LOGGING_MASTER).

%% @doc synchronous append operation
-spec append(index_node(), key(), term()) -> {ok, op_id()} | {error, term()}.
append(IndexNode, LogId, Payload) ->
    riak_core_vnode_master:sync_command(IndexNode,
        {append, LogId, Payload, false},
        ?LOGGING_MASTER,
        infinity).

%% @doc synchronous append operation
%% If enabled in antidote.hrl will ensure item is written to disk
-spec append_commit(index_node(), key(), term()) -> {ok, op_id()} | {error, term()}.
append_commit(IndexNode, LogId, Payload) ->
    riak_core_vnode_master:sync_command(IndexNode,
        {append, LogId, Payload, ?SYNC_LOG},
        ?LOGGING_MASTER,
        infinity).


%% @doc synchronous append list of operations
%% The IsLocal flag indicates if the operations in the transaction were handled by the local or remote DC.
-spec append_group(index_node(), key(), [term()], boolean()) -> {ok, op_id()} | {error, term()}.
append_group(IndexNode, LogId, PayloadList, IsLocal) ->
    riak_core_vnode_master:sync_command(IndexNode,
<<<<<<< HEAD
        {append_group, LogId, PayloadList},
        ?LOGGING_MASTER,
        infinity).
=======
                                        {append_group, LogId, PayloadList, IsLocal},
                                        ?LOGGING_MASTER,
                                        infinity).
>>>>>>> 48af574a

%% @doc asynchronous append list of operations
-spec asyn_append_group(index_node(), key(), [term()], boolean()) -> ok.
asyn_append_group(IndexNode, LogId, PayloadList, IsLocal) ->
    riak_core_vnode_master:command(IndexNode,
<<<<<<< HEAD
        {append_group, LogId, PayloadList},
        ?LOGGING_MASTER,
        infinity).
=======
				   {append_group, LogId, PayloadList, IsLocal},
				   ?LOGGING_MASTER,
				   infinity).
>>>>>>> 48af574a

%% @doc given the MinSnapshotTime and the type, this method fetchs from the log the
%% desired operations so a new snapshot can be created.
-spec get(index_node(), {get, key(), vectorclock(), term(), term()}) ->
    {number(), list(), snapshot(), vectorclock(), false} | {error, term()}.
get(IndexNode, Command) ->
    riak_core_vnode_master:sync_command(IndexNode,
        Command,
        ?LOGGING_MASTER,
        infinity).

%% @doc Opens the persistent copy of the Log.
%%      The name of the Log in disk is a combination of the the word
%%      `log' and the partition identifier.
init([Partition]) ->
    LogFile = integer_to_list(Partition),
    {ok, Ring} = riak_core_ring_manager:get_my_ring(),
    GrossPreflists = riak_core_ring:all_preflists(Ring, ?N),
    Preflists = lists:filter(fun(X) -> preflist_member(Partition, X) end, GrossPreflists),
    case open_logs(LogFile, Preflists, dict:new()) of
        {error, Reason} ->
            {error, Reason};
        Map ->
            {ok, #state{partition = Partition,
                logs_map = Map,
                clock = 0,
                senders_awaiting_ack = dict:new(),
                last_read = start}}
    end.

%% @doc Read command: Returns the operations logged for Key
%%          Input: The id of the log to be read
%%      Output: {ok, {vnode_id, Operations}} | {error, Reason}
handle_command({read, LogId}, _Sender,
  #state{partition = Partition, logs_map = Map} = State) ->
    case get_log_from_map(Map, Partition, LogId) of
        {ok, Log} ->
            {Continuation, Ops} =
                case disk_log:chunk(Log, start) of
                    {C, O} -> {C, O};
                    {C, O, _} -> {C, O};
                    eof -> {eof, []}
                end,
            case Continuation of
                error -> {reply, {error, Ops}, State};
                eof -> {reply, {ok, Ops}, State#state{last_read = start}};
                _ -> {reply, {ok, Ops}, State#state{last_read = Continuation}}
            end;
        {error, Reason} ->
            {reply, {error, Reason}, State}
    end;

%% @doc Threshold read command: Returns the operations logged for Key
%%      from a specified op_id-based threshold.
%%
%%      Input:  From: the oldest op_id to return
%%              LogId: Identifies the log to be read
%%      Output: {vnode_id, Operations} | {error, Reason}
%%
handle_command({read_from, LogId, _From}, _Sender,
  #state{partition = Partition, logs_map = Map, last_read = Lastread} = State) ->
    case get_log_from_map(Map, Partition, LogId) of
        {ok, Log} ->
            ok = disk_log:sync(Log),
            {Continuation, Ops} =
                case disk_log:chunk(Log, Lastread) of
                    {error, Reason} -> {error, Reason};
                    {C, O} -> {C, O};
                    {C, O, _} -> {C, O};
                    eof -> {eof, []}
                end,
            case Continuation of
                error -> {reply, {error, Ops}, State};
                eof -> {reply, {ok, Ops}, State};
                _ -> {reply, {ok, Ops}, State#state{last_read = Continuation}}
            end;
        {error, Reason} ->
            {reply, {error, Reason}, State}
    end;

%% @doc Append command: Appends a new op to the Log of Key
%%      Input:  LogId: Indetifies which log the operation has to be
%%              appended to.
%%              Payload of the operation
%%              OpId: Unique operation id
%%      Output: {ok, {vnode_id, op_id}} | {error, Reason}
%%
handle_command({append, LogId, Payload, Sync}, _Sender,
  #state{logs_map = Map,
      clock = Clock,
      partition = Partition} = State) ->
    OpId = generate_op_id(Clock),
    {NewClock, _Node} = OpId,
    case get_log_from_map(Map, Partition, LogId) of
        {ok, Log} ->
            Operation = #operation{op_number = OpId, payload = Payload},
            case insert_operation(Log, LogId, Operation) of
                {ok, OpId} ->
<<<<<<< HEAD
                    case Sync of
                        true ->
                            case disk_log:sync(Log) of
                                ok ->
                                    {reply, {ok, OpId}, State#state{clock = NewClock}};
                                {error, Reason} ->
                                    {reply, {error, Reason}, State}
                            end;
                        false ->
                            {reply, {ok, OpId}, State#state{clock = NewClock}}
                    end;
=======
                  inter_dc_log_sender_vnode:send(Partition, Operation),
		    case Sync of
			true ->
			    case disk_log:sync(Log) of
				ok ->
				    {reply, {ok, OpId}, State#state{clock=NewClock}};
				{error, Reason} ->
				    {reply, {error, Reason}, State}
			    end;
			false ->
			    {reply, {ok, OpId}, State#state{clock=NewClock}}
		    end;
>>>>>>> 48af574a
                {error, Reason} ->
                    {reply, {error, Reason}, State}
            end;
        {error, Reason} ->
            {reply, {error, Reason}, State}
    end;


<<<<<<< HEAD
handle_command({append_group, LogId, PayloadList}, _Sender,
  #state{logs_map = Map,
      clock = Clock,
      partition = Partition} = State) ->
    {ErrorList, SuccList, _NNC} = lists:foldl(fun(Payload, {AccErr, AccSucc, NewClock}) ->
        OpId = generate_op_id(NewClock),
        {NewNewClock, _Node} = OpId,
        case get_log_from_map(Map, Partition, LogId) of
            {ok, Log} ->
                case insert_operation(Log, LogId, OpId, Payload) of
                    {ok, OpId} ->
                        {AccErr, AccSucc ++ [OpId], NewNewClock};
                    {error, Reason} ->
                        {AccErr ++ [{reply, {error, Reason}, State}], AccSucc, NewNewClock}
                end;
            {error, Reason} ->
                {AccErr ++ [{reply, {error, Reason}, State}], AccSucc, NewNewClock}
        end
                                              end, {[], [], Clock}, PayloadList),
=======
handle_command({append_group, LogId, PayloadList, IsLocal}, _Sender,
               #state{logs_map=Map,
                      clock=Clock,
                      partition=Partition}=State) ->
    {ErrorList, SuccList, _NNC} = lists:foldl(fun(Payload, {AccErr, AccSucc,NewClock}) ->
						      OpId = generate_op_id(NewClock),
						      {NewNewClock, _Node} = OpId,
						      case get_log_from_map(Map, Partition, LogId) of
							  {ok, Log} ->
                    Operation = #operation{op_number = OpId, payload = Payload},
							      case insert_operation(Log, LogId, Operation) of
								  {ok, OpId} ->
                      case IsLocal of
                        true -> inter_dc_log_sender_vnode:send(Partition, Operation);
                        false -> ok
                      end,
								      {AccErr, AccSucc ++ [OpId], NewNewClock};
								  {error, Reason} ->
								      {AccErr ++ [{reply, {error, Reason}, State}], AccSucc,NewNewClock}
							      end;
							  {error, Reason} ->
							      {AccErr ++ [{reply, {error, Reason}, State}], AccSucc,NewNewClock}
						      end
					      end, {[],[],Clock}, PayloadList),
>>>>>>> 48af574a
    case ErrorList of
        [] ->
            [SuccId | _T] = SuccList,
            {NewC, _Node} = lists:last(SuccList),
            {reply, {ok, SuccId}, State#state{clock = NewC}};
        [Error | _T] ->
            %%Error
            {reply, Error, State}
    end;

handle_command({get, LogId, MinSnapshotTime, Type, Key}, _Sender,
  #state{logs_map = Map, clock = _Clock, partition = Partition} = State) ->
    case get_log_from_map(Map, Partition, LogId) of
        {ok, Log} ->
            case get_ops_from_log(Log, Key, start, MinSnapshotTime, dict:new(), []) of
                {error, Reason} ->
                    {reply, {error, Reason}, State};
                CommitedOpsForKey ->
<<<<<<< HEAD
                    {reply, {length(CommitedOpsForKey), CommitedOpsForKey, ec_materializer:new(Type),
=======
                    {reply, {length(CommitedOpsForKey), CommitedOpsForKey, {0,clocksi_materializer:new(Type)},
>>>>>>> 48af574a
                        vectorclock:new(), false}, State}
            end;
        {error, Reason} ->
            {reply, {error, Reason}, State}
    end;

handle_command(_Message, _Sender, State) ->
    {noreply, State}.


reverse_and_add_op_id([],_Id,Acc) ->
    Acc;
reverse_and_add_op_id([Next|Rest],Id,Acc) ->
    reverse_and_add_op_id(Rest,Id+1,[{Id,Next}|Acc]).


%% @doc This method successively calls disk_log:chunk so all the log is read.
%% With each valid chunk, filter_terms_for_key is called.
get_ops_from_log(Log, Key, Continuation, MinSnapshotTime, Ops, CommitedOps) ->
    case disk_log:chunk(Log, Continuation) of
        eof ->
            reverse_and_add_op_id(CommitedOps,0,[]);
        {error, Reason} ->
            {error, Reason};
        {NewContinuation, NewTerms} ->
            {NewOps, NewCommitedOps} = filter_terms_for_key(NewTerms, Key, MinSnapshotTime, Ops, CommitedOps),
            get_ops_from_log(Log, Key, NewContinuation, MinSnapshotTime, NewOps, NewCommitedOps);
        {NewContinuation, NewTerms, BadBytes} ->
            case BadBytes > 0 of
                true -> {error, bad_bytes};
                false ->
                    {NewOps, NewCommitedOps} = filter_terms_for_key(NewTerms, Key, MinSnapshotTime, Ops, CommitedOps),
                    get_ops_from_log(Log, Key, NewContinuation, MinSnapshotTime, NewOps, NewCommitedOps)
            end
    end.

%% @doc Given a list of log_records, this method filters the ones corresponding to Key.
%% It returns a dict corresponding to all the ops matching Key and
%% a list of the commited operations for that key which have a smaller commit time than MinSnapshotTime.
filter_terms_for_key([], _Key, _MinSnapshotTime, Ops, CommitedOps) ->
    {Ops, CommitedOps};
filter_terms_for_key([H | T], Key, MinSnapshotTime, Ops, CommitedOps) ->
    {_, {operation, _, #log_record{tx_id = TxId, op_type = OpType, op_payload = OpPayload}}} = H,
    case OpType of
        update ->
            handle_update(TxId, OpPayload, T, Key, MinSnapshotTime, Ops, CommitedOps);
        commit ->
            handle_commit(TxId, OpPayload, T, Key, MinSnapshotTime, Ops, CommitedOps);
        _ ->
            filter_terms_for_key(T, Key, MinSnapshotTime, Ops, CommitedOps)
    end.

handle_update(TxId, OpPayload, T, Key, MinSnapshotTime, Ops, CommitedOps) ->
    {Key1, _, _} = OpPayload,
    case Key == Key1 of
        true ->
            filter_terms_for_key(T, Key, MinSnapshotTime,
                dict:append(TxId, OpPayload, Ops), CommitedOps);
        false ->
            filter_terms_for_key(T, Key, MinSnapshotTime, Ops, CommitedOps)
    end.

handle_commit(TxId, OpPayload, T, Key, MinSnapshotTime, Ops, CommitedOps) ->
    {{DcId, TxCommitTime}, SnapshotTime} = OpPayload,
    case dict:find(TxId, Ops) of
        {ok, [{Key, Type, Op}]} ->
            case not vectorclock:gt(SnapshotTime, MinSnapshotTime) of
                true ->
                    CommittedDownstreamOp =
                        #ec_payload{
                            key = Key,
                            type = Type,
                            op_param = Op,
                            snapshot_time = SnapshotTime,
                            commit_time = {DcId, TxCommitTime},
                            txid = TxId},
                    filter_terms_for_key(T, Key, MinSnapshotTime, Ops,
                        lists:append(CommitedOps, [CommittedDownstreamOp]));
                false ->
                    filter_terms_for_key(T, Key, MinSnapshotTime, Ops, CommitedOps)
            end;
        _ ->
            filter_terms_for_key(T, Key, MinSnapshotTime, Ops, CommitedOps)
    end.

handle_handoff_command(?FOLD_REQ{foldfun = FoldFun, acc0 = Acc0}, _Sender,
  #state{logs_map = Map} = State) ->
    F = fun({Key, Operation}, Acc) -> FoldFun(Key, Operation, Acc) end,
    Acc = join_logs(dict:to_list(Map), F, Acc0),
    {reply, Acc, State}.

handoff_starting(_TargetNode, State) ->
    {true, State}.

handoff_cancelled(State) ->
    {ok, State}.

handoff_finished(_TargetNode, State) ->
    {ok, State}.

<<<<<<< HEAD
handle_handoff_data(Data, #state{partition = Partition, logs_map = Map} = State) ->
    {LogId, #operation{op_number = OpId, payload = Payload}} = binary_to_term(Data),
=======
handle_handoff_data(Data, #state{partition=Partition, logs_map=Map}=State) ->
    {LogId, Operation} = binary_to_term(Data),
>>>>>>> 48af574a
    case get_log_from_map(Map, Partition, LogId) of
        {ok, Log} ->
            %% Optimistic handling; crash otherwise.
            {ok, _OpId} = insert_operation(Log, LogId, Operation),
            ok = disk_log:sync(Log),
            {reply, ok, State};
        {error, Reason} ->
            {reply, {error, Reason}, State}
    end.

encode_handoff_item(Key, Operation) ->
    term_to_binary({Key, Operation}).

is_empty(State = #state{logs_map = Map}) ->
    LogIds = dict:fetch_keys(Map),
    case no_elements(LogIds, Map) of
        true ->
            {true, State};
        false ->
            {false, State}
    end.

delete(State) ->
    {ok, State}.

handle_info({sync, Log, LogId},
  #state{senders_awaiting_ack = SendersAwaitingAck0} = State) ->
    case dict:find(LogId, SendersAwaitingAck0) of
        {ok, Senders} ->
            _ = case dets:sync(Log) of
                    ok ->
                        [riak_core_vnode:reply(Sender, {ok, OpId}) || {Sender, OpId} <- Senders];
                    {error, Reason} ->
                        [riak_core_vnode:reply(Sender, {error, Reason}) || {Sender, _OpId} <- Senders]
                end,
            ok;
        _ ->
            ok
    end,
    SendersAwaitingAck = dict:erase(LogId, SendersAwaitingAck0),
    {ok, State#state{senders_awaiting_ack = SendersAwaitingAck}}.

handle_coverage(_Req, _KeySpaces, _Sender, State) ->
    {stop, not_implemented, State}.

handle_exit(_Pid, _Reason, State) ->
    {noreply, State}.

terminate(_Reason, _State) ->
    ok.

%%====================%%
%% Internal Functions %%
%%====================%%

%% @doc no_elements: checks whether any of the logs contains any data
%%      Input:  LogIds: Each logId is a preflist that represents one log
%%              Map: the dictionary that relates the preflist with the
%%              actual log
%%      Return: true if all logs are empty. false if at least one log
%%              contains data.
%%
-spec no_elements([log_id()], dict()) -> boolean().
no_elements([], _Map) ->
    true;
no_elements([LogId | Rest], Map) ->
    case dict:find(LogId, Map) of
        {ok, Log} ->
            case disk_log:chunk(Log, start) of
                eof ->
                    no_elements(Rest, Map);
                _ ->
                    false
            end;
        error ->
            {error, no_log_for_preflist}
    end.

%% @doc open_logs: open one log per partition in which the vnode is primary
%%      Input:  LogFile: Partition concat with the atom log
%%                      Preflists: A list with the preflist in which
%%                                 the vnode is involved
%%                      Initial: Initial log identifier. Non negative
%%                               integer. Consecutive ids for the logs.
%%                      Map: The ongoing map of preflist->log. dict()
%%                           type.
%%      Return:         LogsMap: Maps the  preflist and actual name of
%%                               the log in the system. dict() type.
%%
-spec open_logs(string(), [preflist()], dict()) -> dict() | {error, reason()}.
open_logs(_LogFile, [], Map) ->
    Map;
open_logs(LogFile, [Next | Rest], Map) ->
    PartitionList = log_utilities:remove_node_from_preflist(Next),
    PreflistString = string:join(
        lists:map(fun erlang:integer_to_list/1, PartitionList), "-"),
    LogId = LogFile ++ "--" ++ PreflistString,
    LogPath = filename:join(
        app_helper:get_env(riak_core, platform_data_dir), LogId),
    case disk_log:open([{name, LogPath}]) of
        {ok, Log} ->
            Map2 = dict:store(PartitionList, Log, Map),
            open_logs(LogFile, Rest, Map2);
        {repaired, Log, _, _} ->
            lager:info("Repaired log ~p", [Log]),
            Map2 = dict:store(PartitionList, Log, Map),
            open_logs(LogFile, Rest, Map2);
        {error, Reason} ->
            {error, Reason}
    end.

%% @doc get_log_from_map: abstracts the get function of a key-value store
%%              currently using dict
%%      Input:  Map:  dict that representes the map
%%              LogId:  identifies the log.
%%      Return: The actual name of the log
%%
-spec get_log_from_map(dict(), partition(), log_id()) ->
    {ok, log()} | {error, no_log_for_preflist}.
get_log_from_map(Map, _Partition, LogId) ->
    case dict:find(LogId, Map) of
        {ok, Log} ->
            {ok, Log};
        error ->
            {error, no_log_for_preflist}
    end.

%% @doc join_logs: Recursive fold of all the logs stored in the vnode
%%      Input:  Logs: A list of pairs {Preflist, Log}
%%                      F: Function to apply when floding the log (dets)
%%                      Acc: Folded data
%%      Return: Folded data of all the logs.
%%
-spec join_logs([{preflist(), log()}], fun(), term()) -> term().
join_logs([], _F, Acc) ->
    Acc;
join_logs([{_Preflist, Log} | T], F, Acc) ->
    JointAcc = fold_log(Log, start, F, Acc),
    join_logs(T, F, JointAcc).

fold_log(Log, Continuation, F, Acc) ->
    case disk_log:chunk(Log, Continuation) of
        eof ->
            Acc;
        {Next, Ops} ->
            NewAcc = lists:foldl(F, Acc, Ops),
            fold_log(Log, Next, F, NewAcc)
    end.


%% @doc insert_operation: Inserts an operation into the log only if the
%%      OpId is not already in the log
%%      Input:
%%          Log: The identifier log the log where the operation will be
%%               inserted
%%          LogId: Log identifier to which the operation belongs.
%%          OpId: Id of the operation to insert
%%          Payload: The payload of the operation to insert
%%      Return: {ok, OpId} | {error, Reason}
%%
<<<<<<< HEAD
-spec insert_operation(log(), log_id(), op_id(), payload()) ->
    {ok, op_id()} | {error, reason()}.
insert_operation(Log, LogId, OpId, Payload) ->
    Result = disk_log:log(Log, {LogId, #operation{op_number = OpId, payload = Payload}}),
=======
-spec insert_operation(log(), log_id(), operation()) -> {ok, op_id()} | {error, reason()}.
insert_operation(Log, LogId, Operation) ->
    Result = disk_log:log(Log, {LogId, Operation}),
>>>>>>> 48af574a
    case Result of
        ok ->
            {ok, Operation#operation.op_number};
        {error, Reason} ->
            {error, Reason}
    end.

%% @doc preflist_member: Returns true if the Partition identifier is
%%              part of the Preflist
%%      Input:  Partition: The partition identifier to check
%%              Preflist: A list of pairs {Partition, Node}
%%      Return: true | false
%%
-spec preflist_member(partition(), preflist()) -> boolean().
preflist_member(Partition, Preflist) ->
    lists:any(fun({P, _}) -> P =:= Partition end, Preflist).

generate_op_id(Current) ->
    {Current + 1, node()}.

-ifdef(TEST).

%% @doc Testing get_log_from_map works in both situations, when the key
%%      is in the map and when the key is not in the map
get_log_from_map_test() ->
    Dict = dict:new(),
    Dict2 = dict:store([antidote1, c], value1, Dict),
    Dict3 = dict:store([antidote2, c], value2, Dict2),
    Dict4 = dict:store([antidote3, c], value3, Dict3),
    Dict5 = dict:store([antidote4, c], value4, Dict4),
    ?assertEqual({ok, value3}, get_log_from_map(Dict5, undefined,
        [antidote3, c])),
    ?assertEqual({error, no_log_for_preflist}, get_log_from_map(Dict5,
        undefined, [antidote5, c])).

%% @doc Testing that preflist_member returns true when there is a
%%      match.
preflist_member_true_test() ->
    Preflist = [{partition1, node}, {partition2, node}, {partition3, node}],
    ?assertEqual(true, preflist_member(partition1, Preflist)).

%% @doc Testing that preflist_member returns false when there is no
%%      match.
preflist_member_false_test() ->
    Preflist = [{partition1, node}, {partition2, node}, {partition3, node}],
    ?assertEqual(false, preflist_member(partition5, Preflist)).

-endif.<|MERGE_RESOLUTION|>--- conflicted
+++ resolved
@@ -30,18 +30,6 @@
 
 %% API
 -export([start_vnode/1,
-<<<<<<< HEAD
-    asyn_read/2,
-    read/2,
-    asyn_append/3,
-    append/3,
-    append_commit/3,
-    append_group/3,
-    asyn_append_group/3,
-    asyn_read_from/3,
-    read_from/3,
-    get/2]).
-=======
          asyn_read/2,
          read/2,
          asyn_append/3,
@@ -52,30 +40,29 @@
          asyn_read_from/3,
          read_from/3,
          get/2]).
->>>>>>> 48af574a
 
 -export([init/1,
-    terminate/2,
-    handle_command/3,
-    is_empty/1,
-    delete/1,
-    handle_handoff_command/3,
-    handoff_starting/2,
-    handoff_cancelled/1,
-    handoff_finished/2,
-    handle_handoff_data/2,
-    encode_handoff_item/2,
-    handle_coverage/4,
-    handle_info/2,
-    handle_exit/3]).
+         terminate/2,
+         handle_command/3,
+         is_empty/1,
+         delete/1,
+         handle_handoff_command/3,
+         handoff_starting/2,
+         handoff_cancelled/1,
+         handoff_finished/2,
+         handle_handoff_data/2,
+         encode_handoff_item/2,
+         handle_coverage/4,
+         handle_info/2,
+         handle_exit/3]).
 
 -ignore_xref([start_vnode/1]).
 
 -record(state, {partition :: partition_id(),
-    logs_map :: dict(),
-    clock :: non_neg_integer(),
-    senders_awaiting_ack :: dict(),
-    last_read :: term()}).
+		logs_map :: dict(),
+		clock :: non_neg_integer(),
+		senders_awaiting_ack :: dict(),
+		last_read :: term()}).
 
 %% API
 -spec start_vnode(integer()) -> any().
@@ -89,56 +76,56 @@
 -spec asyn_read_from(preflist(), key(), op_id()) -> ok.
 asyn_read_from(Preflist, Log, From) ->
     riak_core_vnode_master:command(Preflist,
-        {read_from, Log, From},
-        {fsm, undefined, self()},
-        ?LOGGING_MASTER).
+                                   {read_from, Log, From},
+                                   {fsm, undefined, self()},
+                                   ?LOGGING_MASTER).
 
 %% @doc synchronous read_from operation
 -spec read_from({partition(), node()}, log_id(), op_id()) -> {ok, [term()]} | {error, term()}.
 read_from(Node, LogId, From) ->
     riak_core_vnode_master:sync_command(Node,
-        {read_from, LogId, From},
-        ?LOGGING_MASTER).
+                                        {read_from, LogId, From},
+					?LOGGING_MASTER).
 
 %% @doc Sends a `read' asynchronous command to the Logs in `Preflist'
 -spec asyn_read(preflist(), key()) -> ok.
 asyn_read(Preflist, Log) ->
     riak_core_vnode_master:command(Preflist,
-        {read, Log},
-        {fsm, undefined, self()},
-        ?LOGGING_MASTER).
+                                   {read, Log},
+                                   {fsm, undefined, self()},
+                                   ?LOGGING_MASTER).
 
 %% @doc Sends a `read' synchronous command to the Logs in `Node'
 -spec read({partition(), node()}, key()) -> {error, term()} | {ok, [term()]}.
 read(Node, Log) ->
     riak_core_vnode_master:sync_command(Node,
-        {read, Log},
-        ?LOGGING_MASTER).
+                                        {read, Log},
+                                        ?LOGGING_MASTER).
 
 %% @doc Sends an `append' asyncrhonous command to the Logs in `Preflist'
 -spec asyn_append(preflist(), key(), term()) -> ok.
 asyn_append(Preflist, Log, Payload) ->
     riak_core_vnode_master:command(Preflist,
-        {append, Log, Payload},
-        {fsm, undefined, self(), ?SYNC_LOG},
-        ?LOGGING_MASTER).
+                                   {append, Log, Payload},
+                                   {fsm, undefined, self(), ?SYNC_LOG},
+                                   ?LOGGING_MASTER).
 
 %% @doc synchronous append operation
 -spec append(index_node(), key(), term()) -> {ok, op_id()} | {error, term()}.
 append(IndexNode, LogId, Payload) ->
     riak_core_vnode_master:sync_command(IndexNode,
-        {append, LogId, Payload, false},
-        ?LOGGING_MASTER,
-        infinity).
+                                        {append, LogId, Payload, false},
+                                        ?LOGGING_MASTER,
+                                        infinity).
 
 %% @doc synchronous append operation
 %% If enabled in antidote.hrl will ensure item is written to disk
 -spec append_commit(index_node(), key(), term()) -> {ok, op_id()} | {error, term()}.
 append_commit(IndexNode, LogId, Payload) ->
     riak_core_vnode_master:sync_command(IndexNode,
-        {append, LogId, Payload, ?SYNC_LOG},
-        ?LOGGING_MASTER,
-        infinity).
+                                        {append, LogId, Payload, ?SYNC_LOG},
+                                        ?LOGGING_MASTER,
+                                        infinity).
 
 
 %% @doc synchronous append list of operations
@@ -146,29 +133,17 @@
 -spec append_group(index_node(), key(), [term()], boolean()) -> {ok, op_id()} | {error, term()}.
 append_group(IndexNode, LogId, PayloadList, IsLocal) ->
     riak_core_vnode_master:sync_command(IndexNode,
-<<<<<<< HEAD
-        {append_group, LogId, PayloadList},
-        ?LOGGING_MASTER,
-        infinity).
-=======
                                         {append_group, LogId, PayloadList, IsLocal},
                                         ?LOGGING_MASTER,
                                         infinity).
->>>>>>> 48af574a
 
 %% @doc asynchronous append list of operations
 -spec asyn_append_group(index_node(), key(), [term()], boolean()) -> ok.
 asyn_append_group(IndexNode, LogId, PayloadList, IsLocal) ->
     riak_core_vnode_master:command(IndexNode,
-<<<<<<< HEAD
-        {append_group, LogId, PayloadList},
-        ?LOGGING_MASTER,
-        infinity).
-=======
 				   {append_group, LogId, PayloadList, IsLocal},
 				   ?LOGGING_MASTER,
 				   infinity).
->>>>>>> 48af574a
 
 %% @doc given the MinSnapshotTime and the type, this method fetchs from the log the
 %% desired operations so a new snapshot can be created.
@@ -192,30 +167,30 @@
         {error, Reason} ->
             {error, Reason};
         Map ->
-            {ok, #state{partition = Partition,
-                logs_map = Map,
-                clock = 0,
-                senders_awaiting_ack = dict:new(),
-                last_read = start}}
+            {ok, #state{partition=Partition,
+                        logs_map=Map,
+                        clock=0,
+                        senders_awaiting_ack=dict:new(),
+                        last_read=start}}
     end.
 
 %% @doc Read command: Returns the operations logged for Key
 %%          Input: The id of the log to be read
 %%      Output: {ok, {vnode_id, Operations}} | {error, Reason}
 handle_command({read, LogId}, _Sender,
-  #state{partition = Partition, logs_map = Map} = State) ->
+               #state{partition=Partition, logs_map=Map}=State) ->
     case get_log_from_map(Map, Partition, LogId) of
         {ok, Log} ->
-            {Continuation, Ops} =
+           {Continuation, Ops} = 
                 case disk_log:chunk(Log, start) of
-                    {C, O} -> {C, O};
-                    {C, O, _} -> {C, O};
+                    {C, O} -> {C,O};
+                    {C, O, _} -> {C,O};
                     eof -> {eof, []}
                 end,
             case Continuation of
                 error -> {reply, {error, Ops}, State};
-                eof -> {reply, {ok, Ops}, State#state{last_read = start}};
-                _ -> {reply, {ok, Ops}, State#state{last_read = Continuation}}
+                eof -> {reply, {ok, Ops}, State#state{last_read=start}};
+                _ -> {reply, {ok, Ops}, State#state{last_read=Continuation}}
             end;
         {error, Reason} ->
             {reply, {error, Reason}, State}
@@ -229,21 +204,21 @@
 %%      Output: {vnode_id, Operations} | {error, Reason}
 %%
 handle_command({read_from, LogId, _From}, _Sender,
-  #state{partition = Partition, logs_map = Map, last_read = Lastread} = State) ->
+               #state{partition=Partition, logs_map=Map, last_read=Lastread}=State) ->
     case get_log_from_map(Map, Partition, LogId) of
         {ok, Log} ->
             ok = disk_log:sync(Log),
-            {Continuation, Ops} =
+            {Continuation, Ops} = 
                 case disk_log:chunk(Log, Lastread) of
                     {error, Reason} -> {error, Reason};
-                    {C, O} -> {C, O};
-                    {C, O, _} -> {C, O};
+                    {C, O} -> {C,O};
+                    {C, O, _} -> {C,O};
                     eof -> {eof, []}
                 end,
             case Continuation of
                 error -> {reply, {error, Ops}, State};
                 eof -> {reply, {ok, Ops}, State};
-                _ -> {reply, {ok, Ops}, State#state{last_read = Continuation}}
+                _ -> {reply, {ok, Ops}, State#state{last_read=Continuation}}
             end;
         {error, Reason} ->
             {reply, {error, Reason}, State}
@@ -257,9 +232,9 @@
 %%      Output: {ok, {vnode_id, op_id}} | {error, Reason}
 %%
 handle_command({append, LogId, Payload, Sync}, _Sender,
-  #state{logs_map = Map,
-      clock = Clock,
-      partition = Partition} = State) ->
+               #state{logs_map=Map,
+                      clock=Clock,
+                      partition=Partition}=State) ->
     OpId = generate_op_id(Clock),
     {NewClock, _Node} = OpId,
     case get_log_from_map(Map, Partition, LogId) of
@@ -267,19 +242,6 @@
             Operation = #operation{op_number = OpId, payload = Payload},
             case insert_operation(Log, LogId, Operation) of
                 {ok, OpId} ->
-<<<<<<< HEAD
-                    case Sync of
-                        true ->
-                            case disk_log:sync(Log) of
-                                ok ->
-                                    {reply, {ok, OpId}, State#state{clock = NewClock}};
-                                {error, Reason} ->
-                                    {reply, {error, Reason}, State}
-                            end;
-                        false ->
-                            {reply, {ok, OpId}, State#state{clock = NewClock}}
-                    end;
-=======
                   inter_dc_log_sender_vnode:send(Partition, Operation),
 		    case Sync of
 			true ->
@@ -292,7 +254,6 @@
 			false ->
 			    {reply, {ok, OpId}, State#state{clock=NewClock}}
 		    end;
->>>>>>> 48af574a
                 {error, Reason} ->
                     {reply, {error, Reason}, State}
             end;
@@ -301,27 +262,6 @@
     end;
 
 
-<<<<<<< HEAD
-handle_command({append_group, LogId, PayloadList}, _Sender,
-  #state{logs_map = Map,
-      clock = Clock,
-      partition = Partition} = State) ->
-    {ErrorList, SuccList, _NNC} = lists:foldl(fun(Payload, {AccErr, AccSucc, NewClock}) ->
-        OpId = generate_op_id(NewClock),
-        {NewNewClock, _Node} = OpId,
-        case get_log_from_map(Map, Partition, LogId) of
-            {ok, Log} ->
-                case insert_operation(Log, LogId, OpId, Payload) of
-                    {ok, OpId} ->
-                        {AccErr, AccSucc ++ [OpId], NewNewClock};
-                    {error, Reason} ->
-                        {AccErr ++ [{reply, {error, Reason}, State}], AccSucc, NewNewClock}
-                end;
-            {error, Reason} ->
-                {AccErr ++ [{reply, {error, Reason}, State}], AccSucc, NewNewClock}
-        end
-                                              end, {[], [], Clock}, PayloadList),
-=======
 handle_command({append_group, LogId, PayloadList, IsLocal}, _Sender,
                #state{logs_map=Map,
                       clock=Clock,
@@ -346,30 +286,25 @@
 							      {AccErr ++ [{reply, {error, Reason}, State}], AccSucc,NewNewClock}
 						      end
 					      end, {[],[],Clock}, PayloadList),
->>>>>>> 48af574a
     case ErrorList of
-        [] ->
-            [SuccId | _T] = SuccList,
-            {NewC, _Node} = lists:last(SuccList),
-            {reply, {ok, SuccId}, State#state{clock = NewC}};
-        [Error | _T] ->
-            %%Error
-            {reply, Error, State}
+	[] ->
+	    [SuccId|_T] = SuccList,
+	    {NewC, _Node} = lists:last(SuccList),
+	    {reply, {ok, SuccId}, State#state{clock=NewC}};
+	[Error|_T] ->
+	    %%Error
+	    {reply, Error, State}
     end;
 
 handle_command({get, LogId, MinSnapshotTime, Type, Key}, _Sender,
-  #state{logs_map = Map, clock = _Clock, partition = Partition} = State) ->
+    #state{logs_map = Map, clock = _Clock, partition = Partition} = State) ->
     case get_log_from_map(Map, Partition, LogId) of
         {ok, Log} ->
             case get_ops_from_log(Log, Key, start, MinSnapshotTime, dict:new(), []) of
                 {error, Reason} ->
                     {reply, {error, Reason}, State};
                 CommitedOpsForKey ->
-<<<<<<< HEAD
-                    {reply, {length(CommitedOpsForKey), CommitedOpsForKey, ec_materializer:new(Type),
-=======
                     {reply, {length(CommitedOpsForKey), CommitedOpsForKey, {0,clocksi_materializer:new(Type)},
->>>>>>> 48af574a
                         vectorclock:new(), false}, State}
             end;
         {error, Reason} ->
@@ -400,8 +335,7 @@
         {NewContinuation, NewTerms, BadBytes} ->
             case BadBytes > 0 of
                 true -> {error, bad_bytes};
-                false ->
-                    {NewOps, NewCommitedOps} = filter_terms_for_key(NewTerms, Key, MinSnapshotTime, Ops, CommitedOps),
+                false -> {NewOps, NewCommitedOps} = filter_terms_for_key(NewTerms, Key, MinSnapshotTime, Ops, CommitedOps),
                     get_ops_from_log(Log, Key, NewContinuation, MinSnapshotTime, NewOps, NewCommitedOps)
             end
     end.
@@ -411,18 +345,18 @@
 %% a list of the commited operations for that key which have a smaller commit time than MinSnapshotTime.
 filter_terms_for_key([], _Key, _MinSnapshotTime, Ops, CommitedOps) ->
     {Ops, CommitedOps};
-filter_terms_for_key([H | T], Key, MinSnapshotTime, Ops, CommitedOps) ->
+filter_terms_for_key([H|T], Key, MinSnapshotTime, Ops, CommitedOps) ->
     {_, {operation, _, #log_record{tx_id = TxId, op_type = OpType, op_payload = OpPayload}}} = H,
     case OpType of
         update ->
-            handle_update(TxId, OpPayload, T, Key, MinSnapshotTime, Ops, CommitedOps);
+            handle_update(TxId, OpPayload,  T, Key, MinSnapshotTime, Ops, CommitedOps);
         commit ->
             handle_commit(TxId, OpPayload, T, Key, MinSnapshotTime, Ops, CommitedOps);
         _ ->
             filter_terms_for_key(T, Key, MinSnapshotTime, Ops, CommitedOps)
     end.
 
-handle_update(TxId, OpPayload, T, Key, MinSnapshotTime, Ops, CommitedOps) ->
+handle_update(TxId, OpPayload,  T, Key, MinSnapshotTime, Ops, CommitedOps) ->
     {Key1, _, _} = OpPayload,
     case Key == Key1 of
         true ->
@@ -439,7 +373,7 @@
             case not vectorclock:gt(SnapshotTime, MinSnapshotTime) of
                 true ->
                     CommittedDownstreamOp =
-                        #ec_payload{
+                        #clocksi_payload{
                             key = Key,
                             type = Type,
                             op_param = Op,
@@ -455,8 +389,8 @@
             filter_terms_for_key(T, Key, MinSnapshotTime, Ops, CommitedOps)
     end.
 
-handle_handoff_command(?FOLD_REQ{foldfun = FoldFun, acc0 = Acc0}, _Sender,
-  #state{logs_map = Map} = State) ->
+handle_handoff_command(?FOLD_REQ{foldfun=FoldFun, acc0=Acc0}, _Sender,
+                       #state{logs_map=Map}=State) ->
     F = fun({Key, Operation}, Acc) -> FoldFun(Key, Operation, Acc) end,
     Acc = join_logs(dict:to_list(Map), F, Acc0),
     {reply, Acc, State}.
@@ -470,13 +404,8 @@
 handoff_finished(_TargetNode, State) ->
     {ok, State}.
 
-<<<<<<< HEAD
-handle_handoff_data(Data, #state{partition = Partition, logs_map = Map} = State) ->
-    {LogId, #operation{op_number = OpId, payload = Payload}} = binary_to_term(Data),
-=======
 handle_handoff_data(Data, #state{partition=Partition, logs_map=Map}=State) ->
     {LogId, Operation} = binary_to_term(Data),
->>>>>>> 48af574a
     case get_log_from_map(Map, Partition, LogId) of
         {ok, Log} ->
             %% Optimistic handling; crash otherwise.
@@ -490,7 +419,7 @@
 encode_handoff_item(Key, Operation) ->
     term_to_binary({Key, Operation}).
 
-is_empty(State = #state{logs_map = Map}) ->
+is_empty(State=#state{logs_map=Map}) ->
     LogIds = dict:fetch_keys(Map),
     case no_elements(LogIds, Map) of
         true ->
@@ -503,21 +432,21 @@
     {ok, State}.
 
 handle_info({sync, Log, LogId},
-  #state{senders_awaiting_ack = SendersAwaitingAck0} = State) ->
+            #state{senders_awaiting_ack=SendersAwaitingAck0}=State) ->
     case dict:find(LogId, SendersAwaitingAck0) of
         {ok, Senders} ->
             _ = case dets:sync(Log) of
-                    ok ->
-                        [riak_core_vnode:reply(Sender, {ok, OpId}) || {Sender, OpId} <- Senders];
-                    {error, Reason} ->
-                        [riak_core_vnode:reply(Sender, {error, Reason}) || {Sender, _OpId} <- Senders]
-                end,
+                ok ->
+                    [riak_core_vnode:reply(Sender, {ok, OpId}) || {Sender, OpId} <- Senders];
+                {error, Reason} ->
+                    [riak_core_vnode:reply(Sender, {error, Reason}) || {Sender, _OpId} <- Senders]
+            end,
             ok;
         _ ->
             ok
     end,
     SendersAwaitingAck = dict:erase(LogId, SendersAwaitingAck0),
-    {ok, State#state{senders_awaiting_ack = SendersAwaitingAck}}.
+    {ok, State#state{senders_awaiting_ack=SendersAwaitingAck}}.
 
 handle_coverage(_Req, _KeySpaces, _Sender, State) ->
     {stop, not_implemented, State}.
@@ -542,9 +471,9 @@
 -spec no_elements([log_id()], dict()) -> boolean().
 no_elements([], _Map) ->
     true;
-no_elements([LogId | Rest], Map) ->
+no_elements([LogId|Rest], Map) ->
     case dict:find(LogId, Map) of
-        {ok, Log} ->
+        {ok, Log} -> 
             case disk_log:chunk(Log, start) of
                 eof ->
                     no_elements(Rest, Map);
@@ -569,13 +498,13 @@
 -spec open_logs(string(), [preflist()], dict()) -> dict() | {error, reason()}.
 open_logs(_LogFile, [], Map) ->
     Map;
-open_logs(LogFile, [Next | Rest], Map) ->
+open_logs(LogFile, [Next|Rest], Map)->
     PartitionList = log_utilities:remove_node_from_preflist(Next),
     PreflistString = string:join(
-        lists:map(fun erlang:integer_to_list/1, PartitionList), "-"),
+                       lists:map(fun erlang:integer_to_list/1, PartitionList), "-"),
     LogId = LogFile ++ "--" ++ PreflistString,
     LogPath = filename:join(
-        app_helper:get_env(riak_core, platform_data_dir), LogId),
+                app_helper:get_env(riak_core, platform_data_dir), LogId),
     case disk_log:open([{name, LogPath}]) of
         {ok, Log} ->
             Map2 = dict:store(PartitionList, Log, Map),
@@ -595,11 +524,11 @@
 %%      Return: The actual name of the log
 %%
 -spec get_log_from_map(dict(), partition(), log_id()) ->
-    {ok, log()} | {error, no_log_for_preflist}.
+                              {ok, log()} | {error, no_log_for_preflist}.
 get_log_from_map(Map, _Partition, LogId) ->
     case dict:find(LogId, Map) of
         {ok, Log} ->
-            {ok, Log};
+           {ok, Log};
         error ->
             {error, no_log_for_preflist}
     end.
@@ -613,15 +542,15 @@
 -spec join_logs([{preflist(), log()}], fun(), term()) -> term().
 join_logs([], _F, Acc) ->
     Acc;
-join_logs([{_Preflist, Log} | T], F, Acc) ->
+join_logs([{_Preflist, Log}|T], F, Acc) ->
     JointAcc = fold_log(Log, start, F, Acc),
     join_logs(T, F, JointAcc).
 
 fold_log(Log, Continuation, F, Acc) ->
-    case disk_log:chunk(Log, Continuation) of
+    case  disk_log:chunk(Log,Continuation) of 
         eof ->
             Acc;
-        {Next, Ops} ->
+        {Next,Ops} ->
             NewAcc = lists:foldl(F, Acc, Ops),
             fold_log(Log, Next, F, NewAcc)
     end.
@@ -637,16 +566,9 @@
 %%          Payload: The payload of the operation to insert
 %%      Return: {ok, OpId} | {error, Reason}
 %%
-<<<<<<< HEAD
--spec insert_operation(log(), log_id(), op_id(), payload()) ->
-    {ok, op_id()} | {error, reason()}.
-insert_operation(Log, LogId, OpId, Payload) ->
-    Result = disk_log:log(Log, {LogId, #operation{op_number = OpId, payload = Payload}}),
-=======
 -spec insert_operation(log(), log_id(), operation()) -> {ok, op_id()} | {error, reason()}.
 insert_operation(Log, LogId, Operation) ->
     Result = disk_log:log(Log, {LogId, Operation}),
->>>>>>> 48af574a
     case Result of
         ok ->
             {ok, Operation#operation.op_number};
@@ -661,7 +583,7 @@
 %%      Return: true | false
 %%
 -spec preflist_member(partition(), preflist()) -> boolean().
-preflist_member(Partition, Preflist) ->
+preflist_member(Partition,Preflist) ->
     lists:any(fun({P, _}) -> P =:= Partition end, Preflist).
 
 generate_op_id(Current) ->
@@ -678,20 +600,20 @@
     Dict4 = dict:store([antidote3, c], value3, Dict3),
     Dict5 = dict:store([antidote4, c], value4, Dict4),
     ?assertEqual({ok, value3}, get_log_from_map(Dict5, undefined,
-        [antidote3, c])),
+            [antidote3,c])),
     ?assertEqual({error, no_log_for_preflist}, get_log_from_map(Dict5,
-        undefined, [antidote5, c])).
+            undefined, [antidote5, c])).
 
 %% @doc Testing that preflist_member returns true when there is a
 %%      match.
 preflist_member_true_test() ->
-    Preflist = [{partition1, node}, {partition2, node}, {partition3, node}],
+    Preflist = [{partition1, node},{partition2, node},{partition3, node}],
     ?assertEqual(true, preflist_member(partition1, Preflist)).
 
 %% @doc Testing that preflist_member returns false when there is no
 %%      match.
 preflist_member_false_test() ->
-    Preflist = [{partition1, node}, {partition2, node}, {partition3, node}],
+    Preflist = [{partition1, node},{partition2, node},{partition3, node}],
     ?assertEqual(false, preflist_member(partition5, Preflist)).
 
 -endif.