%% -------------------------------------------------------------------
%%
%% Copyright (c) 2014 SyncFree Consortium.  All Rights Reserved.
%%
%% This file is provided to you under the Apache License,
%% Version 2.0 (the "License"); you may not use this file
%% except in compliance with the License.  You may obtain
%% a copy of the License at
%%
%%   http://www.apache.org/licenses/LICENSE-2.0
%%
%% Unless required by applicable law or agreed to in writing,
%% software distributed under the License is distributed on an
%% "AS IS" BASIS, WITHOUT WARRANTIES OR CONDITIONS OF ANY
%% KIND, either express or implied.  See the License for the
%% specific language governing permissions and limitations
%% under the License.
%%
%% -------------------------------------------------------------------
-module(floppy).

-include("floppy.hrl").

-export([append/3,
         read/2,
         clocksi_execute_tx/2,
         clocksi_execute_tx/1,
         clocksi_read/3,
         clocksi_read/2,
         clocksi_bulk_update/2,
         clocksi_bulk_update/1,
         clocksi_istart_tx/1,
         clocksi_istart_tx/0,
         clocksi_iread/3,
         clocksi_iupdate/4,
         clocksi_iprepare/1,
         clocksi_icommit/1]).

%% Public API

%% @doc The append/2 function adds an operation to the log of the CRDT
%%      object stored at some key.
append(Key, Type, {OpParam, Actor}) ->
    Operations = [{update, Key, Type, {OpParam, Actor}}],
    case clocksi_execute_tx(now(), Operations) of
        {ok, Result} ->
            {ok, Result};
        {error, Reason} ->
            {error, Reason}
    end.

%% @doc The read/2 function returns the current value for the CRDT
%%      object stored at some key.
read(Key, Type) ->
    case clocksi_read(Key, Type) of
        {ok,{_, [Val], _}} ->
            {ok, Val};
        {error, Reason} ->
            {error, Reason}
    end.

%% Clock SI API

%% @doc Starts a new ClockSI transaction.
%%      Input:
%%      ClientClock: last clock the client has seen from a successful transaction.
%%      Operations: the list of the operations the transaction involves.
%%      Returns:
%%      an ok message along with the result of the read operations involved in the
%%      the transaction, in case the tx ends successfully.
%%      error message in case of a failure.
%%
-spec clocksi_execute_tx(Clock :: vectorclock:vectorclock(),
                         Operations::[any()]) -> term().
clocksi_execute_tx(Clock, Operations) ->
<<<<<<< HEAD
    {ok, _} = clocksi_tx_coord_sup:start_fsm([self(), Clock, Operations]),
=======
    lager:info("Received transaction with clock: ~p for operations: ~p"),
    ClientClock = case Clock of
        {Mega, Sec, Micro} ->
            clocksi_vnode:now_milisec({Mega, Sec, Micro});
        _ ->
            Clock
        end,    
    {ok, _} = clocksi_static_tx_coord_sup:start_fsm([self(), ClientClock, Operations]),
>>>>>>> f40edabb
    receive
        EndOfTx ->
            EndOfTx
    end. 

-spec clocksi_execute_tx(Operations::[any()]) -> term().
clocksi_execute_tx(Operations) ->
    lager:info("Received transaction for operations: ~p", [Operations]),
    {ok, _} = clocksi_static_tx_coord_sup:start_fsm([self(), noclock, Operations]),
    receive
        EndOfTx ->
            EndOfTx
    end.

%% @doc Starts a new ClockSI interactive transaction.
%%      Input:
%%      ClientClock: last clock the client has seen from a successful transaction.
%%      Returns: an ok message along with the new TxId.
%%
-spec clocksi_istart_tx(Clock:: vectorclock:vectorclock()) -> term().
clocksi_istart_tx(Clock) ->
    {ok, _} = clocksi_interactive_tx_coord_sup:start_fsm([self(), Clock]),
    receive
        TxId ->
            TxId
    end.

clocksi_istart_tx() ->
    {ok, _} = clocksi_interactive_tx_coord_sup:start_fsm([self()]),
    receive
        TxId ->
            TxId
    end.

-spec clocksi_bulk_update(ClientClock:: vectorclock:vectorclock(),
                          Operations::[any()]) -> term().
clocksi_bulk_update(ClientClock, Operations) ->
    clocksi_execute_tx(ClientClock, Operations).

-spec clocksi_bulk_update(Operations :: [any()]) -> term().
clocksi_bulk_update(Operations) ->
    clocksi_execute_tx(Operations).

-spec clocksi_read(ClientClock :: vectorclock:vectorclock(),
                   Key :: key(), Type:: type()) -> term().
clocksi_read(ClientClock, Key, Type) ->
    clocksi_execute_tx(ClientClock, [{read, Key, Type}]).

clocksi_read(Key, Type) ->
    clocksi_execute_tx([{read, Key, Type}]).

clocksi_iread({_, _, CoordFsmPid}, Key, Type) ->
    gen_fsm:sync_send_event(CoordFsmPid, {read, {Key, Type}}).

clocksi_iupdate({_, _, CoordFsmPid}, Key, Type, OpParams) ->
    gen_fsm:sync_send_event(CoordFsmPid, {update, {Key, Type, OpParams}}).

clocksi_iprepare({_, _, CoordFsmPid})->
    gen_fsm:sync_send_event(CoordFsmPid, {prepare, empty}).

clocksi_icommit({_, _, CoordFsmPid})->
    gen_fsm:sync_send_event(CoordFsmPid, commit).<|MERGE_RESOLUTION|>--- conflicted
+++ resolved
@@ -42,7 +42,7 @@
 %%      object stored at some key.
 append(Key, Type, {OpParam, Actor}) ->
     Operations = [{update, Key, Type, {OpParam, Actor}}],
-    case clocksi_execute_tx(now(), Operations) of
+    case clocksi_execute_tx(Operations) of
         {ok, Result} ->
             {ok, Result};
         {error, Reason} ->
@@ -73,27 +73,15 @@
 -spec clocksi_execute_tx(Clock :: vectorclock:vectorclock(),
                          Operations::[any()]) -> term().
 clocksi_execute_tx(Clock, Operations) ->
-<<<<<<< HEAD
-    {ok, _} = clocksi_tx_coord_sup:start_fsm([self(), Clock, Operations]),
-=======
-    lager:info("Received transaction with clock: ~p for operations: ~p"),
-    ClientClock = case Clock of
-        {Mega, Sec, Micro} ->
-            clocksi_vnode:now_milisec({Mega, Sec, Micro});
-        _ ->
-            Clock
-        end,    
-    {ok, _} = clocksi_static_tx_coord_sup:start_fsm([self(), ClientClock, Operations]),
->>>>>>> f40edabb
+    {ok, _} = clocksi_static_tx_coord_sup:start_fsm([self(), Clock, Operations]),
     receive
         EndOfTx ->
             EndOfTx
-    end. 
+    end.
 
 -spec clocksi_execute_tx(Operations::[any()]) -> term().
 clocksi_execute_tx(Operations) ->
-    lager:info("Received transaction for operations: ~p", [Operations]),
-    {ok, _} = clocksi_static_tx_coord_sup:start_fsm([self(), noclock, Operations]),
+    {ok, _} = clocksi_static_tx_coord_sup:start_fsm([self(), Operations]),
     receive
         EndOfTx ->
             EndOfTx
