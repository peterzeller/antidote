%% -------------------------------------------------------------------
%%
%% Copyright (c) 2014 SyncFree Consortium.  All Rights Reserved.
%%
%% This file is provided to you under the Apache License,
%% Version 2.0 (the "License"); you may not use this file
%% except in compliance with the License.  You may obtain
%% a copy of the License at
%%
%%   http://www.apache.org/licenses/LICENSE-2.0
%%
%% Unless required by applicable law or agreed to in writing,
%% software distributed under the License is distributed on an
%% "AS IS" BASIS, WITHOUT WARRANTIES OR CONDITIONS OF ANY
%% KIND, either express or implied.  See the License for the
%% specific language governing permissions and limitations
%% under the License.
%%
%% -------------------------------------------------------------------
-module(clocksi_readitem_fsm).

-behavior(gen_server).

-include("antidote.hrl").

-ifdef(TEST).
-include_lib("eunit/include/eunit.hrl").
-endif.

%% API
-export([start_link/3]).

%% Callbacks
-export([init/1,
	 handle_call/3,
	 handle_cast/2,
	 code_change/3,
         handle_event/3,
	 check_servers_ready/0,
         handle_info/2,
         handle_sync_event/4,
         terminate/2]).

%% States
-export([read_data_item/4,
        async_read_data_item/5,
	 check_partition_ready/3,
	 start_read_servers/3,
	 stop_read_servers/2]).

%% Spawn
-record(state, {partition :: partition_id(),
		id :: non_neg_integer(),
        antidote_db :: antidote_db:antidote_db(),
		prepared_cache :: cache_id(),
		self :: atom()}).

%%%===================================================================
%%% API
%%%===================================================================

%% @doc This starts a gen_server responsible for servicing reads to key
%%      handled by this Partition.  To allow for read concurrency there
%%      can be multiple copies of these servers per parition, the Id is
%%      used to distinguish between them.  Since these servers will be
%%      reading from ets tables shared by the clock_si and materializer
%%      vnodes, they should be started on the same physical nodes as
%%      the vnodes with the same partition.
-spec start_link(antidote_db:antidote_db(), partition_id(),non_neg_integer()) -> {ok, pid()} | ignore | {error, term()}.
start_link(AntidoteDB, Partition,Id) ->
    Addr = node(),
    gen_server:start_link({global,generate_server_name(Addr,Partition,Id)}, ?MODULE, [AntidoteDB, Partition,Id], []).

-spec start_read_servers(antidote_db:antidote_db(), partition_id(),non_neg_integer()) -> non_neg_integer().
start_read_servers(AntidoteDB, Partition, Count) ->
    Addr = node(),
    start_read_servers_internal(AntidoteDB, Addr, Partition, Count).

-spec stop_read_servers(partition_id(),non_neg_integer()) -> ok.
stop_read_servers(Partition, Count) ->
    Addr = node(),
    stop_read_servers_internal(Addr, Partition, Count).

-spec read_data_item(index_node(), key(), type(), tx()) -> {error, term()} | {ok, snapshot()}.
read_data_item({Partition,Node},Key,Type,Transaction) ->
    try
	gen_server:call({global,generate_random_server_name(Node,Partition)},
			{perform_read,Key,Type,Transaction},infinity)
    catch
        _:Reason ->
            lager:error("Exception caught: ~p, starting read server to fix", [Reason]),
	    check_server_ready([{Partition,Node}]),
            read_data_item({Partition,Node},Key,Type,Transaction)
    end.

-spec async_read_data_item(index_node(), key(), type(), tx(), term()) -> ok.
async_read_data_item({Partition,Node},Key,Type,Transaction, Coordinator) ->
	gen_server:cast({global,generate_random_server_name(Node,Partition)},
            {perform_read_cast, Coordinator, Key, Type, Transaction}).

%% @doc This checks all partitions in the system to see if all read
%%      servers have been started up.
%%      Returns true if they have been, false otherwise.
-spec check_servers_ready() -> boolean().
check_servers_ready() ->
    {ok, CHBin} = riak_core_ring_manager:get_chash_bin(),
    PartitionList = chashbin:to_list(CHBin),
    check_server_ready(PartitionList).

-spec check_server_ready([index_node()]) -> boolean().
check_server_ready([]) ->
    true;
check_server_ready([{Partition,Node}|Rest]) ->
    Result = riak_core_vnode_master:sync_command({Partition,Node},
						 {check_servers_ready},
						 ?CLOCKSI_MASTER,
						 infinity),
    case Result of
	false ->
	    false;
	true ->
	    check_server_ready(Rest)
    end.

-spec check_partition_ready(node(), partition_id(), non_neg_integer()) -> boolean().
check_partition_ready(_Node,_Partition,0) ->
    true;
check_partition_ready(Node,Partition,Num) ->
    case global:whereis_name(generate_server_name(Node,Partition,Num)) of
	undefined ->
	    false;
	_Res ->
	    check_partition_ready(Node,Partition,Num-1)
    end.



%%%===================================================================
%%% Internal
%%%===================================================================

start_read_servers_internal(_AntidoteDB, _Node,_Partition,0) ->
    0;
<<<<<<< HEAD
start_read_servers_internal(AntidoteDB, Node, Partition, Num) ->
    {ok,_Id} = clocksi_readitem_sup:start_fsm(AntidoteDB, Partition,Num),
    start_read_servers_internal(AntidoteDB, Node, Partition, Num-1).
=======
start_read_servers_internal(Node, Partition, Num) ->
    case clocksi_readitem_sup:start_fsm(Partition,Num) of
	{ok,_Id} ->
	    start_read_servers_internal(Node, Partition, Num-1);
    {error,{already_started, _}} ->
	    start_read_servers_internal(Node, Partition, Num-1);
	Err ->
	    lager:info("Unable to start clocksi read server for ~w, will retry", [Err]),
	    try
		gen_server:call({global,generate_server_name(Node,Partition,Num)},{go_down})
	    catch
		_:_Reason->
		    ok
	    end,
	    start_read_servers_internal(Node, Partition, Num)
    end.
	    
>>>>>>> 718399f3

stop_read_servers_internal(_Node,_Partition,0) ->
    ok;
stop_read_servers_internal(Node,Partition, Num) ->
    try
	gen_server:call({global,generate_server_name(Node,Partition,Num)},{go_down})
    catch
	_:_Reason->
	    ok
    end,
    stop_read_servers_internal(Node, Partition, Num-1).


generate_server_name(Node, Partition, Id) ->
    list_to_atom(integer_to_list(Id) ++ integer_to_list(Partition) ++ atom_to_list(Node)).

generate_random_server_name(Node, Partition) ->
    generate_server_name(Node, Partition, random:uniform(?READ_CONCURRENCY)).

init([AntidoteDB, Partition, Id]) ->
    Addr = node(),
    PreparedCache = clocksi_vnode:get_cache_name(Partition,prepared),
    Self = generate_server_name(Addr,Partition,Id),
    {ok, #state{partition=Partition, id=Id,
        antidote_db = AntidoteDB, prepared_cache=PreparedCache,self=Self}}.

handle_call({perform_read, Key, Type, Transaction},Coordinator,
	    SD0=#state{antidote_db = AntidoteDB, prepared_cache=PreparedCache,partition=Partition}) ->
    ok = perform_read_internal(Coordinator,Key,Type,Transaction, AntidoteDB,PreparedCache,Partition),
    {noreply,SD0};

handle_call({go_down},_Sender,SD0) ->
    {stop,shutdown,ok,SD0}.

handle_cast({perform_read_cast, Coordinator, Key, Type, Transaction},
	    SD0=#state{antidote_db = AntidoteDB,prepared_cache=PreparedCache,partition=Partition}) ->
    ok = perform_read_internal(Coordinator,Key,Type,Transaction,AntidoteDB,PreparedCache,Partition),
    {noreply,SD0}.

perform_read_internal(Coordinator,Key,Type,Transaction,AntidoteDB,PreparedCache,Partition) ->
    case check_clock(Key,Transaction,PreparedCache,Partition) of
	{not_ready,Time} ->
	    %% spin_wait(Coordinator,Key,Type,Transaction,OpsCache,SnapshotCache,PreparedCache,Self);
        lager:info("Not ready"),
	    _Tref = erlang:send_after(Time, self(), {perform_read_cast,Coordinator,Key,Type,Transaction}),
	    ok;
	ready ->
	    return(Coordinator,Key,Type,Transaction,AntidoteDB,Partition)
    end.

%% @doc check_clock: Compares its local clock with the tx timestamp.
%%      if local clock is behind, it sleeps the fms until the clock
%%      catches up. CLOCK-SI: clock skew.
%%
check_clock(Key,Transaction,PreparedCache,Partition) ->
    TxId = Transaction#transaction.txn_id,
    T_TS = TxId#tx_id.snapshot_time,
    Time = clocksi_vnode:now_microsec(dc_utilities:now()),
    case T_TS > Time of
        true ->
	    {not_ready, (T_TS - Time) div 1000 +1};
        false ->
	    check_prepared(Key,Transaction,PreparedCache,Partition)
    end.

%% @doc check_prepared: Check if there are any transactions
%%      being prepared on the tranaction being read, and
%%      if they could violate the correctness of the read
check_prepared(Key,Transaction,PreparedCache,Partition) ->
    TxId = Transaction#transaction.txn_id,
    SnapshotTime = TxId#tx_id.snapshot_time,
    {ok, ActiveTxs} = clocksi_vnode:get_active_txns_key(Key,Partition,PreparedCache),
    check_prepared_list(Key,SnapshotTime,ActiveTxs).

check_prepared_list(_Key,_SnapshotTime,[]) ->
    ready;
check_prepared_list(Key,SnapshotTime,[{_TxId,Time}|Rest]) ->
    case Time =< SnapshotTime of
    true ->
        {not_ready, ?SPIN_WAIT};
    false ->
        check_prepared_list(Key,SnapshotTime,Rest)
    end.

%% @doc return:
%%  - Reads and returns the log of specified Key using replication layer.
return(Coordinator,Key,Type,Transaction,AntidoteDB,Partition) ->
    VecSnapshotTime = Transaction#transaction.vec_snapshot_time,
    TxId = Transaction#transaction.txn_id,
    case materializer_vnode:read(AntidoteDB, Key, Type, VecSnapshotTime, TxId, Partition) of
        {ok, Snapshot} ->
            case Coordinator of
                {fsm, Sender} -> %% Return Type and Value directly here.
                    gen_fsm:send_event(Sender, {ok, {Key, Type, Snapshot}});
                _ ->
                    _Ignore=gen_server:reply(Coordinator, {ok, Snapshot})
            end;
        {error, Reason} ->
            case Coordinator of
                {fsm, Sender} -> %% Return Type and Value directly here.
                    gen_fsm:send_event(Sender, {error, Reason});
                _ ->
                    _Ignore=gen_server:reply(Coordinator, {error, Reason})
            end
    end,
    ok.


handle_info({perform_read_cast, Coordinator, Key, Type, Transaction},
	    SD0=#state{antidote_db = AntidoteDB,prepared_cache=PreparedCache,partition=Partition}) ->
    ok = perform_read_internal(Coordinator,Key,Type,Transaction,AntidoteDB,PreparedCache,Partition),
    {noreply,SD0};

handle_info(_Info, StateData) ->
    {noreply,StateData}.

handle_event(_Event, _StateName, StateData) ->
    {stop,badmsg,StateData}.

handle_sync_event(_Event, _From, _StateName, StateData) ->
    {stop,badmsg,StateData}.

code_change(_OldVsn, State, _Extra) -> {ok, State}.

terminate(_Reason, _SD) ->
    ok.
<|MERGE_RESOLUTION|>--- conflicted
+++ resolved
@@ -141,17 +141,12 @@
 
 start_read_servers_internal(_AntidoteDB, _Node,_Partition,0) ->
     0;
-<<<<<<< HEAD
-start_read_servers_internal(AntidoteDB, Node, Partition, Num) ->
-    {ok,_Id} = clocksi_readitem_sup:start_fsm(AntidoteDB, Partition,Num),
-    start_read_servers_internal(AntidoteDB, Node, Partition, Num-1).
-=======
-start_read_servers_internal(Node, Partition, Num) ->
-    case clocksi_readitem_sup:start_fsm(Partition,Num) of
+start_read_servers_internal(AntidoteDB, Node, Partition, Num-1).
+    case clocksi_readitem_sup:start_fsm(AntidoteDB, Partition,Num) of
 	{ok,_Id} ->
-	    start_read_servers_internal(Node, Partition, Num-1);
+	    start_read_servers_internal(AntidoteDB, Node, Partition, Num-1);
     {error,{already_started, _}} ->
-	    start_read_servers_internal(Node, Partition, Num-1);
+	    start_read_servers_internal(AntidoteDB, Node, Partition, Num-1);
 	Err ->
 	    lager:info("Unable to start clocksi read server for ~w, will retry", [Err]),
 	    try
@@ -162,8 +157,7 @@
 	    end,
 	    start_read_servers_internal(Node, Partition, Num)
     end.
-	    
->>>>>>> 718399f3
+
 
 stop_read_servers_internal(_Node,_Partition,0) ->
     ok;
