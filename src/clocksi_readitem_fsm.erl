--- conflicted
+++ resolved
@@ -203,20 +203,11 @@
 
 perform_read_internal(Coordinator,Key,Type,Transaction,OpsCache,SnapshotCache,PreparedCache,Partition) ->
     case check_clock(Key,Transaction,PreparedCache,Partition) of
-	{not_ready,_Time} ->
+	{not_ready,Time} ->
 	    %% spin_wait(Coordinator,Key,Type,Transaction,OpsCache,SnapshotCache,PreparedCache,Self);
-<<<<<<< HEAD
-        %_Ignore=gen_server:reply(Coordinator, {error, snapshot_not_ready}),
-        %ok;
-        return(Coordinator,Key,Type,Transaction,OpsCache,SnapshotCache,Partition);
-            % ToDo: uncomment the following and remove the line above
-%%	    _Tref = erlang:send_after(Time, self(), {perform_read_cast,Coordinator,Key,Type,Transaction}),
-%%	    ok;
-=======
         lager:info("Not ready"),
 	    _Tref = erlang:send_after(Time, self(), {perform_read_cast,Coordinator,Key,Type,Transaction}),
 	    ok;
->>>>>>> 718399f3
 	ready ->
 	    return(Coordinator,Key,Type,Transaction,OpsCache,SnapshotCache,Partition)
     end.
@@ -231,7 +222,7 @@
     Time = clocksi_vnode:now_microsec(dc_utilities:now()),
     case T_TS > Time of
         true ->
-            lager:info("Waiting... Reason: clock skew"),
+           % lager:info("Waiting... Reason: clock skew"),
 	    {not_ready, (T_TS - Time) div 1000 +1};
         false ->
 	    check_prepared(Key,Transaction,PreparedCache,Partition)
