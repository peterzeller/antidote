--- conflicted
+++ resolved
@@ -34,11 +34,7 @@
            {template, "files/app.config", "etc/app.config"},
            {template, "files/vm.args", "etc/vm.args"},
            {template, "files/antidote", "bin/antidote"},
-<<<<<<< HEAD
-	   {template, "files/antidote-admin", "bin/antidote-admin"},
-=======
            {template, "files/antidote-admin", "bin/antidote-admin"},
->>>>>>> 13c13bde
            {template, "../deps/cuttlefish/priv/erlang_vm.schema", "lib/11-erlang_vm.schema"},
            {template, "../deps/riak_core/priv/riak_core.schema", "lib/12-riak_core.schema"},
            {template, "../deps/riak_sysmon/priv/riak_sysmon.schema", "lib/15-riak_sysmon.schema"},
