%% The version of messages being used by this version of antidote
%% for interdc messages (in binary), and the size of the version
%% number in bytes
-define(MESSAGE_VERSION,<<0,1>>).
-define(VERSION_BYTES,2).
-define(VERSION_BITS,16).

%% The following are binary codes defining the message
%% types for inter dc communication
-define(CHECK_UP_MSG,1).
-define(LOG_READ_MSG,2).
-define(OK_MSG,4).
-define(ERROR_MSG,5).
<<<<<<< HEAD
-define(EXTERNAL_READ_MSG,5).
=======
-define(BCOUNTER_REQUEST,6).
>>>>>>> 3bee451d

%% The number of bytes a parition id is in a message
-define(PARTITION_BYTE_LENGTH, 20).
%% the number of bytes a message id is
-define(REQUEST_ID_BYTE_LENGTH, 2).
-define(REQUEST_ID_BIT_LENGTH, 16).

%% Needed for dialyzer, must be the size of the request id bits plus the version bits
-define(MESSAGE_HEADER_BIT_LENGTH, 32).

-type inter_dc_message_type() :: ?CHECK_UP_MSG | ?LOG_READ_MSG | ?OK_MSG | ?ERROR_MSG | ?BCOUNTER_REQUEST.<|MERGE_RESOLUTION|>--- conflicted
+++ resolved
@@ -11,11 +11,8 @@
 -define(LOG_READ_MSG,2).
 -define(OK_MSG,4).
 -define(ERROR_MSG,5).
-<<<<<<< HEAD
--define(EXTERNAL_READ_MSG,5).
-=======
--define(BCOUNTER_REQUEST,6).
->>>>>>> 3bee451d
+-define(EXTERNAL_READ_MSG,6).
+-define(BCOUNTER_REQUEST,7).
 
 %% The number of bytes a parition id is in a message
 -define(PARTITION_BYTE_LENGTH, 20).
@@ -26,4 +23,4 @@
 %% Needed for dialyzer, must be the size of the request id bits plus the version bits
 -define(MESSAGE_HEADER_BIT_LENGTH, 32).
 
--type inter_dc_message_type() :: ?CHECK_UP_MSG | ?LOG_READ_MSG | ?OK_MSG | ?ERROR_MSG | ?BCOUNTER_REQUEST.+-type inter_dc_message_type() :: ?CHECK_UP_MSG | ?LOG_READ_MSG | ?OK_MSG | ?ERROR_MSG | ?EXTERNAL_READ_MSG | ?BCOUNTER_REQUEST.